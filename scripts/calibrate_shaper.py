#!/usr/bin/env python3
# Shaper auto-calibration script
#
# Copyright (C) 2020-2024  Dmitry Butyugin <dmbutyugin@google.com>
# Copyright (C) 2020  Kevin O'Connor <kevin@koconnor.net>
#
# This file may be distributed under the terms of the GNU GPLv3 license.
from __future__ import print_function
import importlib, optparse, os, sys
from textwrap import wrap
import numpy as np, matplotlib

sys.path.append(
    os.path.join(os.path.dirname(os.path.realpath(__file__)), "..", "klippy")
)
shaper_calibrate = importlib.import_module(".shaper_calibrate", "extras")

MAX_TITLE_LENGTH = 65


def parse_log(logname):
    with open(logname) as f:
        for header in f:
            if not header.startswith("#"):
                break
        if not header.startswith("freq,psd_x,psd_y,psd_z,psd_xyz,accel_per_hz"):
            # Raw accelerometer data
            return np.loadtxt(logname, comments="#", delimiter=",")
    # Parse power spectral density data
    data = np.loadtxt(logname, skiprows=1, comments="#", delimiter=",")
    calibration_data = shaper_calibrate.CalibrationData(
        freq_bins=data[:, 0],
        psd_sum=data[:, 4],
        psd_x=data[:, 1],
        psd_y=data[:, 2],
        psd_z=data[:, 3],
    )
    calibration_data.set_numpy(np)
    # If input shapers are present in the CSV file, the frequency
    # response is already normalized to input frequencies
    if "mzv" not in header:
        calibration_data.normalize_to_frequencies()
    return calibration_data


def parse_accel_per_hz(logname):
    with open(logname) as f:
        for header in f:
            if not header.startswith("#"):
                break
        if not header.startswith("freq,psd_x,psd_y,psd_z,psd_xyz,accel_per_hz"):
            return None  # TODO

    data = np.loadtxt(
        logname, skiprows=1, comments="#", delimiter=",", max_rows=2
    )
    return data[0][5].item()


######################################################################
# Shaper calibration
######################################################################


# Find the best shaper parameters
def calibrate_shaper(
    datas,
    csv_output,
    *,
    shapers,
    damping_ratio,
    scv,
    shaper_freqs,
    max_smoothing,
    test_damping_ratios,
    max_freq,
<<<<<<< HEAD
    include_smoothers=False,
=======
>>>>>>> f949975d
):
    helper = shaper_calibrate.ShaperCalibrate(printer=None)
    if isinstance(datas[0], shaper_calibrate.CalibrationData):
        calibration_data = datas[0]
        for data in datas[1:]:
            calibration_data.add_data(data)
    else:
        # Process accelerometer data
        calibration_data = helper.process_accelerometer_data(datas[0])
        for data in datas[1:]:
            calibration_data.add_data(helper.process_accelerometer_data(data))
        calibration_data.normalize_to_frequencies()

    shaper, all_shapers = helper.find_best_shaper(
        calibration_data,
        shapers=shapers,
        include_smoothers=include_smoothers,
        damping_ratio=damping_ratio,
        scv=scv,
        shaper_freqs=shaper_freqs,
        max_smoothing=max_smoothing,
        test_damping_ratios=test_damping_ratios,
        max_freq=max_freq,
        logger=print,
    )
    if not shaper:
        print(
            "No recommended shaper, possibly invalid value for --shapers=%s"
            % (",".join(shapers))
        )
        return None, None, None
    print("Recommended shaper is %s @ %.1f Hz" % (shaper.name, shaper.freq))
    if csv_output is not None:
        helper.save_calibration_data(csv_output, calibration_data, all_shapers)
    return shaper.name, all_shapers, calibration_data


######################################################################
# Plot frequency response and suggested input shapers
######################################################################


def plot_freq_response(
    lognames,
    calibration_data,
    shapers,
    selected_shaper,
    max_freq,
    accels_per_hz,
):
    freqs = calibration_data.freq_bins
    psd = calibration_data.psd_sum[freqs <= max_freq]
    px = calibration_data.psd_x[freqs <= max_freq]
    py = calibration_data.psd_y[freqs <= max_freq]
    pz = calibration_data.psd_z[freqs <= max_freq]
    freqs = freqs[freqs <= max_freq]

    fontP = matplotlib.font_manager.FontProperties()
    fontP.set_size("x-small")

    fig, ax = matplotlib.pyplot.subplots()
    ax.set_xlabel("Frequency, Hz")
    ax.set_xlim([0, max_freq])
    ax.set_ylabel("Power spectral density")

    ax.plot(freqs, psd, label="X+Y+Z", color="purple")
    ax.plot(freqs, px, label="X", color="red")
    ax.plot(freqs, py, label="Y", color="green")
    ax.plot(freqs, pz, label="Z", color="blue")

    title = "Frequency response and shapers (%s)" % (", ".join(lognames))
    ax.set_title("\n".join(wrap(title, MAX_TITLE_LENGTH)))
    ax.xaxis.set_minor_locator(matplotlib.ticker.MultipleLocator(5))
    ax.yaxis.set_minor_locator(matplotlib.ticker.AutoMinorLocator())
    ax.ticklabel_format(axis="y", style="scientific", scilimits=(0, 0))
    ax.grid(which="major", color="grey")
    ax.grid(which="minor", color="lightgrey")

    ax2 = ax.twinx()
    ax2.set_ylabel("Shaper vibration reduction (ratio)")
    best_shaper_vals = None
    for shaper in shapers:
        label = "%s (%.1f Hz, vibr=%.1f%%, sm~=%.2f, accel<=%.f)" % (
            shaper.name.upper(),
            shaper.freq,
            shaper.vibrs * 100.0,
            shaper.smoothing,
            round(shaper.max_accel / 100.0) * 100.0,
        )
        linestyle = "dotted" if shaper.name.startswith("smooth") else "dashed"
        linewidth = 1.0
        if shaper.name == selected_shaper:
            linestyle = "dashdot"
            linewidth = 2.0
            best_shaper_vals = shaper.vals
        ax2.plot(
            freqs,
            shaper.vals,
            label=label,
            linestyle=linestyle,
            linewidth=linewidth,
        )
    vibr_thresh = (psd[freqs > 0] / freqs[freqs > 0]).max() * (freqs + 5) / 33.3
    ax.plot(
        freqs, vibr_thresh, label="Acceptable\nvibrations", color="lightgrey"
    )
    ax.plot(freqs, psd * best_shaper_vals, label="After\nshaper", color="cyan")
    # A hack to add a human-readable shaper recommendation to legend
    ax2.plot(
        [], [], " ", label="Recommended shaper: %s" % (selected_shaper.upper())
    )

    ax2.plot(
        [],
        [],
        " ",
        label="accels_per_hz: %s" % (", ".join(str(e) for e in accels_per_hz)),
    )

    ax.legend(loc="upper left", prop=fontP)
    ax2.legend(loc="upper right", prop=fontP)

    ax.set_ylim(bottom=0)
    ax2.set_ylim(bottom=0)

    fig.tight_layout()
    return fig


######################################################################
# Startup
######################################################################


def setup_matplotlib(output_to_file):
    global matplotlib
    if output_to_file:
        matplotlib.rcParams.update({"figure.autolayout": True})
        matplotlib.use("Agg")
    import matplotlib.pyplot, matplotlib.dates, matplotlib.font_manager
    import matplotlib.ticker


def main():
    # Parse command-line arguments
    usage = "%prog [options] <logs>"
    opts = optparse.OptionParser(usage)
    opts.add_option(
        "-o",
        "--output",
        type="string",
        dest="output",
        default=None,
        help="filename of output graph",
    )
    opts.add_option(
        "-c",
        "--csv",
        type="string",
        dest="csv",
        default=None,
        help="filename of output csv file",
    )
    opts.add_option(
        "-f",
        "--max_freq",
        type="float",
        default=200.0,
        help="maximum frequency to plot",
    )
    opts.add_option(
        "-s",
        "--max_smoothing",
        type="float",
        dest="max_smoothing",
        default=None,
        help="maximum shaper smoothing to allow",
    )
    opts.add_option(
        "--scv",
        "--square_corner_velocity",
        type="float",
        dest="scv",
        default=5.0,
        help="square corner velocity",
    )
    opts.add_option(
        "--shaper_freq",
        type="string",
        dest="shaper_freq",
        default=None,
        help="shaper frequency(-ies) to test, "
        + "either a comma-separated list of floats, or a range in "
        + "the format [start]:end[:step]",
    )
    opts.add_option(
        "--shapers",
        type="string",
        dest="shapers",
        default=None,
        help="a comma-separated list of shapers to test",
    )
    opts.add_option(
        "--include_smoothers",
        type="string",
        dest="include_smoothers",
        default=False,
        help="defines whether input_smoothers should be included",
    )
    opts.add_option(
        "--damping_ratio",
        type="float",
        dest="damping_ratio",
        default=None,
        help="shaper damping_ratio parameter",
    )
    opts.add_option(
        "--test_damping_ratios",
        type="string",
        dest="test_damping_ratios",
        default=None,
        help="a comma-separated liat of damping ratios to test "
        + "input shaper for",
    )
    options, args = opts.parse_args()
    if len(args) < 1:
        opts.error("Incorrect number of arguments")
    if options.max_smoothing is not None and options.max_smoothing < 0.05:
        opts.error("Too small max_smoothing specified (must be at least 0.05)")

    max_freq = options.max_freq
    if options.shaper_freq is None:
        shaper_freqs = []
    elif options.shaper_freq.find(":") >= 0:
        freq_start = None
        freq_end = None
        freq_step = None
        try:
            freqs_parsed = options.shaper_freq.partition(":")
            if freqs_parsed[0]:
                freq_start = float(freqs_parsed[0])
            freqs_parsed = freqs_parsed[-1].partition(":")
            freq_end = float(freqs_parsed[0])
            if freq_start and freq_start > freq_end:
                opts.error(
                    "Invalid --shaper_freq param: start range larger "
                    + "than its end"
                )
            if freqs_parsed[-1].find(":") >= 0:
                opts.error("Invalid --shaper_freq param format")
            if freqs_parsed[-1]:
                freq_step = float(freqs_parsed[-1])
        except ValueError:
            opts.error(
                "--shaper_freq param does not specify correct range "
                + "in the format [start]:end[:step]"
            )
        shaper_freqs = (freq_start, freq_end, freq_step)
        max_freq = max(max_freq, freq_end * 4.0 / 3.0)
    else:
        try:
            shaper_freqs = [float(s) for s in options.shaper_freq.split(",")]
        except ValueError:
            shaper_freqs = []
            opts.error("invalid floating point value in --shaper_freq param")
        max_freq = max(max_freq, max(shaper_freqs) * 4.0 / 3.0)

    if options.test_damping_ratios:
        try:
            test_damping_ratios = [
                float(s) for s in options.test_damping_ratios.split(",")
            ]
        except ValueError:
            test_damping_ratios = None
            opts.error(
                "invalid floating point value in "
                + "--test_damping_ratios param"
            )
    else:
        test_damping_ratios = None

    if options.shapers is None:
        shapers = None
    else:
        shapers = options.shapers.lower().split(",")

    if options.include_smoothers is None:
        include_smoothers = False
    elif (
        options.include_smoothers.lower() == "true"
        or options.include_smoothers.lower() == "y"
        or options.include_smoothers.lower() == "1"
    ):
        include_smoothers = True
    elif (
        options.include_smoothers.lower() == "false"
        or options.include_smoothers.lower() == "n"
        or options.include_smoothers.lower() == "0"
    ):
        include_smoothers = False
    else:
        include_smoothers = False
        opts.error("invalid boolean value in --include_smoothers param")

    # Parse data
    datas = [parse_log(fn) for fn in args]
    accels_per_hz = [parse_accel_per_hz(fn) for fn in args]

    # Calibrate shaper and generate outputs
    selected_shaper, shapers, calibration_data = calibrate_shaper(
        datas,
        options.csv,
        shapers=shapers,
        include_smoothers=include_smoothers,
        damping_ratio=options.damping_ratio,
        scv=options.scv,
        shaper_freqs=shaper_freqs,
        max_smoothing=options.max_smoothing,
        test_damping_ratios=test_damping_ratios,
        max_freq=max_freq,
    )
    if selected_shaper is None:
        return

    if not options.csv or options.output:
        # Draw graph
        setup_matplotlib(options.output is not None)

        fig = plot_freq_response(
            args,
            calibration_data,
            shapers,
            selected_shaper,
            max_freq,
            accels_per_hz,
        )

        # Show graph
        if options.output is None:
            matplotlib.pyplot.show()
        else:
            fig.set_size_inches(8, 6)
            fig.savefig(options.output)


if __name__ == "__main__":
    main()<|MERGE_RESOLUTION|>--- conflicted
+++ resolved
@@ -74,10 +74,7 @@
     max_smoothing,
     test_damping_ratios,
     max_freq,
-<<<<<<< HEAD
     include_smoothers=False,
-=======
->>>>>>> f949975d
 ):
     helper = shaper_calibrate.ShaperCalibrate(printer=None)
     if isinstance(datas[0], shaper_calibrate.CalibrationData):
