--- conflicted
+++ resolved
@@ -179,13 +179,8 @@
             )
         # Subscribe to additional sensor data
         stypes = ["adxl345", "lis2dw", "mpu9250", "angle"]
-<<<<<<< HEAD
-        stypes = {st:st for st in stypes}
-        stypes['probe_eddy_current'] = 'ldc1612'
-=======
         stypes = {st: st for st in stypes}
         stypes["probe_eddy_current"] = "ldc1612"
->>>>>>> b97b4bdb
         config = status["configfile"]["settings"]
         for cfgname in config.keys():
             for capprefix, st in sorted(stypes.items()):
