--- conflicted
+++ resolved
@@ -1377,18 +1377,6 @@
 #horizontal_move_z: 5
 #   The height (in mm) that the head should be commanded to move to
 #   just prior to starting a probe operation. The default is 5.
-<<<<<<< HEAD
-=======
-#min_horizontal_move_z: 1.0
-#   minimum value for horizontal move z
-#   (only used when adaptive_horizontal_move_z is True)
-#adaptive_horizontal_move_z: False
-#   if we should adjust horizontal move z after the first adjustment round,
-#   based on error.
-#   when set to True, initial horizontal_move_z is the config value,
-#   subsequent iterations will set horizontal_move_z to
-#   the ceil of error, or min_horizontal_move_z - whichever is greater.
->>>>>>> 2a3a6529
 #retries: 0
 #   Number of times to retry if the probed points aren't within
 #   tolerance.
