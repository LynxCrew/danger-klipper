--- conflicted
+++ resolved
@@ -1022,19 +1022,11 @@
 #   be smoothed to reduce the impact of measurement noise. The default
 #   is 1 seconds.
 control:
-<<<<<<< HEAD
 #   Control algorithm (either pid, pid_v, pid_p, watermark or mpc). This
 #   parameter must be provided. pid_v should only be used on well calibrated
 #   heaters with low to moderate noise.
 #
 #   If control: pid, pid_v or pid_p
-=======
-#   Control algorithm (either pid, pid_v, watermark or mpc). This parameter must
-#   be provided. pid_v should only be used on well calibrated heaters with
-#   low to moderate noise.
-#
-#   If control: pid or pid_v
->>>>>>> e854a00d
 #pid_Kp:
 #pid_Ki:
 #pid_Kd:
@@ -1381,15 +1373,6 @@
 #horizontal_move_z: 5
 #   The height (in mm) that the head should be commanded to move to
 #   just prior to starting a probe operation. The default is 5.
-#min_horizontal_move_z: 1.0
-#   minimum value for horizontal move z 
-#   (only used when adaptive_horizontal_move_z is True)
-#adaptive_horizontal_move_z: False
-#   if we should adjust horizontal move z after the first adjustment round,
-#   based on error.
-#   when set to True, initial horizontal_move_z is the config value, 
-#   subsequent iterations will set horizontal_move_z to
-#   the ceil of error, or min_horizontal_move_z - whichever is greater.
 #retries: 0
 #   Number of times to retry if the probed points aren't within
 #   tolerance.
@@ -1403,16 +1386,12 @@
 #increasing_threshold: 0.0000001
 #   Sets the threshold that probe points can increase before z_tilt aborts.
 #   To disable the validation, set this parameter to a high value.
-<<<<<<< HEAD
 #adaptive_horizontal_move_z: false
 #   When enabled the horizontal_move_z will be dynamically adjusted after
 #   each round of probing to be minimal in order to safe time (minimum move
 #   will be the probe z-offset)
 #min_horizontal_move_z: 0.0
 #   Minimum horizontal_move_z for adaptive horizontal_move_z.
-=======
-
->>>>>>> e854a00d
 ```
 
 #### [z_tilt_ng]
