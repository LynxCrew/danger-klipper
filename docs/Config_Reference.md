--- conflicted
+++ resolved
@@ -4525,10 +4525,16 @@
 #   The current_range bit value for the driver. Valid values are 0-3.
 #   The defaul is to auto-calculate to match the requested run_current.
 #   For further information consult the tmc2240 datasheet and tuning table.
-<<<<<<< HEAD
 #driver_CS: 31
-#   The current_scaler value for the driver. The default is 31.
-#   For further information consult the tmc2240 datasheet and tuning table.
+#   The current scale value for the TMC driver.
+#   The ideal `driver_CS` value may be found by setting the `CS` value in the
+#   TMC calculations spreadsheet (https://www.analog.com/media/en/engineering-tools/design-tools/tmc5240_tmc2240_tmc2210_calculations.xlsx),
+#   under the chopper tab so the hysteresis is not marked as too high.
+#   While it's not necessary to change the CS value, it can be helpful to achieve
+#   adequate hysteresis values on low current steppers.
+#   By default, this value is autocalculated.
+#   For homing, the code will first try to use the specified driver_CS value. If that
+#   does not result in an allowed value, the CS for homing will be autocalculated.
 #overvoltage_threshold: 37.735
 #   The threshold voltage (in V) of overvoltage protection. The decelerating
 #   stepper motor can cause a raise of V_supply of the driver. When the V_supply
@@ -4539,18 +4545,6 @@
 #   The threshold temperature (in ℃) of the overtemperature warning.
 #   When the temperature of the driver is higher than this threshold,
 #   a warning will be reported.
-=======
-#driver_CS:
-#   The current scale value for the TMC driver.
-#   The ideal `driver_CS` value may be found by setting the `CS` value in the
-#   TMC calculations spreadsheet (https://www.analog.com/media/en/engineering-tools/design-tools/tmc5240_tmc2240_tmc2210_calculations.xlsx),
-#   under the chopper tab so the hysteresis is not marked as too high.
-#   While it's not necessary to change the CS value, it can be helpful to achieve
-#   adequate hysteresis values on low current steppers.
-#   By default, this value is autocalculated.
-#   For homing, the code will first try to use the specified driver_CS value. If that
-#   does not result in an allowed value, the CS for homing will be autocalculated.
->>>>>>> 672e8821
 #driver_MSLUT0: 2863314260
 #driver_MSLUT1: 1251300522
 #driver_MSLUT2: 608774441
