# Configuration reference

This document is a reference for options available in the Kalico
config file.

Sections and options are marked with an ⚠️ to denote configurations that are changed from stock Klipper.

The descriptions in this document are formatted so that it is possible
to cut-and-paste them into a printer config file. See the
[installation document](Installation.md) for information on setting up
Kalico and choosing an initial config file.

## Micro-controller configuration

### Format of micro-controller pin names

Many config options require the name of a micro-controller pin.
Kalico uses the hardware names for these pins - for example `PA4`.

Pin names may be preceded by `!` to indicate that a reverse polarity
should be used (eg, trigger on low instead of high).

Input pins may be preceded by `^` to indicate that a hardware pull-up
resistor should be enabled for the pin. If the micro-controller
supports pull-down resistors then an input pin may alternatively be
preceded by `~`.

Note, some config sections may "create" additional pins. Where this
occurs, the config section defining the pins must be listed in the
config file before any sections using those pins.

### [mcu]

Configuration of the primary micro-controller.

```
[mcu]
serial:
#   The serial port to connect to the MCU. If unsure (or if it
#   changes) see the "Where's my serial port?" section of the FAQ.
#   This parameter must be provided when using a serial port.
#baud: 250000
#   The baud rate to use. The default is 250000.
#canbus_uuid:
#   If using a device connected to a CAN bus then this sets the unique
#   chip identifier to connect to. This value must be provided when using
#   CAN bus for communication.
#canbus_interface:
#   If using a device connected to a CAN bus then this sets the CAN
#   network interface to use. The default is 'can0'.
#restart_method:
#   This controls the mechanism the host will use to reset the
#   micro-controller. The choices are 'arduino', 'cheetah', 'rpi_usb',
#   and 'command'. The 'arduino' method (toggle DTR) is common on
#   Arduino boards and clones. The 'cheetah' method is a special
#   method needed for some Fysetc Cheetah boards. The 'rpi_usb' method
#   is useful on Raspberry Pi boards with micro-controllers powered
#   over USB - it briefly disables power to all USB ports to
#   accomplish a micro-controller reset. The 'command' method involves
#   sending a Kalico command to the micro-controller so that it can
#   reset itself. The default is 'arduino' if the micro-controller
#   communicates over a serial port, 'command' otherwise.
#is_non_critical: False
#   Setting this to True will allow the mcu to be disconnected and
#   reconnected at will without errors. Helpful for USB-accelerometer boards
#   and USB-probes
```

### [mcu my_extra_mcu]

Additional micro-controllers (one may define any number of sections
with an "mcu" prefix). Additional micro-controllers introduce
additional pins that may be configured as heaters, steppers, fans,
etc.. For example, if an "[mcu extra_mcu]" section is introduced, then
pins such as "extra_mcu:ar9" may then be used elsewhere in the config
(where "ar9" is a hardware pin name or alias name on the given mcu).

```
[mcu my_extra_mcu]
# See the "mcu" section for configuration parameters.
```

## ⚠️ Danger Options

A collection of Kalico-specific system options

```
[danger_options]
#error_on_unused_config_options: True
#   If an unused config option or section should cause an error
#   if False, will warn but allow Kalico to still run.
#   The default is True.
#allow_plugin_override: False
#   Allows modules in `plugins` to override modules of the same name in `extras`
#   The default is False.
#multi_mcu_trsync_timeout: 0.025
#   The timeout (in seconds) for MCU synchronization during the homing process when
#   multiple MCUs are in use. The default is 0.025
#homing_elapsed_distance_tolerance: 0.5
#   Tolerance (in mm) for distance moved in the second homing. Ensures the
#   second homing distance closely matches the `min_home_dist` when using
#   sensorless homing. The default is 0.5mm.
#temp_ignore_limits:
#   A list of temperature sensors which min and max temps should be ignored.
#   This feature prevents shutdowns due to 'ADC out of range' and similar errors
#   and thus should be used with extreme caution.
#autosave_includes: False
#   When set to true, SAVE_CONFIG will recursively read [include ...] blocks
#   for conflicts to autosave data. Any configurations updated will be backed
#   up to configs/config_backups.
#bgflush_extra_time: 0.250
#   This allows to set extra flush time (in seconds). Under certain conditions,
#   a low value will result in an error if message is not get flushed, a high value
#   (0.250) will result in homing/probing latency. The default is 0.250
#homing_start_delay: 0.001
#   How long to dwell before beginning a drip move for homing
#endstop_sample_time: 0.000015
#   How often the MCU should sample the endstop state
#endstop_sample_count: 4
#   How many times we should check the endstop state when homing
#   Unless your endstop is noisy and unreliable, you should be able to lower this to 1


# Logging options:

#minimal_logging: False
#   Set all log parameters log options to False. The default is False.
#log_statistics: True
#   If statistics should be logged
#   (helpful for keeping the log clean during development)
#   The default is True.
#log_config_file_at_startup: True
#   If the config file should be logged at startup
#   The default is True.
#log_bed_mesh_at_startup: True
#   If the bed mesh should be logged at startup
#   (helpful for keeping the log clean during development)
#   The default is True.
#log_velocity_limit_changes: True
#   If changes to velocity limits should be logged. If False, velocity limits will only
#   be logged at rollover. Some slicers emit very frequent SET_VELOCITY_LIMIT commands
#log_shutdown_info: True
#   If we should log detailed crash info when an exception occurs
#   Most of it is overly-verbose and fluff and we still get a stack trace
#   for normal exceptions, so setting to False can help save time while developing
#   The default is True.
#log_serial_reader_warnings: True
#log_startup_info: True
#log_webhook_method_register_messages: False
```

## ⚠️ Configuration references

In your configuration, you can reference other values to share
configuration between multiple sections. References take the form of
`${option}` to copy a value in the current section, or
`${section.option}` to look up a value elsewhere in your configuration.

Optionally, a `[constants]` section may be used specifically to store
these values. Unlike the rest of your configuration, unused constants
will show a warning instead of causing an error.

```
[constants]
run_current_ab:  1.0
i_am_not_used: True  # Will show "Constant 'i_am_not_used' is unused"

[tmc5160 stepper_x]
run_current: ${constants.run_current_ab}

[tmc5160 stepper_y]
run_current: ${tmc5160 stepper_x.run_current}
#   Nested references work, but are not advised
```

## Common kinematic settings

### [printer]

The printer section controls high level printer settings.

```
[printer]
kinematics:
#   The type of printer in use. This option may be one of: cartesian,
#   corexy, corexz, hybrid_corexy, hybrid_corexz, rotary_delta, delta,
#   deltesian, polar, winch, or none. This parameter must be specified.
max_velocity:
#   Maximum velocity (in mm/s) of the toolhead (relative to the
#   print). This value may be changed at runtime using the
#   SET_VELOCITY_LIMIT command. This parameter must be specified.
max_accel:
#   Maximum acceleration (in mm/s^2) of the toolhead (relative to the
#   print). Although this parameter is described as a "maximum"
#   acceleration, in practice most moves that accelerate or decelerate
#   will do so at the rate specified here. The value specified here
#   may be changed at runtime using the SET_VELOCITY_LIMIT command.
#   This parameter must be specified.
#minimum_cruise_ratio: 0.5
#   Most moves will accelerate to a cruising speed, travel at that
#   cruising speed, and then decelerate. However, some moves that
#   travel a short distance could nominally accelerate and then
#   immediately decelerate. This option reduces the top speed of these
#   moves to ensure there is always a minimum distance traveled at a
#   cruising speed. That is, it enforces a minimum distance traveled
#   at cruising speed relative to the total distance traveled. It is
#   intended to reduce the top speed of short zigzag moves (and thus
#   reduce printer vibration from these moves). For example, a
#   minimum_cruise_ratio of 0.5 would ensure that a standalone 1.5mm
#   move would have a minimum cruising distance of 0.75mm. Specify a
#   ratio of 0.0 to disable this feature (there would be no minimum
#   cruising distance enforced between acceleration and deceleration).
#   The value specified here may be changed at runtime using the
#   SET_VELOCITY_LIMIT command. The default is 0.5.
#square_corner_velocity: 5.0
#   The maximum velocity (in mm/s) that the toolhead may travel a 90
#   degree corner at. A non-zero value can reduce changes in extruder
#   flow rates by enabling instantaneous velocity changes of the
#   toolhead during cornering. This value configures the internal
#   centripetal velocity cornering algorithm; corners with angles
#   larger than 90 degrees will have a higher cornering velocity while
#   corners with angles less than 90 degrees will have a lower
#   cornering velocity. If this is set to zero then the toolhead will
#   decelerate to zero at each corner. The value specified here may be
#   changed at runtime using the SET_VELOCITY_LIMIT command. The
#   default is 5mm/s.
#max_accel_to_decel:
#   This parameter is deprecated and should no longer be used.
```

### [stepper]

Stepper motor definitions. Different printer types (as specified by
the "kinematics" option in the [printer] config section) require
different names for the stepper (eg, `stepper_x` vs `stepper_a`).
Below are common stepper definitions.

See the [rotation distance document](Rotation_Distance.md) for
information on calculating the `rotation_distance` parameter. See the
[Multi-MCU homing](Multi_MCU_Homing.md) document for information on
homing using multiple micro-controllers.

```
[stepper_x]
step_pin:
#   Step GPIO pin (triggered high). This parameter must be provided.
dir_pin:
#   Direction GPIO pin (high indicates positive direction). This
#   parameter must be provided.
enable_pin:
#   Enable pin (default is enable high; use ! to indicate enable
#   low). If this parameter is not provided then the stepper motor
#   driver must always be enabled.
rotation_distance:
#   Distance (in mm) that the axis travels with one full rotation of
#   the stepper motor (or final gear if gear_ratio is specified).
#   This parameter must be provided.
microsteps:
#   The number of microsteps the stepper motor driver uses. This
#   parameter must be provided.
#full_steps_per_rotation: 200
#   The number of full steps for one rotation of the stepper motor.
#   Set this to 200 for a 1.8 degree stepper motor or set to 400 for a
#   0.9 degree motor. The default is 200.
#gear_ratio:
#   The gear ratio if the stepper motor is connected to the axis via a
#   gearbox. For example, one may specify "5:1" if a 5 to 1 gearbox is
#   in use. If the axis has multiple gearboxes one may specify a comma
#   separated list of gear ratios (for example, "57:11, 2:1"). If a
#   gear_ratio is specified then rotation_distance specifies the
#   distance the axis travels for one full rotation of the final gear.
#   The default is to not use a gear ratio.
#step_pulse_duration:
#   The minimum time between the step pulse signal edge and the
#   following "unstep" signal edge. This is also used to set the
#   minimum time between a step pulse and a direction change signal.
#   The default is 0.000000100 (100ns) for TMC steppers that are
#   configured in UART or SPI mode, and the default is 0.000002 (which
#   is 2us) for all other steppers.
endstop_pin:
#   Endstop switch detection pin. If this endstop pin is on a
#   different mcu than the stepper motor then it enables "multi-mcu
#   homing". This parameter must be provided for the X, Y, and Z
#   steppers on cartesian style printers.
#position_min: 0
#   Minimum valid distance (in mm) the user may command the stepper to
#   move to.  The default is 0mm.
position_endstop:
#   Location of the endstop (in mm). This parameter must be provided
#   for the X, Y, and Z steppers on cartesian style printers.
position_max:
#   Maximum valid distance (in mm) the user may command the stepper to
#   move to. This parameter must be provided for the X, Y, and Z
#   steppers on cartesian style printers.
#homing_speed: 5.0
#   Maximum velocity (in mm/s) of the stepper when homing. The default
#   is 5mm/s.
#homing_retract_dist: 5.0
#   Distance to backoff (in mm) before homing a second time during
#   homing. If `use_sensorless_homing` is false, this setting can be set
#   to zero to disable the second home. If `use_sensorless_homing` is
#   true, this setting can be > 0 to backoff after homing. The default
#   is 5mm.
#homing_retract_speed:
#   Speed to use on the retract move after homing in case this should
#   be different from the homing speed, which is the default for this
#   parameter
#min_home_dist:
#   Minimum distance (in mm) for toolhead before sensorless homing. If closer
#   than `min_home_dist` to endstop, it moves away to this distance, then homes.
#   If further, it directly homes and retracts to `homing_retract_dist`.
#   The default is equal to `homing_retract_dist`.
#second_homing_speed:
#   Velocity (in mm/s) of the stepper when performing the second home.
#   The default is homing_speed/2.
#homing_positive_dir:
#   If true, homing will cause the stepper to move in a positive
#   direction (away from zero); if false, home towards zero. It is
#   better to use the default than to specify this parameter. The
#   default is true if position_endstop is near position_max and false
#   if near position_min.
#use_sensorless_homing:
#   If true, disables the second home action if homing_retract_dist > 0.
#   The default is true if endstop_pin is configured to use virtual_endstop
```

### Cartesian Kinematics

See [example-cartesian.cfg](../config/example-cartesian.cfg) for an
example cartesian kinematics config file.

Only parameters specific to cartesian printers are described here -
see [common kinematic settings](#common-kinematic-settings) for
available parameters.

```
[printer]
kinematics: cartesian
max_z_velocity:
#   This sets the maximum velocity (in mm/s) of movement along the z
#   axis. This setting can be used to restrict the maximum speed of
#   the z stepper motor. The default is to use max_velocity for
#   max_z_velocity.
max_z_accel:
#   This sets the maximum acceleration (in mm/s^2) of movement along
#   the z axis. It limits the acceleration of the z stepper motor. The
#   default is to use max_accel for max_z_accel.

# The stepper_x section is used to describe the stepper controlling
# the X axis in a cartesian robot.
[stepper_x]

# The stepper_y section is used to describe the stepper controlling
# the Y axis in a cartesian robot.
[stepper_y]

# The stepper_z section is used to describe the stepper controlling
# the Z axis in a cartesian robot.
[stepper_z]
```

### ⚠️ Cartesian Kinematics with limits for X and Y axes

Behaves exactly the as cartesian kinematics, but allows to set a velocity and
acceleration limit for X and Y axis. This also makes command [`SET_KINEMATICS_LIMIT`](./G-Codes.md#set_kinematics_limit) available to sets these limits at runtime.


```
[printer]
kinematics: limited_cartesian
max_x_velocity:
#   This sets the maximum velocity (in mm/s) of movement along the x
#   axis. This setting can be used to restrict the maximum speed of
#   the x stepper motor. The default is to use max_velocity for
#   max_x_velocity.
max_y_velocity:
#   This sets the maximum velocity (in mm/s) of movement along the y
#   axis. This setting can be used to restrict the maximum speed of
#   the y stepper motor. The default is to use max_velocity for
#   max_x_velocity.
max_z_velocity:
#   See cartesian above.
max_velocity:
#   In order to get maximum velocity gains on diagonals, this should be equal or
#   greater than the hypotenuse (sqrt(x*x + y*y)) of max_x_velocity and
#   max_y_velocity.
max_x_accel:
#   This sets the maximum acceleration (in mm/s^2) of movement along
#   the x axis. It limits the acceleration of the x stepper motor. The
#   default is to use max_accel for max_x_accel.
max_y_accel:
#   This sets the maximum acceleration (in mm/s^2) of movement along
#   the y axis. It limits the acceleration of the y stepper motor. The
#   default is to use max_accel for max_y_accel.
max_z_accel:
# See cartesian above.
max_accel:
# See cartesian above.
scale_xy_accel: False
#   When true, scales the XY limits by the current tool head acceleration.
#   The factor is: slicer accel / hypot(max_x_accel, max_y_accel).
#   See below.
```

If scale_xy_accel is `False`, the acceleration set by `max_accel`, M204 or
SET_VELOCITY_LIMIT, acts as a third limit. In that case, this module doesn't
apply limitations on moves having an acceleration lower than `max_x_accel`` and
`max_y_accel`. When scale_xy_accel is `True`, `max_x_accel` and `max_y_accel`
are scaled by the ratio of the dynamically set acceleration and the hypotenuse
of max_x_accel and `max_y_accel`, as reported from `SET_KINEMATICS_LIMIT`. This
implies that the actual acceleration will always depend on the direction. For
example, these settings:

```
[printer]
max_x_accel: 12000
max_y_accel: 9000
scale_xy_accel: true
```

`SET_KINEMATICS_LIMIT` will report a maximum acceleration of 15000 mm/s^2 on 37°
diagonals. If the slicer emit `M204 S3000` (3000 mm/s^2 accel). On these 37° and
143° diagonals, the toolhead will accelerate at 3000 mm/s^2. On the X axis, the
acceleration will be  12000 * 3000 / 15000 = 2400 mm/s^2, and 18000 mm/s^2 for
pure Y moves.

```
[printer]
kinematics: delta
max_z_velocity:
#   For delta printers this limits the maximum velocity (in mm/s) of
#   moves with z axis movement. This setting can be used to reduce the
#   maximum speed of up/down moves (which require a higher step rate
#   than other moves on a delta printer). The default is to use
#   max_velocity for max_z_velocity.
#max_z_accel:
#   This sets the maximum acceleration (in mm/s^2) of movement along
#   the z axis. Setting this may be useful if the printer can reach higher
#   acceleration on XY moves than Z moves (eg, when using input shaper).
#   The default is to use max_accel for max_z_accel.
#minimum_z_position: 0
#   The minimum Z position that the user may command the head to move
#   to. The default is 0.
delta_radius:
#   Radius (in mm) of the horizontal circle formed by the three linear
#   axis towers. This parameter may also be calculated as:
#    delta_radius = smooth_rod_offset - effector_offset - carriage_offset
#   This parameter must be provided.
#print_radius:
#   The radius (in mm) of valid toolhead XY coordinates. One may use
#   this setting to customize the range checking of toolhead moves. If
#   a large value is specified here then it may be possible to command
#   the toolhead into a collision with a tower. The default is to use
#   delta_radius for print_radius (which would normally prevent a
#   tower collision).

# The stepper_a section describes the stepper controlling the front
# left tower (at 210 degrees). This section also controls the homing
# parameters (homing_speed, homing_retract_dist) for all towers.
[stepper_a]
position_endstop:
#   Distance (in mm) between the nozzle and the bed when the nozzle is
#   in the center of the build area and the endstop triggers. This
#   parameter must be provided for stepper_a; for stepper_b and
#   stepper_c this parameter defaults to the value specified for
#   stepper_a.
arm_length:
#   Length (in mm) of the diagonal rod that connects this tower to the
#   print head. This parameter must be provided for stepper_a; for
#   stepper_b and stepper_c this parameter defaults to the value
#   specified for stepper_a.
#angle:
#   This option specifies the angle (in degrees) that the tower is
#   at. The default is 210 for stepper_a, 330 for stepper_b, and 90
#   for stepper_c.

# The stepper_b section describes the stepper controlling the front
# right tower (at 330 degrees).
[stepper_b]

# The stepper_c section describes the stepper controlling the rear
# tower (at 90 degrees).
[stepper_c]

# The delta_calibrate section enables a DELTA_CALIBRATE extended
# g-code command that can calibrate the tower endstop positions and
# angles.
[delta_calibrate]
radius:
#   Radius (in mm) of the area that may be probed. This is the radius
#   of nozzle coordinates to be probed; if using an automatic probe
#   with an XY offset then choose a radius small enough so that the
#   probe always fits over the bed. This parameter must be provided.
#speed: 50
#   The speed (in mm/s) of non-probing moves during the calibration.
#   The default is 50.
#horizontal_move_z: 5
#   The height (in mm) that the head should be commanded to move to
#   just prior to starting a probe operation. The default is 5.
#use_probe_xy_offsets: False
#   If True, apply the `[probe]` XY offsets to the probed positions. The
#   default is False.
```

### Deltesian Kinematics

See [example-deltesian.cfg](../config/example-deltesian.cfg) for an
example deltesian kinematics config file.

Only parameters specific to deltesian printers are described here - see
[common kinematic settings](#common-kinematic-settings) for available
parameters.

```
[printer]
kinematics: deltesian
max_z_velocity:
#   For deltesian printers, this limits the maximum velocity (in mm/s) of
#   moves with z axis movement. This setting can be used to reduce the
#   maximum speed of up/down moves (which require a higher step rate
#   than other moves on a deltesian printer). The default is to use
#   max_velocity for max_z_velocity.
#max_z_accel:
#   This sets the maximum acceleration (in mm/s^2) of movement along
#   the z axis. Setting this may be useful if the printer can reach higher
#   acceleration on XY moves than Z moves (eg, when using input shaper).
#   The default is to use max_accel for max_z_accel.
#minimum_z_position: 0
#   The minimum Z position that the user may command the head to move
#   to. The default is 0.
#min_angle: 5
#   This represents the minimum angle (in degrees) relative to horizontal
#   that the deltesian arms are allowed to achieve. This parameter is
#   intended to restrict the arms from becoming completely horizontal,
#   which would risk accidental inversion of the XZ axis. The default is 5.
#print_width:
#   The distance (in mm) of valid toolhead X coordinates. One may use
#   this setting to customize the range checking of toolhead moves. If
#   a large value is specified here then it may be possible to command
#   the toolhead into a collision with a tower. This setting usually
#   corresponds to bed width (in mm).
#slow_ratio: 3
#   The ratio used to limit velocity and acceleration on moves near the
#   extremes of the X axis. If vertical distance divided by horizontal
#   distance exceeds the value of slow_ratio, then velocity and
#   acceleration are limited to half their nominal values. If vertical
#   distance divided by horizontal distance exceeds twice the value of
#   the slow_ratio, then velocity and acceleration are limited to one
#   quarter of their nominal values. The default is 3.

# The stepper_left section is used to describe the stepper controlling
# the left tower. This section also controls the homing parameters
# (homing_speed, homing_retract_dist) for all towers.
[stepper_left]
position_endstop:
#   Distance (in mm) between the nozzle and the bed when the nozzle is
#   in the center of the build area and the endstops are triggered. This
#   parameter must be provided for stepper_left; for stepper_right this
#   parameter defaults to the value specified for stepper_left.
arm_length:
#   Length (in mm) of the diagonal rod that connects the tower carriage to
#   the print head. This parameter must be provided for stepper_left; for
#   stepper_right, this parameter defaults to the value specified for
#   stepper_left.
arm_x_length:
#   Horizontal distance between the print head and the tower when the
#   printers is homed. This parameter must be provided for stepper_left;
#   for stepper_right, this parameter defaults to the value specified for
#   stepper_left.

# The stepper_right section is used to describe the stepper controlling the
# right tower.
[stepper_right]

# The stepper_y section is used to describe the stepper controlling
# the Y axis in a deltesian robot.
[stepper_y]
```

### CoreXY Kinematics

See [example-corexy.cfg](../config/example-corexy.cfg) for an example
corexy (and h-bot) kinematics file.

Only parameters specific to corexy printers are described here - see
[common kinematic settings](#common-kinematic-settings) for available
parameters.

```
[printer]
kinematics: corexy
max_z_velocity:
#   This sets the maximum velocity (in mm/s) of movement along the z
#   axis. This setting can be used to restrict the maximum speed of
#   the z stepper motor. The default is to use max_velocity for
#   max_z_velocity.
max_z_accel:
#   This sets the maximum acceleration (in mm/s^2) of movement along
#   the z axis. It limits the acceleration of the z stepper motor. The
#   default is to use max_accel for max_z_accel.

# The stepper_x section is used to describe the X axis as well as the
# stepper controlling the X+Y movement.
[stepper_x]

# The stepper_y section is used to describe the Y axis as well as the
# stepper controlling the X-Y movement.
[stepper_y]

# The stepper_z section is used to describe the stepper controlling
# the Z axis.
[stepper_z]
```

### ⚠️ CoreXY Kinematics with limits for X and Y axes

Behaves exactly the as CoreXY kinematics, but allows to set a acceleration limit
for X and Y axis.

There is no velocity limits for X and Y, since on a CoreXY the pull-out velocity
are identical on both axes.


```
[printer]
kinematics: limited_corexy
max_z_velocity:
#   See CoreXY above.
max_x_accel:
#   This sets the maximum acceleration (in mm/s^2) of movement along
#   the x axis. It limits the acceleration of the x stepper motor. The
#   default is to use max_accel for max_x_accel.
max_y_accel:
#   This sets the maximum acceleration (in mm/s^2) of movement along
#   the y axis. It limits the acceleration of the y stepper motor. The
#   default is to use max_accel for max_y_accel.
max_z_accel:
# See CoreXY above.
max_accel:
# See CoreXY above..
scale_xy_accel:
#   When True, scales the XY limits by the current tool head acceleration.
#   The factor is: slicer accel / max(max_x_accel, max_y_accel).
```

### CoreXZ Kinematics

See [example-corexz.cfg](../config/example-corexz.cfg) for an example
corexz kinematics config file.

Only parameters specific to corexz printers are described here - see
[common kinematic settings](#common-kinematic-settings) for available
parameters.

```
[printer]
kinematics: corexz
max_z_velocity:
#   This sets the maximum velocity (in mm/s) of movement along the z
#   axis. The default is to use max_velocity for max_z_velocity.
max_z_accel:
#   This sets the maximum acceleration (in mm/s^2) of movement along
#   the z axis. The default is to use max_accel for max_z_accel.

# The stepper_x section is used to describe the X axis as well as the
# stepper controlling the X+Z movement.
[stepper_x]

# The stepper_y section is used to describe the stepper controlling
# the Y axis.
[stepper_y]

# The stepper_z section is used to describe the Z axis as well as the
# stepper controlling the X-Z movement.
[stepper_z]
```

### ⚠️ CoreXZ Kinematics with limits for X and Y axes

```
[printer]
kinematics: limited_corexz
max_velocity: 500 # Hypotenuse of the two values bellow
max_x_velocity: 400
max_y_velocity: 300
max_z_velocity: 5
max_accel: 1500 # Default acceleration of your choice
max_x_accel: 12000
max_y_accel: 9000
max_z_accel: 100
scale_xy_accel: [True/False, default False]
```

`max_velocity` is usually the hypotenuses of X and Y velocity, For example:
with `max_x_velocity: 300` and `max_y_velocity: 400`, the recommended value
is `max_velocity: 500`.

If `scale_xy_accel` is False, `max_accel`, set by `M204` or
`SET_VELOCITY_LIMIT`, acts as a third limit. In that case, this module
doesn't apply limitations to moves with an acceleration lower than
`max_x_accel` and `max_y_accel`.

When `scale_xy_accel` is `True`, `max_x_accel` and `max_y_accel` are scaled by
the ratio of the dynamically set acceleration and the hypotenuse of
`max_x_accel` and `max_y_accel`, as reported from `SET_KINEMATICS_LIMIT`.
This means that the actual acceleration will always depend on the
direction.

For example with these settings:
```
[printer]
max_x_accel: 12000
max_y_accel: 9000
scale_xy_accel: True
```

SET_KINEMATICS_LIMIT will report a maximum acceleration of 15000 mm/s^2
on 37 degrees diagonals. Thus, setting an acceleration of 3000 mm/s^2 in
the slicer will make the toolhead accelerate at 3000 mm/s^2 on these 37
and 143 degrees diagonals, but only 12000 * 3000 / 15000 = 2400 mm/s^2
for moves aligned with the X axis and 18000 mm/s^2 for pure Y moves.


### Hybrid-CoreXY Kinematics

See [example-hybrid-corexy.cfg](../config/example-hybrid-corexy.cfg)
for an example hybrid corexy kinematics config file.

This kinematic is also known as Markforged kinematic.

Only parameters specific to hybrid corexy printers are described here
see [common kinematic settings](#common-kinematic-settings) for available
parameters.

```
[printer]
kinematics: hybrid_corexy
invert_kinematics: False
# ⚠️ Some hybrid_corexy machines with dual carriages may need to
#   invert the kinematics if the toolheads move in reverse
max_z_velocity:
#   This sets the maximum velocity (in mm/s) of movement along the z
#   axis. The default is to use max_velocity for max_z_velocity.
max_z_accel:
#   This sets the maximum acceleration (in mm/s^2) of movement along
#   the z axis. The default is to use max_accel for max_z_accel.

# The stepper_x section is used to describe the X axis as well as the
# stepper controlling the X-Y movement.
[stepper_x]

# The stepper_y section is used to describe the stepper controlling
# the Y axis.
[stepper_y]

# The stepper_z section is used to describe the stepper controlling
# the Z axis.
[stepper_z]
```

### Hybrid-CoreXZ Kinematics

See [example-hybrid-corexz.cfg](../config/example-hybrid-corexz.cfg)
for an example hybrid corexz kinematics config file.

This kinematic is also known as Markforged kinematic.

Only parameters specific to hybrid corexy printers are described here
see [common kinematic settings](#common-kinematic-settings) for available
parameters.

```
[printer]
kinematics: hybrid_corexz
invert_kinematics: False
# ⚠️ Some hybrid_corexy machines with dual carriages may need to
#   invert the kinematics if the toolheads move in reverse
max_z_velocity:
#   This sets the maximum velocity (in mm/s) of movement along the z
#   axis. The default is to use max_velocity for max_z_velocity.
max_z_accel:
#   This sets the maximum acceleration (in mm/s^2) of movement along
#   the z axis. The default is to use max_accel for max_z_accel.

# The stepper_x section is used to describe the X axis as well as the
# stepper controlling the X-Z movement.
[stepper_x]

# The stepper_y section is used to describe the stepper controlling
# the Y axis.
[stepper_y]

# The stepper_z section is used to describe the stepper controlling
# the Z axis.
[stepper_z]
```

### Polar Kinematics

See [example-polar.cfg](../config/example-polar.cfg) for an example
polar kinematics config file.

Only parameters specific to polar printers are described here - see
[common kinematic settings](#common-kinematic-settings) for available
parameters.

POLAR KINEMATICS ARE A WORK IN PROGRESS. Moves around the 0, 0
position are known to not work properly.

```
[printer]
kinematics: polar
max_z_velocity:
#   This sets the maximum velocity (in mm/s) of movement along the z
#   axis. This setting can be used to restrict the maximum speed of
#   the z stepper motor. The default is to use max_velocity for
#   max_z_velocity.
max_z_accel:
#   This sets the maximum acceleration (in mm/s^2) of movement along
#   the z axis. It limits the acceleration of the z stepper motor. The
#   default is to use max_accel for max_z_accel.

# The stepper_bed section is used to describe the stepper controlling
# the bed.
[stepper_bed]
gear_ratio:
#   A gear_ratio must be specified and rotation_distance may not be
#   specified. For example, if the bed has an 80 toothed pulley driven
#   by a stepper with a 16 toothed pulley then one would specify a
#   gear ratio of "80:16". This parameter must be provided.

# The stepper_arm section is used to describe the stepper controlling
# the carriage on the arm.
[stepper_arm]

# The stepper_z section is used to describe the stepper controlling
# the Z axis.
[stepper_z]
```

### Rotary delta Kinematics

See [example-rotary-delta.cfg](../config/example-rotary-delta.cfg) for
an example rotary delta kinematics config file.

Only parameters specific to rotary delta printers are described here -
see [common kinematic settings](#common-kinematic-settings) for
available parameters.

ROTARY DELTA KINEMATICS ARE A WORK IN PROGRESS. Homing moves may
timeout and some boundary checks are not implemented.

```
[printer]
kinematics: rotary_delta
max_z_velocity:
#   For delta printers this limits the maximum velocity (in mm/s) of
#   moves with z axis movement. This setting can be used to reduce the
#   maximum speed of up/down moves (which require a higher step rate
#   than other moves on a delta printer). The default is to use
#   max_velocity for max_z_velocity.
#minimum_z_position: 0
#   The minimum Z position that the user may command the head to move
#   to.  The default is 0.
shoulder_radius:
#   Radius (in mm) of the horizontal circle formed by the three
#   shoulder joints, minus the radius of the circle formed by the
#   effector joints. This parameter may also be calculated as:
#     shoulder_radius = (delta_f - delta_e) / sqrt(12)
#   This parameter must be provided.
shoulder_height:
#   Distance (in mm) of the shoulder joints from the bed, minus the
#   effector toolhead height. This parameter must be provided.

# The stepper_a section describes the stepper controlling the rear
# right arm (at 30 degrees). This section also controls the homing
# parameters (homing_speed, homing_retract_dist) for all arms.
[stepper_a]
gear_ratio:
#   A gear_ratio must be specified and rotation_distance may not be
#   specified. For example, if the arm has an 80 toothed pulley driven
#   by a pulley with 16 teeth, which is in turn connected to a 60
#   toothed pulley driven by a stepper with a 16 toothed pulley, then
#   one would specify a gear ratio of "80:16, 60:16". This parameter
#   must be provided.
position_endstop:
#   Distance (in mm) between the nozzle and the bed when the nozzle is
#   in the center of the build area and the endstop triggers. This
#   parameter must be provided for stepper_a; for stepper_b and
#   stepper_c this parameter defaults to the value specified for
#   stepper_a.
upper_arm_length:
#   Length (in mm) of the arm connecting the "shoulder joint" to the
#   "elbow joint". This parameter must be provided for stepper_a; for
#   stepper_b and stepper_c this parameter defaults to the value
#   specified for stepper_a.
lower_arm_length:
#   Length (in mm) of the arm connecting the "elbow joint" to the
#   "effector joint". This parameter must be provided for stepper_a;
#   for stepper_b and stepper_c this parameter defaults to the value
#   specified for stepper_a.
#angle:
#   This option specifies the angle (in degrees) that the arm is at.
#   The default is 30 for stepper_a, 150 for stepper_b, and 270 for
#   stepper_c.

# The stepper_b section describes the stepper controlling the rear
# left arm (at 150 degrees).
[stepper_b]

# The stepper_c section describes the stepper controlling the front
# arm (at 270 degrees).
[stepper_c]

# The delta_calibrate section enables a DELTA_CALIBRATE extended
# g-code command that can calibrate the shoulder endstop positions.
[delta_calibrate]
radius:
#   Radius (in mm) of the area that may be probed. This is the radius
#   of nozzle coordinates to be probed; if using an automatic probe
#   with an XY offset then choose a radius small enough so that the
#   probe always fits over the bed. This parameter must be provided.
#speed: 50
#   The speed (in mm/s) of non-probing moves during the calibration.
#   The default is 50.
#horizontal_move_z: 5
#   The height (in mm) that the head should be commanded to move to
#   just prior to starting a probe operation. The default is 5.
```

### Cable winch Kinematics

See the [example-winch.cfg](../config/example-winch.cfg) for an
example cable winch kinematics config file.

Only parameters specific to cable winch printers are described here -
see [common kinematic settings](#common-kinematic-settings) for
available parameters.

CABLE WINCH SUPPORT IS EXPERIMENTAL. Homing is not implemented on
cable winch kinematics. In order to home the printer, manually send
movement commands until the toolhead is at 0, 0, 0 and then issue a
`G28` command.

```
[printer]
kinematics: winch

# The stepper_a section describes the stepper connected to the first
# cable winch. A minimum of 3 and a maximum of 26 cable winches may be
# defined (stepper_a to stepper_z) though it is common to define 4.
[stepper_a]
rotation_distance:
#   The rotation_distance is the nominal distance (in mm) the toolhead
#   moves towards the cable winch for each full rotation of the
#   stepper motor. This parameter must be provided.
anchor_x:
anchor_y:
anchor_z:
#   The X, Y, and Z position of the cable winch in cartesian space.
#   These parameters must be provided.
```

### None Kinematics

It is possible to define a special "none" kinematics to disable
kinematic support in Kalico. This may be useful for controlling
devices that are not typical 3d-printers or for debugging purposes.

```
[printer]
kinematics: none
max_velocity: 1
max_accel: 1
#   The max_velocity and max_accel parameters must be defined. The
#   values are not used for "none" kinematics.
```

## Common extruder and heated bed support

### [extruder]

The extruder section is used to describe the heater parameters for the
nozzle hotend along with the stepper controlling the extruder. See the
[command reference](G-Codes.md#extruder) for additional information.
See the [pressure advance guide](Pressure_Advance.md) for information
on tuning pressure advance. See [PID](PID.md) or [MPC](MPC.md) for more
detailed information about the control methods.

```
[extruder]
step_pin:
dir_pin:
enable_pin:
microsteps:
rotation_distance:
#full_steps_per_rotation:
#gear_ratio:
#   See the "stepper" section for a description of the above
#   parameters. If none of the above parameters are specified then no
#   stepper will be associated with the nozzle hotend (though a
#   SYNC_EXTRUDER_MOTION command may associate one at run-time).
nozzle_diameter:
#   Diameter of the nozzle orifice (in mm). This parameter must be
#   provided.
filament_diameter:
#   The nominal diameter of the raw filament (in mm) as it enters the
#   extruder. This parameter must be provided.
#max_extrude_cross_section:
#   Maximum area (in mm^2) of an extrusion cross section (eg,
#   extrusion width multiplied by layer height). This setting prevents
#   excessive amounts of extrusion during relatively small XY moves.
#   If a move requests an extrusion rate that would exceed this value
#   it will cause an error to be returned. The default is: 4.0 *
#   nozzle_diameter^2
#instantaneous_corner_velocity: 1.000
#   The maximum instantaneous velocity change (in mm/s) of the
#   extruder during the junction of two moves. The default is 1mm/s.
#max_extrude_only_distance: 50.0
#   Maximum length (in mm of raw filament) that a retraction or
#   extrude-only move may have. If a retraction or extrude-only move
#   requests a distance greater than this value it will cause an error
#   to be returned. The default is 50mm.
#max_extrude_only_velocity:
#max_extrude_only_accel:
#   Maximum velocity (in mm/s) and acceleration (in mm/s^2) of the
#   extruder motor for retractions and extrude-only moves. These
#   settings do not have any impact on normal printing moves. If not
#   specified then they are calculated to match the limit an XY
#   printing move with a cross section of 4.0*nozzle_diameter^2 would
#   have.
#pressure_advance: 0.0
#   The amount of raw filament to push into the extruder during
#   extruder acceleration. An equal amount of filament is retracted
#   during deceleration. It is measured in millimeters per
#   millimeter/second. The default is 0, which disables pressure
#   advance.
#pressure_advance_smooth_time: 0.040
#   A time range (in seconds) to use when calculating the average
#   extruder velocity for pressure advance. A larger value results in
#   smoother extruder movements. This parameter may not exceed 200ms.
#   This setting only applies if pressure_advance is non-zero. The
#   default is 0.040 (40 milliseconds).
#
# The remaining variables describe the extruder heater.
heater_pin:
#   PWM output pin controlling the heater. This parameter must be
#   provided.
#max_power: 1.0
#   The maximum power (expressed as a value from 0.0 to 1.0) that the
#   heater_pin may be set to. The value 1.0 allows the pin to be set
#   fully enabled for extended periods, while a value of 0.5 would
#   allow the pin to be enabled for no more than half the time. This
#   setting may be used to limit the total power output (over extended
#   periods) to the heater. The default is 1.0.
sensor_type:
#   Type of sensor - common thermistors are "EPCOS 100K B57560G104F",
#   "ATC Semitec 104GT-2", "ATC Semitec 104NT-4-R025H42G", "Generic
#   3950","Honeywell 100K 135-104LAG-J01", "NTC 100K MGB18-104F39050L32",
#   "SliceEngineering 450", and "TDK NTCG104LH104JT1". See the
#   "Temperature sensors" section for other sensors. This parameter
#   must be provided.
sensor_pin:
#   Analog input pin connected to the sensor. This parameter must be
#   provided.
#pullup_resistor: 4700
#   The resistance (in ohms) of the pullup attached to the thermistor.
#   This parameter is only valid when the sensor is a thermistor. The
#   default is 4700 ohms.
#smooth_time: 1.0
#   A time value (in seconds) over which temperature measurements will
#   be smoothed to reduce the impact of measurement noise. The default
#   is 1 seconds.
control:
#   Control algorithm (either pid, pid_v, pid_p, watermark or mpc). This
#   parameter must be provided. pid_v should only be used on well calibrated
#   heaters with low to moderate noise.
#
#   If control: pid, pid_v or pid_p
#pid_Kp:
#pid_Ki:
#pid_Kd:
#   The proportional (pid_Kp), integral (pid_Ki), and derivative
#   (pid_Kd) settings for the PID feedback control system. Kalico
#   evaluates the PID settings with the following general formula:
#     heater_pwm = (Kp*error + Ki*integral(error) - Kd*derivative(error)) / 255
#   Where "error" is "requested_temperature - measured_temperature"
#   and "heater_pwm" is the requested heating rate with 0.0 being full
#   off and 1.0 being full on. Consider using the PID_CALIBRATE
#   command to obtain these parameters. The pid_Kp, pid_Ki, and pid_Kd
#   parameters must be provided for PID heaters.
#
#   If control: watermark
#max_delta: 2.0
#   On 'watermark' controlled heaters this is the number of degrees in
#   Celsius above the target temperature before disabling the heater
#   as well as the number of degrees below the target before
#   re-enabling the heater. The default is 2 degrees Celsius.
#
#   If control: mpc
#   See MPC.md for details about these parameters.
#heater_power:
#cooling_fan:
#ambient_temp_sensor:
#filament_diameter: 1.75
#filament_density: 1.2
#filament_heat_capacity: 1.8
#
#pwm_cycle_time: 0.100
#   Time in seconds for each software PWM cycle of the heater. It is
#   not recommended to set this unless there is an electrical
#   requirement to switch the heater faster than 10 times a second.
#   The default is 0.100 seconds.
#min_extrude_temp: 170
#   The minimum temperature (in Celsius) at which extruder move
#   commands may be issued. The default is 170 Celsius.
min_temp:
max_temp:
#   The maximum range of valid temperatures (in Celsius) that the
#   heater must remain within. This controls a safety feature
#   implemented in the micro-controller code - should the measured
#   temperature ever fall outside this range then the micro-controller
#   will go into a shutdown state. This check can help detect some
#   heater and sensor hardware failures. Set this range just wide
#   enough so that reasonable temperatures do not result in an error.
#   These parameters must be provided.

```

### [heater_bed]

The heater_bed section describes a heated bed. It uses the same heater
settings described in the "extruder" section.

```
[heater_bed]
heater_pin:
sensor_type:
sensor_pin:
control:
min_temp:
max_temp:
#   See the "extruder" section for a description of the above parameters.
```

## Bed level support

### [bed_mesh]

Mesh Bed Leveling. One may define a bed_mesh config section to enable
move transformations that offset the z axis based on a mesh generated
from probed points. When using a probe to home the z-axis, it is
recommended to define a safe_z_home section in printer.cfg to home
toward the center of the print area.

See the [bed mesh guide](Bed_Mesh.md) and
[command reference](G-Codes.md#bed_mesh) for additional information.

Visual Examples:

```
 rectangular bed, probe_count = 3, 3:
             x---x---x (max_point)
             |
             x---x---x
                     |
 (min_point) x---x---x

 round bed, round_probe_count = 5, bed_radius = r:
                 x (0, r) end
               /
             x---x---x
                       \
 (-r, 0) x---x---x---x---x (r, 0)
           \
             x---x---x
                   /
                 x  (0, -r) start
```

```
[bed_mesh]
#speed: 50
#   The speed (in mm/s) of non-probing moves during the calibration.
#   The default is 50.
#horizontal_move_z: 5
#   The height (in mm) that the head should be commanded to move to
#   just prior to starting a probe operation. The default is 5.
#mesh_radius:
#   Defines the radius of the mesh to probe for round beds. Note that
#   the radius is relative to the coordinate specified by the
#   mesh_origin option. This parameter must be provided for round beds
#   and omitted for rectangular beds.
#mesh_origin:
#   Defines the center X, Y coordinate of the mesh for round beds. This
#   coordinate is relative to the probe's location. It may be useful
#   to adjust the mesh_origin in an effort to maximize the size of the
#   mesh radius. Default is 0, 0. This parameter must be omitted for
#   rectangular beds.
#mesh_min:
#   Defines the minimum X, Y coordinate of the mesh for rectangular
#   beds. This coordinate is relative to the probe's location. This
#   will be the first point probed, nearest to the origin. This
#   parameter must be provided for rectangular beds.
#mesh_max:
#   Defines the maximum X, Y coordinate of the mesh for rectangular
#   beds. Adheres to the same principle as mesh_min, however this will
#   be the furthest point probed from the bed's origin. This parameter
#   must be provided for rectangular beds.
#probe_count: 3, 3
#   For rectangular beds, this is a comma separate pair of integer
#   values X, Y defining the number of points to probe along each
#   axis. A single value is also valid, in which case that value will
#   be applied to both axes. Default is 3, 3.
#round_probe_count: 5
#   For round beds, this integer value defines the maximum number of
#   points to probe along each axis. This value must be an odd number.
#   Default is 5.
#fade_start: 1.0
#   The gcode z position in which to start phasing out z-adjustment
#   when fade is enabled. Default is 1.0.
#fade_end: 0.0
#   The gcode z position in which phasing out completes. When set to a
#   value below fade_start, fade is disabled. It should be noted that
#   fade may add unwanted scaling along the z-axis of a print. If a
#   user wishes to enable fade, a value of 10.0 is recommended.
#   Default is 0.0, which disables fade.
#fade_target:
#   The z position in which fade should converge. When this value is
#   set to a non-zero value it must be within the range of z-values in
#   the mesh. Users that wish to converge to the z homing position
#   should set this to 0. Default is the average z value of the mesh.
#split_delta_z: .025
#   The amount of Z difference (in mm) along a move that will trigger
#   a split. Default is .025.
#move_check_distance: 5.0
#   The distance (in mm) along a move to check for split_delta_z.
#   This is also the minimum length that a move can be split. Default
#   is 5.0.
#mesh_pps: 2, 2
#   A comma separated pair of integers X, Y defining the number of
#   points per segment to interpolate in the mesh along each axis. A
#   "segment" can be defined as the space between each probed point.
#   The user may enter a single value which will be applied to both
#   axes. Default is 2, 2.
#algorithm: lagrange
#   The interpolation algorithm to use. May be either "lagrange" or
#   "bicubic". This option will not affect 3x3 grids, which are forced
#   to use lagrange sampling. Default is lagrange.
#bicubic_tension: .2
#   When using the bicubic algorithm the tension parameter above may
#   be applied to change the amount of slope interpolated. Larger
#   numbers will increase the amount of slope, which results in more
#   curvature in the mesh. Default is .2.
#zero_reference_position:
#   An optional X,Y coordinate that specifies the location on the bed
#   where Z = 0.  When this option is specified the mesh will be offset
#   so that zero Z adjustment occurs at this location.  The default is
#   no zero reference.
#faulty_region_1_min:
#faulty_region_1_max:
#   Optional points that define a faulty region.  See docs/Bed_Mesh.md
#   for details on faulty regions.  Up to 99 faulty regions may be added.
#   By default no faulty regions are set.
#adaptive_margin:
#   An optional margin (in mm) to be added around the bed area used by
#   the defined print objects when generating an adaptive mesh.
#bed_mesh_default:
#   Optionally provide the name of a profile you would like loaded on init.
#   By default, no profile is loaded.
#use_probe_xy_offsets: True
#   If True, apply the `[probe]` XY offsets to the probed positions. The
#   default is True.
```

### [bed_tilt]

Bed tilt compensation. One may define a bed_tilt config section to
enable move transformations that account for a tilted bed. Note that
bed_mesh and bed_tilt are incompatible; both cannot be defined.

See the [command reference](G-Codes.md#bed_tilt) for additional
information.

```
[bed_tilt]
#x_adjust: 0
#   The amount to add to each move's Z height for each mm on the X
#   axis. The default is 0.
#y_adjust: 0
#   The amount to add to each move's Z height for each mm on the Y
#   axis. The default is 0.
#z_adjust: 0
#   The amount to add to the Z height when the nozzle is nominally at
#   0, 0. The default is 0.
# The remaining parameters control a BED_TILT_CALIBRATE extended
# g-code command that may be used to calibrate appropriate x and y
# adjustment parameters.
#points:
#   A list of X, Y coordinates (one per line; subsequent lines
#   indented) that should be probed during a BED_TILT_CALIBRATE
#   command. Specify coordinates of the nozzle and be sure the probe
#   is above the bed at the given nozzle coordinates. The default is
#   to not enable the command.
#speed: 50
#   The speed (in mm/s) of non-probing moves during the calibration.
#   The default is 50.
#horizontal_move_z: 5
#   The height (in mm) that the head should be commanded to move to
#   just prior to starting a probe operation. The default is 5.
#use_probe_xy_offsets: False
#   If True, apply the `[probe]` XY offsets to the probed positions. The
#   default is False.
```

### [bed_screws]

Tool to help adjust bed leveling screws. One may define a [bed_screws]
config section to enable a BED_SCREWS_ADJUST g-code command.

See the
[leveling guide](Manual_Level.md#adjusting-bed-leveling-screws) and
[command reference](G-Codes.md#bed_screws) for additional information.

```
[bed_screws]
#screw1:
#   The X, Y coordinate of the first bed leveling screw. This is a
#   position to command the nozzle to that is directly above the bed
#   screw (or as close as possible while still being above the bed).
#   This parameter must be provided.
#screw1_name:
#   An arbitrary name for the given screw. This name is displayed when
#   the helper script runs. The default is to use a name based upon
#   the screw XY location.
#screw1_fine_adjust:
#   An X, Y coordinate to command the nozzle to so that one can fine
#   tune the bed leveling screw. The default is to not perform fine
#   adjustments on the bed screw.
#screw2:
#screw2_name:
#screw2_fine_adjust:
#...
#   Additional bed leveling screws. At least three screws must be
#   defined.
#horizontal_move_z: 5
#   The height (in mm) that the head should be commanded to move to
#   when moving from one screw location to the next. The default is 5.
#probe_height: 0
#   The height of the probe (in mm) after adjusting for the thermal
#   expansion of bed and nozzle. The default is zero.
#speed: 50
#   The speed (in mm/s) of non-probing moves during the calibration.
#   The default is 50.
#probe_speed: 5
#   The speed (in mm/s) when moving from a horizontal_move_z position
#   to a probe_height position. The default is 5.
```

### [screws_tilt_adjust]

Tool to help adjust bed screws tilt using Z probe. One may define a
screws_tilt_adjust config section to enable a SCREWS_TILT_CALCULATE
g-code command.

See the
[leveling guide](Manual_Level.md#adjusting-bed-leveling-screws-using-the-bed-probe)
and [command reference](G-Codes.md#screws_tilt_adjust) for additional
information.

```
[screws_tilt_adjust]
#screw1:
#   The (X, Y) coordinate of the first bed leveling screw. This is a
#   position to command the nozzle to so that the probe is directly
#   above the bed screw (or as close as possible while still being
#   above the bed). This is the base screw used in calculations. This
#   parameter must be provided.
#screw1_name:
#   An arbitrary name for the given screw. This name is displayed when
#   the helper script runs. The default is to use a name based upon
#   the screw XY location.
#screw2:
#screw2_name:
#...
#   Additional bed leveling screws. At least two screws must be
#   defined.
#speed: 50
#   The speed (in mm/s) of non-probing moves during the calibration.
#   The default is 50.
#horizontal_move_z: 5
#   The height (in mm) that the head should be commanded to move to
#   just prior to starting a probe operation. The default is 5.
#screw_thread: CW-M3
#   The type of screw used for bed leveling, M3, M4, or M5, and the
#   rotation direction of the knob that is used to level the bed.
#   Accepted values: CW-M3, CCW-M3, CW-M4, CCW-M4, CW-M5, CCW-M5, CW-M8, CCW-M8.
#   Default value is CW-M3 which most printers use. A clockwise
#   rotation of the knob decreases the gap between the nozzle and the
#   bed. Conversely, a counter-clockwise rotation increases the gap.
#use_probe_xy_offsets: False
#   If True, apply the `[probe]` XY offsets to the probed positions. The
#   default is False.
```

### [z_tilt]

Multiple Z stepper tilt adjustment. This feature enables independent
adjustment of multiple z steppers (see the "stepper_z1" section) to
adjust for tilt. If this section is present then a Z_TILT_ADJUST
extended [G-Code command](G-Codes.md#z_tilt) becomes available.

```
[z_tilt]
#z_positions:
#   A list of X, Y coordinates (one per line; subsequent lines
#   indented) describing the location of each bed "pivot point". The
#   "pivot point" is the point where the bed attaches to the given Z
#   stepper. It is described using nozzle coordinates (the X, Y position
#   of the nozzle if it could move directly above the point). The
#   first entry corresponds to stepper_z, the second to stepper_z1,
#   the third to stepper_z2, etc. This parameter must be provided.
#points:
#   A list of X, Y coordinates (one per line; subsequent lines
#   indented) that should be probed during a Z_TILT_ADJUST command.
#   Specify coordinates of the nozzle and be sure the probe is above
#   the bed at the given nozzle coordinates. This parameter must be
#   provided.
#speed: 50
#   The speed (in mm/s) of non-probing moves during the calibration.
#   The default is 50.
#horizontal_move_z: 5
#   The height (in mm) that the head should be commanded to move to
#   just prior to starting a probe operation. The default is 5.
#retries: 0
#   Number of times to retry if the probed points aren't within
#   tolerance.
#retry_tolerance: 0
#   If retries are enabled then retry if largest and smallest probed
#   points differ more than retry_tolerance. Note the smallest unit of
#   change here would be a single step. However if you are probing
#   more points than steppers then you will likely have a fixed
#   minimum value for the range of probed points which you can learn
#   by observing command output.
#increasing_threshold: 0.0000001
#   Sets the threshold that probe points can increase before z_tilt aborts.
#   To disable the validation, set this parameter to a high value.
<<<<<<< HEAD
#adaptive_horizontal_move_z: false
#   When enabled the horizontal_move_z will be dynamically adjusted after
#   each round of probing to be minimal in order to safe time (minimum move
#   will be the probe z-offset)
#min_horizontal_move_z: 0.0
#   Minimum horizontal_move_z for adaptive horizontal_move_z.
=======
#use_probe_xy_offsets: False
#   If True, apply the `[probe]` XY offsets to the probed positions. The
#   default is False.
>>>>>>> 55336a1a
```

#### [z_tilt_ng]

z_tilt's next generation, adding the Z_TILT_CALIBRATE and Z_TILT_AUTODETECT
extended [G-Code commands](G-Codes.md#z_tilt_ng). Z_TILT_CALIBRATE performs multiple
probing runs to calculate z_offsets, enabling accurate tilt adjustment with fewer
probe points. Z_TILT_AUTODETECT automatically determines pivot positions for each
Z stepper through iterative probing. When this section is present, these extended
commands become available, enhancing bed leveling accuracy and calibration efficiency.

```
[z_tilt_ng]
#z_positions:
# See [z_tilt]. This parameter must be provided,
#   unless the parameter "extra_points" is provided. In that case only
#   the command Z_TILT_AUTODETECT can be run to automatically determine
#   the z_positions. See 'extra_points' below.
#z_offsets:
#   A list of Z offsets for each z_position. The z_offset is added to each
#   probed value during Z_TILT_ADJUST to offset for unevenness of the bed.
#   This values can also be automatically detected by running
#   Z_TILT_CALIBRATE. See "extra_points" below.
#points:
# See [z_tilt]
#speed: 50
# See [z_tilt]
#horizontal_move_z: 5
# See [z_tilt]
#min_horizontal_move_z: 1.0
# See [z_tilt]
#adaptive_horizontal_move_z: False
# See [z_tilt]
#retries: 0
# See [z_tilt]
#retry_tolerance: 0
# See [z_tilt]
#increasing_threshold: 0.0000001
# See [z_tilt]
<<<<<<< HEAD
#adaptive_horizontal_move_z: false
# See [z_tilt]
#min_horizontal_move_z: 0.0
=======
#use_probe_xy_offsets: False
>>>>>>> 55336a1a
# See [z_tilt]
#extra_points:
#   A list in the same format as "points" above. This list contains
#   additional points to be probed during the two calibration commands
#   Z_TILT_CALIBRATE and Z_TILT_AUTODETECT. If the bed is not perfectly
#   level, it is possible to specify more probing points with "points".
#   In that Z_TILT_ADJUST will determine the best fit via a least squares
#   algorithm. As this comes with additional overhead on each Z_TILT_ADJUST
#   run, it is instead possible to move the additional probing points here,
#   and use Z_TILT_CALIBRATE to find z_offsets to use for the probing points
#   used in Z_TILT_ADJUST.
#   The extra points are also used during T_ZILT_AUTODETECT. This command
#   can determine the z_positions automatically by during several probings
#   with intentionally tilted bed. It is currently only implemented for 3
#   z steppers.
#   Note that for both commands to work numpy has to be installed.
#averaging_len: 3
#   Z_TILT_CALIBRATE and Z_TILT_AUTODETECT both run repeatedly until the
#   result can no longer be improved. To determine this, the probed values
#   are averaged. The number of runs to average over is configured with this
#   parameter.
#autodetect_delta: 1.0
#   The amount by which Z_TILT_AUTODETECT intentionally tilts the bed. Higher
#   values yield better results, but can also lead to situations where the
#   bed is tilted in a way that the nozzle touched the bed before the probe.
#   The default is conservative.
#use_probe_offsets: false
#   If set to true the probe x&y offsets will be taken into acccount when
#   positioning the toolhead (that way if you define a point, your probe will
#   at the given coordinates instead of the nozzle)
#   (usefull for probes like beacon where the offsets switch when using
#   scan/dive mode vs contact, that way the actually probed points will always
#   stay the same since the probe offset dynamically changes)
```

### [quad_gantry_level]

Moving gantry leveling using 4 independently controlled Z motors.
Corrects hyperbolic parabola effects (potato chip) on moving gantry
which is more flexible.
WARNING: Using this on a moving bed may lead to undesirable results.
If this section is present then a QUAD_GANTRY_LEVEL extended G-Code
command becomes available. This routine assumes the following Z motor
configuration:

```
 ----------------
 |Z1          Z2|
 |  ---------   |
 |  |       |   |
 |  |       |   |
 |  x--------   |
 |Z           Z3|
 ----------------
```

Where x is the 0, 0 point on the bed

```
[quad_gantry_level]
#gantry_corners:
#   A newline separated list of X, Y coordinates describing the two
#   opposing corners of the gantry. The first entry corresponds to Z,
#   the second to Z2. This parameter must be provided.
#points:
#   A newline separated list of four X, Y points that should be probed
#   during a QUAD_GANTRY_LEVEL command. Order of the locations is
#   important, and should correspond to Z, Z1, Z2, and Z3 location in
#   order. This parameter must be provided. For maximum accuracy,
#   ensure your probe offsets are configured.
#speed: 50
#   The speed (in mm/s) of non-probing moves during the calibration.
#   The default is 50.
#horizontal_move_z: 5
#   The height (in mm) that the head should be commanded to move to
#   just prior to starting a probe operation. The default is 5.
#min_horizontal_move_z: 1.0
#   minimum value for horizontal move z
#   (only used when adaptive_horizontal_move_z is True)
#adaptive_horizontal_move_z: False
#   if we should adjust horizontal move z after the first adjustment round,
#   based on error.
#   when set to True, initial horizontal_move_z is the config value,
#   subsequent iterations will set horizontal_move_z to
#   the ceil of error, or min_horizontal_move_z - whichever is greater.
#max_adjust: 4
#   Safety limit if an adjustment greater than this value is requested
#   quad_gantry_level will abort.
#retries: 0
#   Number of times to retry if the probed points aren't within
#   tolerance.
#retry_tolerance: 0
#   If retries are enabled then retry if largest and smallest probed
#   points differ more than retry_tolerance.
#increasing_threshold: 0.0000001
#   Sets the threshold that probe points can increase before qgl aborts.
#   To disable the validation, set this parameter to a high value.
<<<<<<< HEAD
#adaptive_horizontal_move_z: false
#   When enabled the horizontal_move_z will be dynamically adjusted after
#   each round of probing to be minimal in order to safe time (minimum move
#   will be the probe z-offset)
#min_horizontal_move_z: 0.0
#   Minimum horizontal_move_z for adaptive horizontal_move_z.
=======
#use_probe_xy_offsets: False
#   If True, apply the `[probe]` XY offsets to the probed positions. The
#   default is False.
>>>>>>> 55336a1a
```

### [skew_correction]

Printer Skew Correction. It is possible to use software to correct
printer skew across 3 planes, xy, xz, yz. This is done by printing a
calibration model along a plane and measuring three lengths. Due to
the nature of skew correction these lengths are set via gcode. See
[Skew Correction](Skew_Correction.md) and
[Command Reference](G-Codes.md#skew_correction) for details.

```
[skew_correction]
```

### [z_thermal_adjust]

Temperature-dependant toolhead Z position adjustment. Compensate for vertical
toolhead movement caused by thermal expansion of the printer's frame in
real-time using a temperature sensor (typically coupled to a vertical section
of frame).

See also: [extended g-code commands](G-Codes.md#z_thermal_adjust).

```
[z_thermal_adjust]
#temp_coeff:
#   The temperature coefficient of expansion, in mm/degC. For example, a
#   temp_coeff of 0.01 mm/degC will move the Z axis downwards by 0.01 mm for
#   every degree Celsius that the temperature sensor increases. Defaults to
#   0.0 mm/degC, which applies no adjustment.
#smooth_time:
#   Smoothing window applied to the temperature sensor, in seconds. Can reduce
#   motor noise from excessive small corrections in response to sensor noise.
#   The default is 2.0 seconds.
#z_adjust_off_above:
#   Disables adjustments above this Z height [mm]. The last computed correction
#   will remain applied until the toolhead moves below the specified Z height
#   again. The default is 99999999.0 mm (always on).
#max_z_adjustment:
#   Maximum absolute adjustment that can be applied to the Z axis [mm]. The
#   default is 99999999.0 mm (unlimited).
#sensor_type:
#sensor_pin:
#min_temp:
#max_temp:
#   Temperature sensor configuration.
#   See the "extruder" section for the definition of the above
#   parameters.
#gcode_id:
#   See the "heater_generic" section for the definition of this
#   parameter.
```

## Customized homing

### [safe_z_home]

Safe Z homing. One may use this mechanism to home the Z axis at a
specific X, Y coordinate. This is useful if the toolhead, for example
has to move to the center of the bed before Z can be homed.

```
[safe_z_home]
home_xy_position:
#   A X, Y coordinate (e.g. 100, 100) where the Z homing should be
#   performed. This parameter must be provided.
#speed: 50.0
#   Speed at which the toolhead is moved to the safe Z home
#   coordinate. The default is 50 mm/s
#z_hop:
#   Distance (in mm) to lift the Z axis prior to homing. This is
#   applied to any homing command, even if it doesn't home the Z axis.
#   If the Z axis is already homed and the current Z position is less
#   than z_hop, then this will lift the head to a height of z_hop. If
#   the Z axis is not already homed the head is lifted by z_hop.
#   The default is to not implement Z hop.
#z_hop_speed: 15.0
#   Speed (in mm/s) at which the Z axis is lifted prior to homing. The
#   default is 15 mm/s.
#move_to_previous: False
#   When set to True, the X and Y axes are reset to their previous
#   positions after Z axis homing. The default is False.
#home_y_before_x: False
#  # If True, the Y axis will home first. The default is False.
```

### [homing_override]

Homing override. One may use this mechanism to run a series of g-code
commands in place of a G28 found in the normal g-code input. This may
be useful on printers that require a specific procedure to home the
machine.

```
[homing_override]
gcode:
#   A list of G-Code commands to execute in place of G28 commands
#   found in the normal g-code input. See docs/Command_Templates.md
#   for G-Code format. If a G28 is contained in this list of commands
#   then it will invoke the normal homing procedure for the printer.
#   The commands listed here must home all axes. This parameter must
#   be provided.
#axes: xyz
#   The axes to override. For example, if this is set to "z" then the
#   override script will only be run when the z axis is homed (eg, via
#   a "G28" or "G28 Z0" command). Note, the override script should
#   still home all axes. The default is "xyz" which causes the
#   override script to be run in place of all G28 commands.
#set_position_x:
#set_position_y:
#set_position_z:
#   If specified, the printer will assume the axis is at the specified
#   position prior to running the above g-code commands. Setting this
#   disables homing checks for that axis. This may be useful if the
#   head must move prior to invoking the normal G28 mechanism for an
#   axis. The default is to not force a position for an axis.
```

### [endstop_phase]

Stepper phase adjusted endstops. To use this feature, define a config
section with an "endstop_phase" prefix followed by the name of the
corresponding stepper config section (for example,
"[endstop_phase stepper_z]"). This feature can improve the accuracy of
endstop switches. Add a bare "[endstop_phase]" declaration to enable
the ENDSTOP_PHASE_CALIBRATE command.

See the [endstop phases guide](Endstop_Phase.md) and
[command reference](G-Codes.md#endstop_phase) for additional
information.

```
[endstop_phase stepper_z]
#endstop_accuracy:
#   Sets the expected accuracy (in mm) of the endstop. This represents
#   the maximum error distance the endstop may trigger (eg, if an
#   endstop may occasionally trigger 100um early or up to 100um late
#   then set this to 0.200 for 200um). The default is
#   4*rotation_distance/full_steps_per_rotation.
#trigger_phase:
#   This specifies the phase of the stepper motor driver to expect
#   when hitting the endstop. It is composed of two numbers separated
#   by a forward slash character - the phase and the total number of
#   phases (eg, "7/64"). Only set this value if one is sure the
#   stepper motor driver is reset every time the mcu is reset. If this
#   is not set, then the stepper phase will be detected on the first
#   home and that phase will be used on all subsequent homes.
#endstop_align_zero: False
#   If true then the position_endstop of the axis will effectively be
#   modified so that the zero position for the axis occurs at a full
#   step on the stepper motor. (If used on the Z axis and the print
#   layer height is a multiple of a full step distance then every
#   layer will occur on a full step.) The default is False.
```

## G-Code macros and events

### [gcode_macro]

G-Code macros (one may define any number of sections with a
"gcode_macro" prefix). See the
[command template guide](Command_Templates.md) for more information.

```
[gcode_macro my_cmd]
#gcode:
#   A list of G-Code commands to execute in place of "my_cmd". See
#   docs/Command_Templates.md for G-Code format. This parameter must
#   be provided.
#variable_<name>:
#   One may specify any number of options with a "variable_" prefix.
#   The given variable name will be assigned the given value (parsed
#   as a Python literal) and will be available during macro expansion.
#   For example, a config with "variable_fan_speed = 75" might have
#   gcode commands containing "M106 S{ fan_speed * 255 }". Variables
#   can be changed at run-time using the SET_GCODE_VARIABLE command
#   (see docs/Command_Templates.md for details). Variable names may
#   not use upper case characters.
#rename_existing:
#   This option will cause the macro to override an existing G-Code
#   command and provide the previous definition of the command via the
#   name provided here. This can be used to override builtin G-Code
#   commands. Care should be taken when overriding commands as it can
#   cause complex and unexpected results. The default is to not
#   override an existing G-Code command.
#description: G-Code macro
#   This will add a short description used at the HELP command or while
#   using the auto completion feature. Default "G-Code macro"
```

### [delayed_gcode]

Execute a gcode on a set delay. See the
[command template guide](Command_Templates.md#delayed-gcodes) and
[command reference](G-Codes.md#delayed_gcode) for more information.

```
[delayed_gcode my_delayed_gcode]
gcode:
#   A list of G-Code commands to execute when the delay duration has
#   elapsed. G-Code templates are supported. This parameter must be
#   provided.
#initial_duration: 0.0
#   The duration of the initial delay (in seconds). If set to a
#   non-zero value the delayed_gcode will execute the specified number
#   of seconds after the printer enters the "ready" state. This can be
#   useful for initialization procedures or a repeating delayed_gcode.
#   If set to 0 the delayed_gcode will not execute on startup.
#   Default is 0.
```

### [save_variables]

Support saving variables to disk so that they are retained across
restarts. See
[command templates](Command_Templates.md#save-variables-to-disk) and
[G-Code reference](G-Codes.md#save_variables) for further information.

```
[save_variables]
filename:
#   Required - provide a filename that would be used to save the
#   variables to disk e.g. ~/variables.cfg
```

### [idle_timeout]

Idle timeout. An idle timeout is automatically enabled - add an
explicit idle_timeout config section to change the default settings.

```
[idle_timeout]
#gcode:
#   A list of G-Code commands to execute on an idle timeout. See
#   docs/Command_Templates.md for G-Code format. The default is to run
#   "TURN_OFF_HEATERS" and "M84".
#timeout: 600
#   Idle time (in seconds) to wait before running the above G-Code
#   commands. Set it to 0 to disable the timeout feature.
#   The default is 600 seconds.
```

## Optional G-Code features

### [virtual_sdcard]

A virtual sdcard may be useful if the host machine is not fast enough
to run OctoPrint well. It allows the Kalico host software to directly
print gcode files stored in a directory on the host using standard
sdcard G-Code commands (eg, M24).

```
[virtual_sdcard]
path:
#   The path of the local directory on the host machine to look for
#   g-code files. This is a read-only directory (sdcard file writes
#   are not supported). One may point this to OctoPrint's upload
#   directory (generally ~/.octoprint/uploads/ ). This parameter must
#   be provided.
#on_error_gcode:
#   A list of G-Code commands to execute when an error is reported.
#   See docs/Command_Templates.md for G-Code format. The default is to
#   run TURN_OFF_HEATERS.
#with_subdirs: False
#   Enable scanning of subdirectories for the menu and for the
#   M20 and M23 commands. The default is False.
```

### [sdcard_loop]

Some printers with stage-clearing features, such as a part ejector or
a belt printer, can find use in looping sections of the sdcard file.
(For example, to print the same part over and over, or repeat the
a section of a part for a chain or other repeated pattern).

See the [command reference](G-Codes.md#sdcard_loop) for supported
commands. See the [sample-macros.cfg](../config/sample-macros.cfg)
file for a Marlin compatible M808 G-Code macro.

```
[sdcard_loop]
```

### ⚠️ [force_move]

This module is enabled by default in Kalico!

Support manually moving stepper motors for diagnostic purposes. Note,
using this feature may place the printer in an invalid state - see the
[command reference](G-Codes.md#force_move) for important details.

```
[force_move]
#enable_force_move: True
#   Set to `True` to enable FORCE_MOVE and SET_KINEMATIC_POSITION
#   extended G-Code commands. The default is `True`.
```

### [pause_resume]

Pause/Resume functionality with support of position capture and
restore. See the [command reference](G-Codes.md#pause_resume) for more
information.

```
[pause_resume]
#recover_velocity: 50.
#   When capture/restore is enabled, the speed at which to return to
#   the captured position (in mm/s). Default is 50.0 mm/s.
```

### [firmware_retraction]

Firmware filament retraction. This enables G10 (retract) and G11
(unretract) GCODE commands issued by many slicers. The parameters
below provide startup defaults, although the values can be adjusted
via the SET_RETRACTION [command](G-Codes.md#firmware_retraction)),
allowing per-filament settings and runtime tuning.

```
[firmware_retraction]
#retract_length: 0.0
#   The length of filament (in mm) to retract when a G10 command is
#   executed. When a G11 command is executed, the unretract_length
#   is the sum of the retract_length and the unretract_extra_length
#   (see below). The minimum value and default are 0 mm, which
#   disables firmware retraction.
#retract_speed: 20.0
#   The speed of filament retraction moves (in mm/s).
#   This value is typically set relatively high (>40 mm/s),
#   except for soft and/oozy filaments like TPU and PETG
#   (20 to 30 mm/s). The minimum value is 1 mm/s, the default value
#   is 20 mm/s.
#unretract_extra_length: 0.0
#   The *additional* length (in mm) to add or the length to subtract
#   from the filament move when unretracting compared to the retract
#   move length. This allows priming the nozzle (positive extra length)
#   or delaying extrusion after unretracting (negative length). The
#   latter may help reduce blobbing. The minimum value is -1 mm
#   (2.41 mm3 volume for 1.75 mm filament), the default value is 0 mm.
#unretract_speed: 10.0
#   The speed of filament unretraction moves (in mm/s).
#   This parameter is not particularly critical, although often lower
#   than retract_speed. The minimum value is 1 mm/s, the default value
#   is 10 mm/s.
#z_hop_height: 0.0
#   The vertical height by which the nozzle is lifted from the print to
#   prevent collisions with the print during travel moves when retracted.
#   The minimum value is 0 mm, the default value is 0 mm, which disables
#   zhop moves. The value will be reduced if the zhop move reaches
#   maximum z.
#clear_zhop_on_z_moves: False
#   If True, when a change in Z is sent while toolhead is retracted,
#   z_hop is cancelled until next retraction. Otherwise,
#   `z_hop_height` is applied as an offset to all movements.
```

### [gcode_arcs]

Support for gcode arc (G2/G3) commands.

```
[gcode_arcs]
#resolution: 1.0
#   An arc will be split into segments. Each segment's length will
#   equal the resolution in mm set above. Lower values will produce a
#   finer arc, but also more work for your machine. Arcs smaller than
#   the configured value will become straight lines. The default is
#   1mm.
```

### [respond]

This module is enabled by default in Kalico!

Enable the "M118" and "RESPOND" extended
[commands](G-Codes.md#respond).

```
[respond]
#default_type: echo
#   Sets the default prefix of the "M118" and "RESPOND" output to one
#   of the following:
#       echo: "echo: " (This is the default)
#       command: "// "
#       error: "!! "
#default_prefix: echo:
#   Directly sets the default prefix. If present, this value will
#   override the "default_type".
#enable_respond: True
#   Set to `True` to enable M118 and RESPOND
#   extended G-Code commands. The default is `True`.
```

### [exclude_object]

This module is enabled by default in Kalico!

Enables support to exclude or cancel individual objects during the printing
process.

See the [exclude objects guide](Exclude_Object.md) and
[command reference](G-Codes.md#exclude_object)
for additional information. See the
[sample-macros.cfg](../config/sample-macros.cfg) file for a
Marlin/RepRapFirmware compatible M486 G-Code macro.

```
[exclude_object]
#enable_exclude_object: True
#   Set to `True` to enable `EXCLUDE_OBJECT_*` extended G-Code commands.
#   The default is `True`.
```

## Resonance compensation

### [input_shaper]

Enables [resonance compensation](Resonance_Compensation.md). Also see
the [command reference](G-Codes.md#input_shaper).

```
[input_shaper]
#shaper_freq_x: 0
#   A frequency (in Hz) of the input shaper for X axis. This is
#   usually a resonance frequency of X axis that the input shaper
#   should suppress. For more complex shapers, like 2- and 3-hump EI
#   input shapers, this parameter can be set from different
#   considerations. The default value is 0, which disables input
#   shaping for X axis.
#shaper_freq_y: 0
#   A frequency (in Hz) of the input shaper for Y axis. This is
#   usually a resonance frequency of Y axis that the input shaper
#   should suppress. For more complex shapers, like 2- and 3-hump EI
#   input shapers, this parameter can be set from different
#   considerations. The default value is 0, which disables input
#   shaping for Y axis.
#shaper_type: mzv
#   A type of the input shaper to use for both X and Y axes. Supported
#   shapers are zv, mzv, zvd, ei, 2hump_ei, and 3hump_ei. The default
#   is mzv input shaper.
#shaper_type_x:
#shaper_type_y:
#   If shaper_type is not set, these two parameters can be used to
#   configure different input shapers for X and Y axes. The same
#   values are supported as for shaper_type parameter.
#damping_ratio_x: 0.1
#damping_ratio_y: 0.1
#   Damping ratios of vibrations of X and Y axes used by input shapers
#   to improve vibration suppression. Default value is 0.1 which is a
#   good all-round value for most printers. In most circumstances this
#   parameter requires no tuning and should not be changed.
```

### [adxl345]

Support for ADXL345 accelerometers. This support allows one to query
accelerometer measurements from the sensor. This enables an
ACCELEROMETER_MEASURE command (see [G-Codes](G-Codes.md#adxl345) for
more information). The default chip name is "default", but one may
specify an explicit name (eg, [adxl345 my_chip_name]).

```
[adxl345]
cs_pin:
#   The SPI enable pin for the sensor. This parameter must be provided.
#spi_speed: 5000000
#   The SPI speed (in hz) to use when communicating with the chip.
#   The default is 5000000.
#spi_bus:
#spi_software_sclk_pin:
#spi_software_mosi_pin:
#spi_software_miso_pin:
#   See the "common SPI settings" section for a description of the
#   above parameters.
#axes_map: x, y, z
#   The accelerometer axis for each of the printer's X, Y, and Z axes.
#   This may be useful if the accelerometer is mounted in an
#   orientation that does not match the printer orientation. For
#   example, one could set this to "y, x, z" to swap the X and Y axes.
#   It is also possible to negate an axis if the accelerometer
#   direction is reversed (eg, "x, z, -y"). The default is "x, y, z".
#rate: 3200
#   Output data rate for ADXL345. ADXL345 supports the following data
#   rates: 3200, 1600, 800, 400, 200, 100, 50, and 25. Note that it is
#   not recommended to change this rate from the default 3200, and
#   rates below 800 will considerably affect the quality of resonance
#   measurements.
```

### [lis2dw]

Support for LIS2DW accelerometers.

```
[lis2dw]
#cs_pin:
#   The SPI enable pin for the sensor. This parameter must be provided
#   if using SPI.
#spi_speed: 5000000
#   The SPI speed (in hz) to use when communicating with the chip.
#   The default is 5000000.
#spi_bus:
#spi_software_sclk_pin:
#spi_software_mosi_pin:
#spi_software_miso_pin:
#   See the "common SPI settings" section for a description of the
#   above parameters.
#i2c_address:
#   Default is 25 (0x19). If SA0 is high, it would be 24 (0x18) instead.
#i2c_mcu:
#i2c_bus:
#i2c_software_scl_pin:
#i2c_software_sda_pin:
#i2c_speed: 400000
#   See the "common I2C settings" section for a description of the
#   above parameters. The default "i2c_speed" is 400000.
#axes_map: x, y, z
#   See the "adxl345" section for information on this parameter.
```

### [lis3dh]

Support for LIS3DH accelerometers.

```
[lis3dh]
#cs_pin:
#   The SPI enable pin for the sensor. This parameter must be provided
#   if using SPI.
#spi_speed: 5000000
#   The SPI speed (in hz) to use when communicating with the chip.
#   The default is 5000000.
#spi_bus:
#spi_software_sclk_pin:
#spi_software_mosi_pin:
#spi_software_miso_pin:
#   See the "common SPI settings" section for a description of the
#   above parameters.
#i2c_address:
#   Default is 25 (0x19). If SA0 is high, it would be 24 (0x18) instead.
#i2c_mcu:
#i2c_bus:
#i2c_software_scl_pin:
#i2c_software_sda_pin:
#i2c_speed: 400000
#   See the "common I2C settings" section for a description of the
#   above parameters. The default "i2c_speed" is 400000.
#axes_map: x, y, z
#   See the "adxl345" section for information on this parameter.
```

### [mpu9250]

Support for MPU-9250, MPU-9255, MPU-6515, MPU-6050, and MPU-6500
accelerometers (one may define any number of sections with an
"mpu9250" prefix).

```
[mpu9250 my_accelerometer]
#i2c_address:
#   Default is 104 (0x68). If AD0 is high, it would be 0x69 instead.
#i2c_mcu:
#i2c_bus:
#i2c_software_scl_pin:
#i2c_software_sda_pin:
#i2c_speed: 400000
#   See the "common I2C settings" section for a description of the
#   above parameters. The default "i2c_speed" is 400000.
#axes_map: x, y, z
#   See the "adxl345" section for information on this parameter.
```

### [resonance_tester]

Support for resonance testing and automatic input shaper calibration.
In order to use most of the functionality of this module, additional
software dependencies must be installed; refer to
[Measuring Resonances](Measuring_Resonances.md) and the
[command reference](G-Codes.md#resonance_tester) for more
information. See the [Max smoothing](Measuring_Resonances.md#max-smoothing)
section of the measuring resonances guide for more information on
`max_smoothing` parameter and its use.

```
[resonance_tester]
#probe_points:
#   A list of X, Y, Z coordinates of points (one point per line) to test
#   resonances at. At least one point is required. Make sure that all
#   points with some safety margin in XY plane (~a few centimeters)
#   are reachable by the toolhead.
#accel_chip:
#   A name of the accelerometer chip to use for measurements. If
#   adxl345 chip was defined without an explicit name, this parameter
#   can simply reference it as "accel_chip: adxl345", otherwise an
#   explicit name must be supplied as well, e.g. "accel_chip: adxl345
#   my_chip_name". Either this, or the next two parameters must be
#   set.
#accel_chip_x:
#accel_chip_y:
#   Names of the accelerometer chips to use for measurements for each
#   of the axis. Can be useful, for instance, on bed slinger printer,
#   if two separate accelerometers are mounted on the bed (for Y axis)
#   and on the toolhead (for X axis). These parameters have the same
#   format as 'accel_chip' parameter. Only 'accel_chip' or these two
#   parameters must be provided.
#max_smoothing:
#   Maximum input shaper smoothing to allow for each axis during shaper
#   auto-calibration (with 'SHAPER_CALIBRATE' command). By default no
#   maximum smoothing is specified. Refer to Measuring_Resonances guide
#   for more details on using this feature.
#min_freq: 5
#   Minimum frequency to test for resonances. The default is 5 Hz.
#max_freq: 133.33
#   Maximum frequency to test for resonances. The default is 133.33 Hz.
#accel_per_hz: 75
#   This parameter is used to determine which acceleration to use to
#   test a specific frequency: accel = accel_per_hz * freq. Higher the
#   value, the higher is the energy of the oscillations. Can be set to
#   a lower than the default value if the resonances get too strong on
#   the printer. However, lower values make measurements of
#   high-frequency resonances less precise. The default value is 75
#   (mm/sec).
#hz_per_sec: 1
#   Determines the speed of the test. When testing all frequencies in
#   range [min_freq, max_freq], each second the frequency increases by
#   hz_per_sec. Small values make the test slow, and the large values
#   will decrease the precision of the test. The default value is 1.0
#   (Hz/sec == sec^-2).
```

## Config file helpers

### [board_pins]

Board pin aliases (one may define any number of sections with a
"board_pins" prefix). Use this to define aliases for the pins on a
micro-controller.

```
[board_pins my_aliases]
mcu: mcu
#   A comma separated list of micro-controllers that may use the
#   aliases. The default is to apply the aliases to the main "mcu".
aliases:
aliases_<name>:
#   A comma separated list of "name=value" aliases to create for the
#   given micro-controller. For example, "EXP1_1=PE6" would create an
#   "EXP1_1" alias for the "PE6" pin. However, if "value" is enclosed
#   in "<>" then "name" is created as a reserved pin (for example,
#   "EXP1_9=<GND>" would reserve "EXP1_9"). Any number of options
#   starting with "aliases_" may be specified.
```

### [include]

Include file support. One may include additional config file from the
main printer config file. Wildcards may also be used (eg,
"configs/\*.cfg", or "configs/\*\*/\*.cfg" if using python version >=3.5).

```
[include my_other_config.cfg]
```

### [duplicate_pin_override]

This tool allows a single micro-controller pin to be defined multiple
times in a config file without normal error checking. This is intended
for diagnostic and debugging purposes. This section is not needed
where Kalico supports using the same pin multiple times, and using
this override may cause confusing and unexpected results.

```
[duplicate_pin_override]
pins:
#   A comma separated list of pins that may be used multiple times in
#   a config file without normal error checks. This parameter must be
#   provided.
```

## Bed probing hardware

### [probe]

Z height probe. One may define this section to enable Z height probing
hardware. When this section is enabled, PROBE and QUERY_PROBE extended
[g-code commands](G-Codes.md#probe) become available. Also, see the
[probe calibrate guide](Probe_Calibrate.md). The probe section also
creates a virtual "probe:z_virtual_endstop" pin. One may set the
stepper_z endstop_pin to this virtual pin on cartesian style printers
that use the probe in place of a z endstop. If using
"probe:z_virtual_endstop" then do not define a position_endstop in the
stepper_z config section.

```
[probe]
pin:
#   Probe detection pin. If the pin is on a different microcontroller
#   than the Z steppers then it enables "multi-mcu homing". This
#   parameter must be provided.
#deactivate_on_each_sample: True
#   This determines if Kalico should execute deactivation gcode
#   between each probe attempt when performing a multiple probe
#   sequence. The default is True.
#x_offset: 0.0
#   The distance (in mm) between the probe and the nozzle along the
#   x-axis. The default is 0.
#y_offset: 0.0
#   The distance (in mm) between the probe and the nozzle along the
#   y-axis. The default is 0.
z_offset:
#   The distance (in mm) between the bed and the nozzle when the probe
#   triggers. This parameter must be provided.
#speed: 5.0
#   Speed (in mm/s) of the Z axis when probing. The default is 5mm/s.
#samples: 1
#   The number of times to probe each point. The probed z-values will
#   be averaged. The default is to probe 1 time.
#sample_retract_dist: 2.0
#   The distance (in mm) to lift the toolhead between each sample (if
#   sampling more than once). The default is 2mm.
#lift_speed:
#   Speed (in mm/s) of the Z axis when lifting the probe between
#   samples. The default is to use the same value as the 'speed'
#   parameter.
#samples_result: average
#   The calculation method when sampling more than once - either
#   "median" or "average". The default is average.
#samples_tolerance: 0.100
#   The maximum Z distance (in mm) that a sample may differ from other
#   samples. If this tolerance is exceeded then either an error is
#   reported or the attempt is restarted (see
#   samples_tolerance_retries). The default is 0.100mm.
#samples_tolerance_retries: 0
#   The number of times to retry if a sample is found that exceeds
#   samples_tolerance. On a retry, all current samples are discarded
#   and the probe attempt is restarted. If a valid set of samples are
#   not obtained in the given number of retries then an error is
#   reported. The default is zero which causes an error to be reported
#   on the first sample that exceeds samples_tolerance.
#activate_gcode:
#   A list of G-Code commands to execute prior to each probe attempt.
#   See docs/Command_Templates.md for G-Code format. This may be
#   useful if the probe needs to be activated in some way. Do not
#   issue any commands here that move the toolhead (eg, G1). The
#   default is to not run any special G-Code commands on activation.
#deactivate_gcode:
#   A list of G-Code commands to execute after each probe attempt
#   completes. See docs/Command_Templates.md for G-Code format. Do not
#   issue any commands here that move the toolhead. The default is to
#   not run any special G-Code commands on deactivation.
#drop_first_result: False
#   Set to `True` will probe one extra time and remove the first
#   sample from calculation. This can improve probe accuracy for
#   printers that have an outlier first sample.
```

### [bltouch]

BLTouch probe. One may define this section (instead of a probe
section) to enable a BLTouch probe. See [BL-Touch guide](BLTouch.md)
and [command reference](G-Codes.md#bltouch) for further information. A
virtual "probe:z_virtual_endstop" pin is also created (see the "probe"
section for the details).

```
[bltouch]
sensor_pin:
#   Pin connected to the BLTouch sensor pin. Most BLTouch devices
#   require a pullup on the sensor pin (prefix the pin name with "^").
#   This parameter must be provided.
control_pin:
#   Pin connected to the BLTouch control pin. This parameter must be
#   provided.
#pin_move_time: 0.680
#   The amount of time (in seconds) to wait for the BLTouch pin to
#   move up or down. The default is 0.680 seconds.
#stow_on_each_sample: True
#   This determines if Kalico should command the pin to move up
#   between each probe attempt when performing a multiple probe
#   sequence. Read the directions in docs/BLTouch.md before setting
#   this to False. The default is True.
#probe_with_touch_mode: False
#   If this is set to True then Kalico will probe with the device in
#   "touch_mode". The default is False (probing in "pin_down" mode).
#pin_up_reports_not_triggered: True
#   Set if the BLTouch consistently reports the probe in a "not
#   triggered" state after a successful "pin_up" command. This should
#   be True for all genuine BLTouch devices. Read the directions in
#   docs/BLTouch.md before setting this to False. The default is True.
#pin_up_touch_mode_reports_triggered: True
#   Set if the BLTouch consistently reports a "triggered" state after
#   the commands "pin_up" followed by "touch_mode". This should be
#   True for all genuine BLTouch devices. Read the directions in
#   docs/BLTouch.md before setting this to False. The default is True.
#set_output_mode:
#   Request a specific sensor pin output mode on the BLTouch V3.0 (and
#   later). This setting should not be used on other types of probes.
#   Set to "5V" to request a sensor pin output of 5 Volts (only use if
#   the controller board needs 5V mode and is 5V tolerant on its input
#   signal line). Set to "OD" to request the sensor pin output use
#   open drain mode. The default is to not request an output mode.
#x_offset:
#y_offset:
#z_offset:
#speed:
#lift_speed:
#samples:
#sample_retract_dist:
#samples_result:
#samples_tolerance:
#samples_tolerance_retries:
#   See the "probe" section for information on these parameters.
```

### [dockable_probe]

Certain probes are magnetically coupled to the toolhead and stowed
in a dock when not in use. One should define this section instead
of a probe section if the probe uses magnets to attach and a dock
for storage. See [Dockable Probe Guide](Dockable_Probe.md)
for more detailed information regarding configuration and setup.

```
[dockable_probe]
dock_position: 0,0,0
#   The physical position of the probe dock relative to the origin of
#   the bed. The coordinates are specified as a comma separated X, Y, Z
#   list of values. Certain dock designs are independent of the Z axis.
#   If Z is specified the toolhead will move to the Z location before the X, Y
#   coordinates.
#   This parameter is required.
approach_position: 0,0,0
#   The X, Y, Z position where the toolhead needs to be prior to moving into the
#   dock so that the probe is aligned properly for attaching or detaching.
#   If Z is specified the toolhead will move to the Z location before the X, Y
#   coordinates.
#   This parameter is required.
detach_position: 0,0,0
#   Similar to the approach_position, the detach_position is the coordinates
#   where the toolhead is moved after the probe has been docked.
#   For magnetically coupled probes, this is typically perpendicular to
#   the approach_position in a direction that does not cause the tool to
#   collide with the printer.
#   If Z is specified the toolhead will move to the Z location before the X, Y
#   coordinates.
#   This parameter is required.
#extract_position: 0,0,0
#   Similar to the approach_position, the extract_position is the coordinates
#   where the toolhead is moved to extract the probe from the dock.
#   If Z is specified the toolhead will move to the Z location before the X, Y
#   coordinates.
#   The default value is approach_probe value.
#insert_position: 0,0,0
#   Similar to the extract_position, the insert_position is the coordinates
#   where the toolhead is moved before inserting the probe into the dock.
#   If Z is specified the toolhead will move to the Z location before the X, Y
#   coordinates.
#   The default value is extract_probe value.
#safe_dock_distance :
#   This setting defines a security area around dock during ATTACH/DETACH_PROBE
#   commands. While inside the area, the toolhead move away prior to reach the
#   approach or insert position.
#   Default is the smallest distance to the dock of approach, detach, insert
#   position. It could be only lower than the Default value.
#safe_position : approach_position
#   A safe position to ensure MOVE_AVOIDING_DOCK travel does not move the
#   toolhead out of range.
#z_hop: 15.0
#   Distance (in mm) to lift the Z axis prior to attaching/detaching the probe.
#   If the Z axis is already homed and the current Z position is less
#   than `z_hop`, then this will lift the head to a height of `z_hop`. If
#   the Z axis is not already homed the head is lifted by `z_hop`.
#   The default is to not implement Z hop.
#restore_toolhead: True
#   While True, the position of the toolhead is restored to the position prior
#   to the attach/detach movements.
#   The default value is True.
#dock_retries:
#   The number of times to attempt to attach/dock the probe before raising
#   an error and aborting probing.
#   The default is 0.
#auto_attach_detach: False
#   Enable/Disable the automatic attaching/detaching of the probe during
#   actions that require the probe.
#   The default is True.
#attach_speed:
#detach_speed:
#travel_speed:
#   Optional speeds used during moves.
#   The default is to use `speed` of `probe` or 5.0.
#check_open_attach:
#   The probe status should be verified prior to homing. Setting this option
#   to true will check the probe "endstop" is "open" after attaching and
#   will abort probing if not, also checking for "triggered" after docking.
#   Conversively, setting this to false, the probe should read "triggered"
#   after attaching and "open" after docking. If not, probing will abort.
#probe_sense_pin:
#   This supplemental pin can be defined to determine an attached state
#   instead of check_open_attach.
#dock_sense_pin:
#   This supplemental pin can be defined to determine a docked state in
#   addition to probe_sense_pin or check_open_attach.
#x_offset:
#y_offset:
#z_offset:
#lift_speed:
#speed:
#samples:
#sample_retract_dist:
#samples_result:
#samples_tolerance:
#samples_tolerance_retries:
#activate_gcode:
#deactivate_gcode:
#   See the "probe" section for information on these parameters.
```

### [smart_effector]

The "Smart Effector" from Duet3d implements a Z probe using a force
sensor. One may define this section instead of `[probe]` to enable the
Smart Effector specific features. This also enables
[runtime commands](G-Codes.md#smart_effector) to adjust the parameters
of the Smart Effector at run time.

```
[smart_effector]
pin:
#   Pin connected to the Smart Effector Z Probe output pin (pin 5). Note that
#   pullup resistor on the board is generally not required. However, if the
#   output pin is connected to the board pin with a pullup resistor, that
#   resistor must be high value (e.g. 10K Ohm or more). Some boards have a low
#   value pullup resistor on the Z probe input, which will likely result in an
#   always-triggered probe state. In this case, connect the Smart Effector to
#   a different pin on the board. This parameter is required.
#control_pin:
#   Pin connected to the Smart Effector control input pin (pin 7). If provided,
#   Smart Effector sensitivity programming commands become available.
#probe_accel:
#   If set, limits the acceleration of the probing moves (in mm/sec^2).
#   A sudden large acceleration at the beginning of the probing move may
#   cause spurious probe triggering, especially if the hotend is heavy.
#   To prevent that, it may be necessary to reduce the acceleration of
#   the probing moves via this parameter.
#recovery_time: 0.4
#   A delay between the travel moves and the probing moves in seconds. A fast
#   travel move prior to probing may result in a spurious probe triggering.
#   This may cause 'Probe triggered prior to movement' errors if no delay
#   is set. Value 0 disables the recovery delay.
#   Default value is 0.4.
#x_offset:
#y_offset:
#   Should be left unset (or set to 0).
z_offset:
#   Trigger height of the probe. Start with -0.1 (mm), and adjust later using
#   `PROBE_CALIBRATE` command. This parameter must be provided.
#speed:
#   Speed (in mm/s) of the Z axis when probing. It is recommended to start
#   with the probing speed of 20 mm/s and adjust it as necessary to improve
#   the accuracy and repeatability of the probe triggering.
#samples:
#sample_retract_dist:
#samples_result:
#samples_tolerance:
#samples_tolerance_retries:
#activate_gcode:
#deactivate_gcode:
#deactivate_on_each_sample:
#   See the "probe" section for more information on the parameters above.
```

### [probe_eddy_current]

Support for eddy current inductive probes. One may define this section
(instead of a probe section) to enable this probe. See the
[command reference](G-Codes.md#probe_eddy_current) for further information.

```
[probe_eddy_current my_eddy_probe]
sensor_type: ldc1612
#   The sensor chip used to perform eddy current measurements. This
#   parameter must be provided and must be set to ldc1612.
#intb_pin:
#   MCU gpio pin connected to the ldc1612 sensor's INTB pin (if
#   available). The default is to not use the INTB pin.
#z_offset:
#   The nominal distance (in mm) between the nozzle and bed that a
#   probing attempt should stop at. This parameter must be provided.
#i2c_address:
#i2c_mcu:
#i2c_bus:
#i2c_software_scl_pin:
#i2c_software_sda_pin:
#i2c_speed:
#   The i2c settings for the sensor chip. See the "common I2C
#   settings" section for a description of the above parameters.
#x_offset:
#y_offset:
#speed:
#lift_speed:
#samples:
#sample_retract_dist:
#samples_result:
#samples_tolerance:
#samples_tolerance_retries:
#   See the "probe" section for information on these parameters.
```

### [axis_twist_compensation]

A tool to compensate for inaccurate probe readings due to twist in X gantry. See
the [Axis Twist Compensation Guide](Axis_Twist_Compensation.md) for more
detailed information regarding symptoms, configuration and setup.

```
[axis_twist_compensation]
#speed: 50
#   The speed (in mm/s) of non-probing moves during the calibration.
#   The default is 50.
#horizontal_move_z: 5
#   The height (in mm) that the head should be commanded to move to
#   just prior to starting a probe operation. The default is 5.
calibrate_start_x: 20
#   Defines the minimum X coordinate of the calibration
#   This should be the X coordinate that positions the nozzle at the starting
#   calibration position. This parameter must be provided.
calibrate_end_x: 200
#   Defines the maximum X coordinate of the calibration
#   This should be the X coordinate that positions the nozzle at the ending
#   calibration position. This parameter must be provided.
calibrate_y: 112.5
#   Defines the Y coordinate of the calibration
#   This should be the Y coordinate that positions the nozzle during the
#   calibration process. This parameter must be provided and is recommended to
#   be near the center of the bed
```

### ⚠️ [z_calibration]

Automatic Z offset calibration. One may define this section if the printer
is able to calibrate the nozzle's offset automatically. See
[Z-Calibration guide](Z_Calibration.md) for further
information.

```
[z_calibration]
nozzle_xy_position:
#   A X, Y coordinate (e.g. 100,100) of the nozzle, clicking on the Z endstop.
switch_xy_position:
#   A X, Y coordinate (e.g. 100,100) of the probe's switch body, clicking on
#   the Z endstop.
bed_xy_position: default from relative_reference_index of bed_mesh
#   a X, Y coordinate (e.g. 100,100) where the print surface (e.g. the center
#   point) is probed. These coordinates will be adapted by the
#   probe's X and Y offsets. The default is the relative_reference_index
#   of the configured bed_mesh, if configured. It's possible to change the relative
#   reference index at runtime or use the GCode argument BED_POSITION of CALIBRATE_Z.
switch_offset:
#   The trigger point offset of the used mag-probe switch.
#   Larger values will position the nozzle closer to the bed.
#   This needs to be find out manually. More on this later
#   in this section..
max_deviation: 1.0
#   The maximum allowed deviation of the calculated offset.
#   If the offset exceeds this value, it will stop!
#   The default is 1.0 mm.
samples: default from "probe:samples" section
#   The number of times to probe each point. The probed z-values
#   will be averaged. The default is from the probe's configuration.
samples_tolerance: default from "probe:samples_tolerance" section
#   The maximum Z distance (in mm) that a sample may differ from other
#   samples. The default is from the probe's configuration.
samples_tolerance_retries: default from "probe:samples_tolerance_retries" section
#   The number of times to retry if a sample is found that exceeds
#   samples_tolerance. The default is from the probe's configuration.
samples_result: default from "probe:samples_result" section
#   The calculation method when sampling more than once - either
#   "median" or "average". The default is from the probe's configuration.
clearance: 2 * z_offset from the "probe:z_offset" section
#   The distance in mm to move up before moving to the next
#   position. The default is two times the z_offset from the probe's
#   configuration.
position_min: default from "stepper_z:position_min" section.
#   Minimum valid distance (in mm) used for probing move. The
#   default is from the Z rail configuration.
speed: 50
#   The moving speed in X and Y. The default is 50 mm/s.
lift_speed: default from "probe:lift_speed" section
#   Speed (in mm/s) of the Z axis when lifting the probe between
#   samples and clearance moves. The default is from the probe's
#   configuration.
probing_speed: default from "stepper_z:homing_speed" section.
#   The fast probing speed (in mm/s) used, when probing_first_fast
#   is activated. The default is from the Z rail configuration.
probing_second_speed: default from "stepper_z:second_homing_speed" section.
#   The slower speed (in mm/s) for probing the recorded samples.
#   The default is second_homing_speed of the Z rail configuration.
probing_retract_dist: default from "stepper_z:homing_retract_dist" section.
#   Distance to retract (in mm) before probing the next sample.
#   The default is homing_retract_dist from the Z rail configuration.
probing_first_fast: false
#   If true, the first probing is done faster by the probing speed.
#   This is to get faster down and the result is not recorded as a
#   probing sample. The default is false.
start_gcode:
#   A list of G-Code commands to execute prior to each calibration command.
#   See docs/Command_Templates.md for G-Code format. This can be used to
#   attach the probe.
before_switch_gcode:
#   A list of G-Code commands to execute prior to each probing on the
#   mag-probe. See docs/Command_Templates.md for G-Code format. This can be
#   used to attach the probe after probing on the nozzle and before probing
#   on the mag-probe.
end_gcode:
#   A list of G-Code commands to execute after each calibration command.
#   See docs/Command_Templates.md for G-Code format. This can be used to
#   detach the probe afterwards.
```

## Additional stepper motors and extruders

### [stepper_z1]

Multi-stepper axes. On a cartesian style printer, the stepper
controlling a given axis may have additional config blocks defining
steppers that should be stepped in concert with the primary stepper.
One may define any number of sections with a numeric suffix starting
at 1 (for example, "stepper_z1", "stepper_z2", etc.).

```
[stepper_z1]
#step_pin:
#dir_pin:
#enable_pin:
#microsteps:
#rotation_distance:
#   See the "stepper" section for the definition of the above parameters.
#endstop_pin:
#   If an endstop_pin is defined for the additional stepper then the
#   stepper will home until the endstop is triggered. Otherwise, the
#   stepper will home until the endstop on the primary stepper for the
#   axis is triggered.
```

### [extruder1]

In a multi-extruder printer add an additional extruder section for
each additional extruder. The additional extruder sections should be
named "extruder1", "extruder2", "extruder3", and so on. See the
"extruder" section for a description of available parameters.

See [sample-multi-extruder.cfg](../config/sample-multi-extruder.cfg)
for an example configuration.

```
[extruder1]
#step_pin:
#dir_pin:
#...
#   See the "extruder" section for available stepper and heater
#   parameters.
#shared_heater:
#   This option is deprecated and should no longer be specified.
```

### [dual_carriage]

Support for cartesian and hybrid_corexy/z printers with dual carriages
on a single axis. The carriage mode can be set via the
SET_DUAL_CARRIAGE extended g-code command. For example,
"SET_DUAL_CARRIAGE CARRIAGE=1" command will activate the carriage defined
in this section (CARRIAGE=0 will return activation to the primary carriage).
Dual carriage support is typically combined with extra extruders - the
SET_DUAL_CARRIAGE command is often called at the same time as the
ACTIVATE_EXTRUDER command. Be sure to park the carriages during deactivation.
Note that during G28 homing, typically the primary carriage is homed first
followed by the carriage defined in the `[dual_carriage]` config section.
However, the `[dual_carriage]` carriage will be homed first if both carriages
home in a positive direction and the [dual_carriage] carriage has a
`position_endstop` greater than the primary carriage, or if both carriages home
in a negative direction and the `[dual_carriage]` carriage has a
`position_endstop` less than the primary carriage.

Additionally, one could use "SET_DUAL_CARRIAGE CARRIAGE=1 MODE=COPY" or
"SET_DUAL_CARRIAGE CARRIAGE=1 MODE=MIRROR" commands to activate either copying
or mirroring mode of the dual carriage, in which case it will follow the
motion of the carriage 0 accordingly. These commands can be used to print
two parts simultaneously - either two identical parts (in COPY mode) or
mirrored parts (in MIRROR mode). Note that COPY and MIRROR modes also require
appropriate configuration of the extruder on the dual carriage, which can
typically be achieved with
"SYNC_EXTRUDER_MOTION MOTION_QUEUE=extruder EXTRUDER=<dual_carriage_extruder>"
or a similar command.

See [sample-idex.cfg](../config/sample-idex.cfg) for an example
configuration.

```
[dual_carriage]
axis:
#   The axis this extra carriage is on (either x or y). This parameter
#   must be provided.
#safe_distance:
#   The minimum distance (in mm) to enforce between the dual and the primary
#   carriages. If a G-Code command is executed that will bring the carriages
#   closer than the specified limit, such a command will be rejected with an
#   error. If safe_distance is not provided, it will be inferred from
#   position_min and position_max for the dual and primary carriages. If set
#   to 0 (or safe_distance is unset and position_min and position_max are
#   identical for the primary and dual carraiges), the carriages proximity
#   checks will be disabled.
#step_pin:
#dir_pin:
#enable_pin:
#microsteps:
#rotation_distance:
#endstop_pin:
#position_endstop:
#position_min:
#position_max:
#   See the "stepper" section for the definition of the above parameters.
```

### [extruder_stepper]

Support for additional steppers synchronized to the movement of an
extruder (one may define any number of sections with an
"extruder_stepper" prefix).

See the [command reference](G-Codes.md#extruder) for more information.

```
[extruder_stepper my_extra_stepper]
extruder:
#   The extruder this stepper is synchronized to. If this is set to an
#   empty string then the stepper will not be synchronized to an
#   extruder. This parameter must be provided.
#step_pin:
#dir_pin:
#enable_pin:
#microsteps:
#rotation_distance:
#   See the "stepper" section for the definition of the above
#   parameters.
```

### [manual_stepper]

Manual steppers (one may define any number of sections with a
"manual_stepper" prefix). These are steppers that are controlled by
the MANUAL_STEPPER g-code command. For example: "MANUAL_STEPPER
STEPPER=my_stepper MOVE=10 SPEED=5". See
[G-Codes](G-Codes.md#manual_stepper) file for a description of the
MANUAL_STEPPER command. The steppers are not connected to the normal
printer kinematics.

```
[manual_stepper my_stepper]
#step_pin:
#dir_pin:
#enable_pin:
#microsteps:
#rotation_distance:
#   See the "stepper" section for a description of these parameters.
#velocity:
#   Set the default velocity (in mm/s) for the stepper. This value
#   will be used if a MANUAL_STEPPER command does not specify a SPEED
#   parameter. The default is 5mm/s.
#accel:
#   Set the default acceleration (in mm/s^2) for the stepper. An
#   acceleration of zero will result in no acceleration. This value
#   will be used if a MANUAL_STEPPER command does not specify an ACCEL
#   parameter. The default is zero.
#endstop_pin:
#   Endstop switch detection pin. If specified, then one may perform
#   "homing moves" by adding a STOP_ON_ENDSTOP parameter to
#   MANUAL_STEPPER movement commands.
```

## Custom heaters and sensors

### [verify_heater]

Heater and temperature sensor verification. Heater verification is
automatically enabled for each heater that is configured on the
printer. Use verify_heater sections to change the default settings.

```
[verify_heater heater_config_name]
#max_error: 120
#   The maximum "cumulative temperature error" before raising an
#   error. Smaller values result in stricter checking and larger
#   values allow for more time before an error is reported.
#   Specifically, the temperature is inspected once a second and if it
#   is close to the target temperature then an internal "error
#   counter" is reset; otherwise, if the temperature is below the
#   target range then the counter is increased by the amount the
#   reported temperature differs from that range. Should the counter
#   exceed this "max_error" then an error is raised. The default is
#   120.
#check_gain_time:
#   This controls heater verification during initial heating. Smaller
#   values result in stricter checking and larger values allow for
#   more time before an error is reported. Specifically, during
#   initial heating, as long as the heater increases in temperature
#   within this time frame (specified in seconds) then the internal
#   "error counter" is reset. The default is 20 seconds for extruders
#   and 60 seconds for heater_bed.
#hysteresis: 5
#   The maximum temperature difference (in Celsius) to a target
#   temperature that is considered in range of the target. This
#   controls the max_error range check. It is rare to customize this
#   value. The default is 5.
#heating_gain: 2
#   The minimum temperature (in Celsius) that the heater must increase
#   by during the check_gain_time check. It is rare to customize this
#   value. The default is 2.
```

### [homing_heaters]

Tool to disable heaters when homing or probing an axis.

```
[homing_heaters]
#steppers:
#   A comma separated list of steppers that should cause heaters to be
#   disabled. The default is to disable heaters for any homing/probing
#   move.
#   Typical example: stepper_z
#heaters:
#   A comma separated list of heaters to disable during homing/probing
#   moves. The default is to disable all heaters.
#   Typical example: extruder, heater_bed
```

### [thermistor]

Custom thermistors (one may define any number of sections with a
"thermistor" prefix). A custom thermistor may be used in the
sensor_type field of a heater config section. (For example, if one
defines a "[thermistor my_thermistor]" section then one may use a
"sensor_type: my_thermistor" when defining a heater.) Be sure to place
the thermistor section in the config file above its first use in a
heater section.

```
[thermistor my_thermistor]
#temperature1:
#resistance1:
#temperature2:
#resistance2:
#temperature3:
#resistance3:
#   Three resistance measurements (in Ohms) at the given temperatures
#   (in Celsius). The three measurements will be used to calculate the
#   Steinhart-Hart coefficients for the thermistor. These parameters
#   must be provided when using Steinhart-Hart to define the
#   thermistor.
#beta:
#   Alternatively, one may define temperature1, resistance1, and beta
#   to define the thermistor parameters. This parameter must be
#   provided when using "beta" to define the thermistor.
```

### [adc_temperature]

Custom ADC temperature sensors (one may define any number of sections
with an "adc_temperature" prefix). This allows one to define a custom
temperature sensor that measures a voltage on an Analog to Digital
Converter (ADC) pin and uses linear interpolation between a set of
configured temperature/voltage (or temperature/resistance)
measurements to determine the temperature. The resulting sensor can be
used as a sensor_type in a heater section. (For example, if one
defines a "[adc_temperature my_sensor]" section then one may use a
"sensor_type: my_sensor" when defining a heater.) Be sure to place the
sensor section in the config file above its first use in a heater
section.

```
[adc_temperature my_sensor]
#temperature1:
#voltage1:
#temperature2:
#voltage2:
#...
#   A set of temperatures (in Celsius) and voltages (in Volts) to use
#   as reference when converting a temperature. A heater section using
#   this sensor may also specify adc_voltage and voltage_offset
#   parameters to define the ADC voltage (see "Common temperature
#   amplifiers" section for details). At least two measurements must
#   be provided.
#temperature1:
#resistance1:
#temperature2:
#resistance2:
#...
#   Alternatively one may specify a set of temperatures (in Celsius)
#   and resistance (in Ohms) to use as reference when converting a
#   temperature. A heater section using this sensor may also specify a
#   pullup_resistor parameter (see "extruder" section for details). At
#   least two measurements must be provided.
```

### [heater_generic]

Generic heaters (one may define any number of sections with a
"heater_generic" prefix). These heaters behave similarly to standard
heaters (extruders, heated beds). Use the SET_HEATER_TEMPERATURE
command (see [G-Codes](G-Codes.md#heaters) for details) to set the
target temperature.

```
[heater_generic my_generic_heater]
#gcode_id:
#   The id to use when reporting the temperature in the M105 command.
#   This parameter must be provided.
#heater_pin:
#max_power:
#sensor_type:
#sensor_pin:
#smooth_time:
#control:
#pid_Kp:
#pid_Ki:
#pid_Kd:
#pwm_cycle_time:
#min_temp:
#max_temp:
#   See the "extruder" section for the definition of the above
#   parameters.
```

### [temperature_sensor]

Generic temperature sensors. One can define any number of additional
temperature sensors that are reported via the M105 command.

```
[temperature_sensor my_sensor]
#sensor_type:
#sensor_pin:
#min_temp:
#max_temp:
#   See the "extruder" section for the definition of the above
#   parameters.
#gcode_id:
#   See the "heater_generic" section for the definition of this
#   parameter.
```

## Temperature sensors

Kalico includes definitions for many types of temperature sensors.
These sensors may be used in any config section that requires a
temperature sensor (such as an `[extruder]` or `[heater_bed]`
section).

### Common thermistors

Common thermistors. The following parameters are available in heater
sections that use one of these sensors.

```
sensor_type:
#   One of "EPCOS 100K B57560G104F", "ATC Semitec 104GT-2",
#   "ATC Semitec 104NT-4-R025H42G", "Generic 3950",
#   "Honeywell 100K 135-104LAG-J01", "NTC 100K MGB18-104F39050L32",
#   "SliceEngineering 450", or "TDK NTCG104LH104JT1"
sensor_pin:
#   Analog input pin connected to the thermistor. This parameter must
#   be provided.
#pullup_resistor: 4700
#   The resistance (in ohms) of the pullup attached to the thermistor.
#   The default is 4700 ohms.
#inline_resistor: 0
#   The resistance (in ohms) of an extra (not heat varying) resistor
#   that is placed inline with the thermistor. It is rare to set this.
#   The default is 0 ohms.
```

### Common temperature amplifiers

Common temperature amplifiers. The following parameters are available
in heater sections that use one of these sensors.

```
sensor_type:
#   One of "PT100 INA826", "AD595", "AD597", "AD8494", "AD8495",
#   "AD8496", or "AD8497".
sensor_pin:
#   Analog input pin connected to the sensor. This parameter must be
#   provided.
#adc_voltage: 5.0
#   The ADC comparison voltage (in Volts). The default is 5 volts.
#voltage_offset: 0
#   The ADC voltage offset (in Volts). The default is 0.
```

### Directly connected PT1000 sensor

Directly connected PT1000 sensor. The following parameters are
available in heater sections that use one of these sensors.

```
sensor_type: PT1000
sensor_pin:
#   Analog input pin connected to the sensor. This parameter must be
#   provided.
#pullup_resistor: 4700
#   The resistance (in ohms) of the pullup attached to the sensor. The
#   default is 4700 ohms.
```

### MAXxxxxx temperature sensors

MAXxxxxx serial peripheral interface (SPI) temperature based
sensors. The following parameters are available in heater sections
that use one of these sensor types.

```
sensor_type:
#   One of "MAX6675", "MAX31855", "MAX31856", or "MAX31865".
sensor_pin:
#   The chip select line for the sensor chip. This parameter must be
#   provided.
#spi_speed: 4000000
#   The SPI speed (in hz) to use when communicating with the chip.
#   The default is 4000000.
#spi_bus:
#spi_software_sclk_pin:
#spi_software_mosi_pin:
#spi_software_miso_pin:
#   See the "common SPI settings" section for a description of the
#   above parameters.
#tc_type: K
#tc_use_50Hz_filter: False
#tc_averaging_count: 1
#   The above parameters control the sensor parameters of MAX31856
#   chips. The defaults for each parameter are next to the parameter
#   name in the above list.
#rtd_nominal_r: 100
#rtd_reference_r: 430
#rtd_num_of_wires: 2
#rtd_use_50Hz_filter: False
#   The above parameters control the sensor parameters of MAX31865
#   chips. The defaults for each parameter are next to the parameter
#   name in the above list.
```

### BMP180/BMP280/BME280/BMP388/BME680 temperature sensor

BMP180/BMP280/BME280/BMP388/BME680 two wire interface (I2C) environmental sensors.
Note that these sensors are not intended for use with extruders and
heater beds, but rather for monitoring ambient temperature (C),
pressure (hPa), relative humidity and in case of the BME680 gas level.
See [sample-macros.cfg](../config/sample-macros.cfg) for a gcode_macro
that may be used to report pressure and humidity in addition to
temperature.

```
sensor_type: BME280
#i2c_address:
#   Default is 118 (0x76). The BMP180, BMP388 and some BME280 sensors
#   have an address of 119 (0x77).
#i2c_mcu:
#i2c_bus:
#i2c_software_scl_pin:
#i2c_software_sda_pin:
#i2c_speed:
#   See the "common I2C settings" section for a description of the
#   above parameters.
```

### AHT10/AHT20/AHT21 temperature sensor

AHT10/AHT20/AHT21 two wire interface (I2C) environmental sensors.
Note that these sensors are not intended for use with extruders and
heater beds, but rather for monitoring ambient temperature (C) and
relative humidity. See
[sample-macros.cfg](../config/sample-macros.cfg) for a gcode_macro
that may be used to report humidity in addition to temperature.

```
sensor_type: AHT10
#   Also use AHT10 for AHT20 and AHT21 sensors.
#i2c_address:
#   Default is 56 (0x38). Some AHT10 sensors give the option to use
#   57 (0x39) by moving a resistor.
#i2c_mcu:
#i2c_bus:
#i2c_speed:
#   See the "common I2C settings" section for a description of the
#   above parameters.
#aht10_report_time:
#   Interval in seconds between readings. Default is 30, minimum is 5
```

### HTU21D sensor

HTU21D family two wire interface (I2C) environmental sensor. Note that
this sensor is not intended for use with extruders and heater beds,
but rather for monitoring ambient temperature (C) and relative
humidity. See [sample-macros.cfg](../config/sample-macros.cfg) for a
gcode_macro that may be used to report humidity in addition to
temperature.

```
sensor_type:
#   Must be "HTU21D" , "SI7013", "SI7020", "SI7021" or "SHT21"
#i2c_address:
#   Default is 64 (0x40).
#i2c_mcu:
#i2c_bus:
#i2c_software_scl_pin:
#i2c_software_sda_pin:
#i2c_speed:
#   See the "common I2C settings" section for a description of the
#   above parameters.
#htu21d_hold_master:
#   If the sensor can hold the I2C buf while reading. If True no other
#   bus communication can be performed while reading is in progress.
#   Default is False.
#htu21d_resolution:
#   The resolution of temperature and humidity reading.
#   Valid values are:
#    'TEMP14_HUM12' -> 14bit for Temp and 12bit for humidity
#    'TEMP13_HUM10' -> 13bit for Temp and 10bit for humidity
#    'TEMP12_HUM08' -> 12bit for Temp and 08bit for humidity
#    'TEMP11_HUM11' -> 11bit for Temp and 11bit for humidity
#   Default is: "TEMP11_HUM11"
#htu21d_report_time:
#   Interval in seconds between readings. Default is 30
```

### SHT3X sensor

SHT3X family two wire interface (I2C) environmental sensor. These sensors
have a range of -55~125 C, so are usable for e.g. chamber temperature
monitoring. They can also function as simple fan/heater controllers.

```
sensor_type: SHT3X
#i2c_address:
#   Default is 68 (0x44).
#i2c_mcu:
#i2c_bus:
#i2c_software_scl_pin:
#i2c_software_sda_pin:
#i2c_speed:
#   See the "common I2C settings" section for a description of the
#   above parameters.
```

### LM75 temperature sensor

LM75/LM75A two wire (I2C) connected temperature sensors. These sensors
have a range of -55~125 C, so are usable for e.g. chamber temperature
monitoring. They can also function as simple fan/heater controllers.

```
sensor_type: LM75
#i2c_address:
#   Default is 72 (0x48). Normal range is 72-79 (0x48-0x4F) and the 3
#   low bits of the address are configured via pins on the chip
#   (usually with jumpers or hard wired).
#i2c_mcu:
#i2c_bus:
#i2c_software_scl_pin:
#i2c_software_sda_pin:
#i2c_speed:
#   See the "common I2C settings" section for a description of the
#   above parameters.
#lm75_report_time:
#   Interval in seconds between readings. Default is 0.8, with minimum
#   0.5.
```

### Builtin micro-controller temperature sensor

The atsam, atsamd, stm32 and rp2040 micro-controllers contain an internal
temperature sensor. One can use the "temperature_mcu" sensor to
monitor these temperatures.

```
sensor_type: temperature_mcu
#sensor_mcu: mcu
#   The micro-controller to read from. The default is "mcu".
#reference_voltage:
#   The reference voltage for the ADC of the mcu. Default is 3.3
#sensor_temperature1:
#sensor_adc1:
#   Specify the above two parameters (a temperature in Celsius and an
#   ADC value as a float between 0.0 and 1.0) to calibrate the
#   micro-controller temperature. This may improve the reported
#   temperature accuracy on some chips. A typical way to obtain this
#   calibration information is to completely remove power from the
#   printer for a few hours (to ensure it is at the ambient
#   temperature), then power it up and use the QUERY_ADC command to
#   obtain an ADC measurement. Use some other temperature sensor on
#   the printer to find the corresponding ambient temperature. The
#   default is to use the factory calibration data on the
#   micro-controller (if applicable) or the nominal values from the
#   micro-controller specification.
#sensor_temperature2:
#sensor_adc2:
#   If sensor_temperature1/sensor_adc1 is specified then one may also
#   specify sensor_temperature2/sensor_adc2 calibration data. Doing so
#   may provide calibrated "temperature slope" information. The
#   default is to use the factory calibration data on the
#   micro-controller (if applicable) or the nominal values from the
#   micro-controller specification.
```

### Host temperature sensor

Temperature from the machine (eg Raspberry Pi) running the host software.

```
sensor_type: temperature_host
#sensor_path:
#   The path to temperature system file. The default is
#   "/sys/class/thermal/thermal_zone0/temp" which is the temperature
#   system file on a Raspberry Pi computer.
```

### DS18B20 temperature sensor

DS18B20 is a 1-wire (w1) digital temperature sensor. Note that this sensor is not intended for use with extruders and heater beds, but rather for monitoring ambient temperature (C). These sensors have range up to 125 C, so are usable for e.g. chamber temperature monitoring. They can also function as simple fan/heater controllers. DS18B20 sensors are only supported on the "host mcu", e.g. the Raspberry Pi. The w1-gpio Linux kernel module must be installed.

```
sensor_type: DS18B20
serial_no:
#   Each 1-wire device has a unique serial number used to identify the device,
#   usually in the format 28-031674b175ff. This parameter must be provided.
#   Attached 1-wire devices can be listed using the following Linux command:
#   ls /sys/bus/w1/devices/
#ds18_report_time:
#   Interval in seconds between readings. Default is 3.0, with a minimum of 1.0
#sensor_mcu:
#   The micro-controller to read from. Must be the host_mcu
```

### Combined temperature sensor

Combined temperature sensor is a virtual temperature sensor based on several other sensors. This sensor can be used with extruders, heater_generic and heater beds.

```
sensor_type: temperature_combined
#sensor_list:
#   Must be provided. List of sensors to combine to new "virtual"
#   sensor.
#   E.g. 'temperature_sensor sensor1,extruder,heater_bed'
#combination_method:
#   Must be provided. Combination method used for the sensor.
#   Available options are 'max', 'min', 'mean'.
#maximum_deviation:
#   Must be provided. Maximum permissible deviation between the sensors
#   to combine (e.g. 5 degrees). To disable it, use a large value (e.g. 999.9)
```

## Fans

### [fan]

Print cooling fan.

```
[fan]
pin:
#   Output pin controlling the fan. This parameter must be provided.
#max_power: 1.0
#   The maximum power (0.0 to 1.0) that the pin may be set to. A value
#   of 1.0 enables the pin fully for extended periods, while 0.5 allows
#   it for no more than half the time. Use it to limit total power output
#   (over extended periods) to the fan. This value is combined with
#   min_power to scale fan speed. With `min_power` at 0.3 and
#   `max_power` at 1.0, fan speed request scales between 0.3 (min_power)
#   and 1.0 (max_power). Requesting 10% fan speed results in a value of
#   0.37. Default is 1.0.
#shutdown_speed: 0
#   The desired fan speed (expressed as a value from 0.0 to 1.0) if
#   the micro-controller software enters an error state. The default
#   is 0.
#cycle_time: 0.010
#   The amount of time (in seconds) for each PWM power cycle to the
#   fan. It is recommended this be 10 milliseconds or greater when
#   using software based PWM. The default is 0.010 seconds.
#hardware_pwm: False
#   Enable this to use hardware PWM instead of software PWM. Most fans
#   do not work well with hardware PWM, so it is not recommended to
#   enable this unless there is an electrical requirement to switch at
#   very high speeds. When using hardware PWM the actual cycle time is
#   constrained by the implementation and may be significantly
#   different than the requested cycle_time. The default is False.
#kick_start_time: 0.100
#   Time (in seconds) to run the fan at full speed when either first
#   enabling or increasing it by more than 50% (helps get the fan
#   spinning). The default is 0.100 seconds.
#min_power: 0.0
#   The minimum input power which will power the fan (expressed as a
#   value from 0.0 to 1.0). The default is 0.0.
#
#   To calibrate this setting, start with min_power=0 and max_power=1
#   Gradually lower the fan speed to determine the lowest
#   input speed which reliably drives the fan without stalls. Set
#   min_power to the duty cycle corresponding to this value (for
#   example, 12% -> 0.12) or slightly higher.
#tachometer_pin:
#   Tachometer input pin for monitoring fan speed. A pullup is generally
#   required. This parameter is optional.
#tachometer_ppr: 2
#   When tachometer_pin is specified, this is the number of pulses per
#   revolution of the tachometer signal. For a BLDC fan this is
#   normally half the number of poles. The default is 2.
#tachometer_poll_interval: 0.0015
#   When tachometer_pin is specified, this is the polling period of the
#   tachometer pin, in seconds. The default is 0.0015, which is fast
#   enough for fans below 10000 RPM at 2 PPR. This must be smaller than
#   30/(tachometer_ppr*rpm), with some margin, where rpm is the
#   maximum speed (in RPM) of the fan.
#enable_pin:
#   Optional pin to enable power to the fan. This can be useful for fans
#   with dedicated PWM inputs. Some of these fans stay on even at 0% PWM
#   input. In such a case, the PWM pin can be used normally, and e.g. a
#   ground-switched FET(standard fan pin) can be used to control power to
#   the fan.
#off_below:
#   These option is deprecated and should no longer be specified.
#   Use `min_power` instead.
#initial_speed:
#   Fan speed will be set to this value on startup if specified. Value
#   is from 0.0 to 1.0.
```

### [heated_fan]

Heated print cooling fans. An experimental module for high-temperature
printing that requires part cooling air to be closer to the printed part
temperature.

```

[heated_fan]
#   See the "fan" section for a description for fan parameters.
#   See the "heater_generic" section for a description for the heater
#   parameters.
#heater_temp: 50
#   The target temperature (in Celsius) for the heater when the fan is
#   turned on. The default is 50 Celsius.
#min_speed: 1.0
#   The minimum fan speed (expressed as a value from 0.0 to 1.0) that the
#   fan will be set to when its associated heater is on (e.g.: to protect
#   ducts from melting). If the fan is set to a speed lower than min_speed,
#   the min_speed value is applied. The default is 1.0 (100%)
#idle_timeout: 60
#   A timeout in seconds for the fan to stay on when it is requested to turn
#   off, to protect ducts from melting. The default is 60 (s).
```

### [heater_fan]

Heater cooling fans (one may define any number of sections with a
"heater_fan" prefix). A "heater fan" is a fan that will be enabled
whenever its associated heater is active. By default, a heater_fan has
a shutdown_speed equal to max_power.

```
[heater_fan heatbreak_cooling_fan]
#pin:
#max_power:
#shutdown_speed:
#cycle_time:
#hardware_pwm:
#kick_start_time:
#min_power:
#tachometer_pin:
#tachometer_ppr:
#tachometer_poll_interval:
#enable_pin:
#initial_speed:
#   See the "fan" section for a description of the above parameters.
#heater: extruder
#   Name of the config section defining the heater that this fan is
#   associated with. If a comma separated list of heater names is
#   provided here, then the fan will be enabled when any of the given
#   heaters are enabled. The default is "extruder".
#heater_temp: 50.0
#   A temperature (in Celsius) that the heater must drop below before
#   the fan is disabled. The default is 50 Celsius.
#fan_speed: 1.0
#   The fan speed (expressed as a value from 0.0 to 1.0) that the fan
#   will be set to when its associated heater is enabled. The default
#   is 1.0
```

### [controller_fan]

Controller cooling fan (one may define any number of sections with a
"controller_fan" prefix). A "controller fan" is a fan that will be
enabled whenever its associated heater or its associated stepper
driver is active. The fan will stop whenever an idle_timeout is
reached to ensure no overheating will occur after deactivating a
watched component.

```
[controller_fan my_controller_fan]
#pin:
#max_power:
#shutdown_speed:
#cycle_time:
#hardware_pwm:
#kick_start_time:
#min_power:
#tachometer_pin:
#tachometer_ppr:
#tachometer_poll_interval:
#enable_pin:
#initial_speed:
#   See the "fan" section for a description of the above parameters.
#fan_speed: 1.0
#   The fan speed (expressed as a value from 0.0 to 1.0) that the fan
#   will be set to when a heater or stepper driver is active.
#   The default is 1.0
#idle_timeout:
#   The amount of time (in seconds) after a stepper driver or heater
#   was active and the fan should be kept running. If the value is
#   set to -1, the fan will keep from shutting off while idle. The
#   default is 30 seconds.
#idle_speed:
#   The fan speed (expressed as a value from 0.0 to 1.0) that the fan
#   will be set to when a heater or stepper driver was active and
#   before the idle_timeout is reached. The default is fan_speed.
#heater:
#stepper:
#   Name of the config section defining the heater/stepper that this fan
#   is associated with. If a comma separated list of heater/stepper names
#   is provided here, then the fan will be enabled when any of the given
#   heaters/steppers are enabled. The default heater is "extruder", the
#   default stepper is all of them.
```

### [temperature_fan]

Temperature-triggered cooling fans (one may define any number of
sections with a "temperature_fan" prefix). A "temperature fan" is a
fan that will be enabled whenever its associated sensor is above a set
temperature. By default, a temperature_fan has a shutdown_speed equal
to max_power.

See the [command reference](G-Codes.md#temperature_fan) for additional
information.

```
[temperature_fan my_temp_fan]
#pin:
#max_power:
#shutdown_speed:
#cycle_time:
#hardware_pwm:
#kick_start_time:
#min_power:
#tachometer_pin:
#tachometer_ppr:
#tachometer_poll_interval:
#enable_pin:
#initial_speed:
#   See the "fan" section for a description of the above parameters.
#sensor_type:
#sensor_pin:
#control:
#max_delta:
#min_temp:
#max_temp:
#   See the "extruder" section for a description of the above parameters.
#pid_Kp:
#pid_Ki:
#pid_Kd:
#   The proportional (pid_Kp), integral (pid_Ki), and derivative
#   (pid_Kd) settings for the PID feedback control system. Kalico
#   evaluates the PID settings with the following general formula:
#     fan_pwm = max_power - (Kp*e + Ki*integral(e) - Kd*derivative(e)) / 255
#   Where "e" is "target_temperature - measured_temperature" and
#   "fan_pwm" is the requested fan rate with 0.0 being full off and
#   1.0 being full on. The pid_Kp, pid_Ki, and pid_Kd parameters must
#   be provided when the PID control algorithm is enabled.
#pid_deriv_time: 2.0
#   A time value (in seconds) over which temperature measurements will
#   be smoothed when using the PID control algorithm. This may reduce
#   the impact of measurement noise. The default is 2 seconds.
#target_temp: 40.0
#   A temperature (in Celsius) that will be the target temperature.
#   The default is 40 degrees.
#max_speed: 1.0
#   The fan speed (expressed as a value from 0.0 to 1.0) that the fan
#   will be set to when the sensor temperature exceeds the set value.
#   The default is 1.0.
#min_speed: 0.3
#   The minimum fan speed (expressed as a value from 0.0 to 1.0) that
#   the fan will be set to for PID temperature fans.
#   The default is 0.3.
#gcode_id:
#   If set, the temperature will be reported in M105 queries using the
#   given id. The default is to not report the temperature via M105.
#reverse: False
#   If true, the working mode of the fan is reversed. If the temperature
#   is lower than the target temperature, the fan speed increases;
#   otherwise, the fan speed decreases.
#   The default is False.
```

```
control: curve
#points:
#  50.0, 0.0
#  55.0, 0.5
#   A user might defne a list of points which consist of a temperature with
#   it's associated fan speed (temp, fan_speed).
#   The target_temp value defines the temperature at which the fan will run
#   at full speed.
#   The algorithm will use linear interpolation to get the fan speeds
#   between two points (if one has defined 0.0 for 50° and 1.0 for 60° the
#   fan would run with 0.5 at 55°)
#cooling_hysteresis: 0.0
#   define the temperature hysteresis for lowering the fan speed
#   (in simple terms this setting offsets the fan curve when cooling down
#   by the specified amount of degrees celsius. For example, if the
#   hysteresis is set to 5°C, the fan curve will be moved by -5°C. This
#   setting can be used to reduce the effects of quickly changing
#   temperatures around a target temperature which would cause the fan to
#   speed up and slow down repeatedly.)
#heating_hysteresis: 0.0
#   same as cooling_hysteresis but for increasing the fan speed, it is
#   recommended to be left at 0 for safety reasons
#smooth_readings: 10
#   This parameter is deprecated and should no longer be used.
```

### [fan_generic]

Manually controlled fan (one may define any number of sections with a
"fan_generic" prefix). The speed of a manually controlled fan is set
with the SET_FAN_SPEED [gcode command](G-Codes.md#fan_generic).

```
[fan_generic extruder_partfan]
#pin:
#max_power:
#shutdown_speed:
#cycle_time:
#hardware_pwm:
#kick_start_time:
#min_power:
#tachometer_pin:
#tachometer_ppr:
#tachometer_poll_interval:
#enable_pin:
#initial_speed:
#   See the "fan" section for a description of the above parameters.
```

## LEDs

### [led]

Support for LEDs (and LED strips) controlled via micro-controller PWM
pins (one may define any number of sections with an "led" prefix). See
the [command reference](G-Codes.md#led) for more information.

```
[led my_led]
#red_pin:
#green_pin:
#blue_pin:
#white_pin:
#   The pin controlling the given LED color. At least one of the above
#   parameters must be provided.
#cycle_time: 0.010
#   The amount of time (in seconds) per PWM cycle. It is recommended
#   this be 10 milliseconds or greater when using software based PWM.
#   The default is 0.010 seconds.
#hardware_pwm: False
#   Enable this to use hardware PWM instead of software PWM. When
#   using hardware PWM the actual cycle time is constrained by the
#   implementation and may be significantly different than the
#   requested cycle_time. The default is False.
#initial_RED: 0.0
#initial_GREEN: 0.0
#initial_BLUE: 0.0
#initial_WHITE: 0.0
#   Sets the initial LED color. Each value should be between 0.0 and
#   1.0. The default for each color is 0.
```

### [neopixel]

Neopixel (aka WS2812) LED support (one may define any number of
sections with a "neopixel" prefix). See the
[command reference](G-Codes.md#led) for more information.

Note that the [linux mcu](RPi_microcontroller.md) implementation does
not currently support directly connected neopixels. The current design
using the Linux kernel interface does not allow this scenario because
the kernel GPIO interface is not fast enough to provide the required
pulse rates.

```
[neopixel my_neopixel]
pin:
#   The pin connected to the neopixel. This parameter must be
#   provided.
#chain_count:
#   The number of Neopixel chips that are "daisy chained" to the
#   provided pin. The default is 1 (which indicates only a single
#   Neopixel is connected to the pin).
#color_order: GRB
#   Set the pixel order required by the LED hardware (using a string
#   containing the letters R, G, B, W with W optional). Alternatively,
#   this may be a comma separated list of pixel orders - one for each
#   LED in the chain. The default is GRB.
#initial_RED: 0.0
#initial_GREEN: 0.0
#initial_BLUE: 0.0
#initial_WHITE: 0.0
#   See the "led" section for information on these parameters.
```

### [dotstar]

Dotstar (aka APA102) LED support (one may define any number of
sections with a "dotstar" prefix). See the
[command reference](G-Codes.md#led) for more information.

```
[dotstar my_dotstar]
data_pin:
#   The pin connected to the data line of the dotstar. This parameter
#   must be provided.
clock_pin:
#   The pin connected to the clock line of the dotstar. This parameter
#   must be provided.
#chain_count:
#   See the "neopixel" section for information on this parameter.
#initial_RED: 0.0
#initial_GREEN: 0.0
#initial_BLUE: 0.0
#   See the "led" section for information on these parameters.
```

### [pca9533]

PCA9533 LED support. The PCA9533 is used on the mightyboard.

```
[pca9533 my_pca9533]
#i2c_address: 98
#   The i2c address that the chip is using on the i2c bus. Use 98 for
#   the PCA9533/1, 99 for the PCA9533/2. The default is 98.
#i2c_mcu:
#i2c_bus:
#i2c_software_scl_pin:
#i2c_software_sda_pin:
#i2c_speed:
#   See the "common I2C settings" section for a description of the
#   above parameters.
#initial_RED: 0.0
#initial_GREEN: 0.0
#initial_BLUE: 0.0
#initial_WHITE: 0.0
#   See the "led" section for information on these parameters.
```

### [pca9632]

PCA9632 LED support. The PCA9632 is used on the FlashForge Dreamer.

```
[pca9632 my_pca9632]
#i2c_address: 98
#   The i2c address that the chip is using on the i2c bus. This may be
#   96, 97, 98, or 99.  The default is 98.
#i2c_mcu:
#i2c_bus:
#i2c_software_scl_pin:
#i2c_software_sda_pin:
#i2c_speed:
#   See the "common I2C settings" section for a description of the
#   above parameters.
#scl_pin:
#sda_pin:
#   Alternatively, if the pca9632 is not connected to a hardware I2C
#   bus, then one may specify the "clock" (scl_pin) and "data"
#   (sda_pin) pins. The default is to use hardware I2C.
#color_order: RGBW
#   Set the pixel order of the LED (using a string containing the
#   letters R, G, B, W). The default is RGBW.
#initial_RED: 0.0
#initial_GREEN: 0.0
#initial_BLUE: 0.0
#initial_WHITE: 0.0
#   See the "led" section for information on these parameters.
```

## Additional servos, buttons, and other pins

### [servo]

Servos (one may define any number of sections with a "servo"
prefix). The servos may be controlled using the SET_SERVO
[g-code command](G-Codes.md#servo). For example: SET_SERVO
SERVO=my_servo ANGLE=180

```
[servo my_servo]
pin:
#   PWM output pin controlling the servo. This parameter must be
#   provided.
#maximum_servo_angle: 180
#   The maximum angle (in degrees) that this servo can be set to. The
#   default is 180 degrees.
#minimum_pulse_width: 0.001
#   The minimum pulse width time (in seconds). This should correspond
#   with an angle of 0 degrees. The default is 0.001 seconds.
#maximum_pulse_width: 0.002
#   The maximum pulse width time (in seconds). This should correspond
#   with an angle of maximum_servo_angle. The default is 0.002
#   seconds.
#initial_angle:
#   Initial angle (in degrees) to set the servo to. The default is to
#   not send any signal at startup.
#initial_pulse_width:
#   Initial pulse width time (in seconds) to set the servo to. (This
#   is only valid if initial_angle is not set.) The default is to not
#   send any signal at startup.
```

### [gcode_button]

Execute gcode when a button is pressed or released (or when a pin
changes state). You can check the state of the button by using
`QUERY_BUTTON button=my_gcode_button`.

```
[gcode_button my_gcode_button]
pin:
#   The pin on which the button is connected. This parameter must be
#   provided.
#analog_range:
#   Two comma separated resistances (in Ohms) specifying the minimum
#   and maximum resistance range for the button. If analog_range is
#   provided then the pin must be an analog capable pin. The default
#   is to use digital gpio for the button.
#analog_pullup_resistor:
#   The pullup resistance (in Ohms) when analog_range is specified.
#   The default is 4700 ohms.
#press_gcode:
#   A list of G-Code commands to execute when the button is pressed.
#   G-Code templates are supported. This parameter must be provided.
#release_gcode:
#   A list of G-Code commands to execute when the button is released.
#   G-Code templates are supported. The default is to not run any
#   commands on a button release.
```

### [output_pin]

Run-time configurable output pins (one may define any number of
sections with an "output_pin" prefix). Pins configured here will be
setup as output pins and one may modify them at run-time using
"SET_PIN PIN=my_pin VALUE=.1" type extended
[g-code commands](G-Codes.md#output_pin).

```
[output_pin my_pin]
pin:
#   The pin to configure as an output. This parameter must be
#   provided.
#pwm: False
#   Set if the output pin should be capable of pulse-width-modulation.
#   If this is true, the value fields should be between 0 and 1; if it
#   is false the value fields should be either 0 or 1. The default is
#   False.
#value:
#   The value to initially set the pin to during MCU configuration.
#   The default is 0 (for low voltage).
#shutdown_value:
#   The value to set the pin to on an MCU shutdown event. The default
#   is 0 (for low voltage).
#cycle_time: 0.100
#   The amount of time (in seconds) per PWM cycle. It is recommended
#   this be 10 milliseconds or greater when using software based PWM.
#   The default is 0.100 seconds for pwm pins.
#hardware_pwm: False
#   Enable this to use hardware PWM instead of software PWM. When
#   using hardware PWM the actual cycle time is constrained by the
#   implementation and may be significantly different than the
#   requested cycle_time. The default is False.
#scale:
#   This parameter can be used to alter how the 'value' and
#   'shutdown_value' parameters are interpreted for pwm pins. If
#   provided, then the 'value' parameter should be between 0.0 and
#   'scale'. This may be useful when configuring a PWM pin that
#   controls a stepper voltage reference. The 'scale' can be set to
#   the equivalent stepper amperage if the PWM were fully enabled, and
#   then the 'value' parameter can be specified using the desired
#   amperage for the stepper. The default is to not scale the 'value'
#   parameter.
#maximum_mcu_duration:
#static_value:
#   These options are deprecated and should no longer be specified.
```

### [pwm_tool]

Pulse width modulation digital output pins capable of high speed
updates (one may define any number of sections with an "output_pin"
prefix). Pins configured here will be setup as output pins and one may
modify them at run-time using "SET_PIN PIN=my_pin VALUE=.1" type
extended [g-code commands](G-Codes.md#output_pin).

```
[pwm_tool my_tool]
pin:
#   The pin to configure as an output. This parameter must be provided.
#maximum_mcu_duration:
#   The maximum duration a non-shutdown value may be driven by the MCU
#   without an acknowledge from the host.
#   If host can not keep up with an update, the MCU will shutdown
#   and set all pins to their respective shutdown values.
#   Default: 0 (disabled)
#   Usual values are around 5 seconds.
#value:
#shutdown_value:
#cycle_time: 0.100
#hardware_pwm: False
#scale:
#   See the "output_pin" section for the definition of these parameters.
```

### [pwm_cycle_time]

Run-time configurable output pins with dynamic pwm cycle timing (one
may define any number of sections with an "pwm_cycle_time" prefix).
Pins configured here will be setup as output pins and one may modify
them at run-time using "SET_PIN PIN=my_pin VALUE=.1 CYCLE_TIME=0.100"
type extended [g-code commands](G-Codes.md#pwm_cycle_time).

```
[pwm_cycle_time my_pin]
pin:
#value:
#shutdown_value:
#cycle_time: 0.100
#scale:
#   See the "output_pin" section for information on these parameters.
```

### [static_digital_output]

Statically configured digital output pins (one may define any number
of sections with a "static_digital_output" prefix). Pins configured
here will be setup as a GPIO output during MCU configuration. They can
not be changed at run-time.

```
[static_digital_output my_output_pins]
pins:
#   A comma separated list of pins to be set as GPIO output pins. The
#   pin will be set to a high level unless the pin name is prefaced
#   with "!". This parameter must be provided.
```

### [multi_pin]

Multiple pin outputs (one may define any number of sections with a
"multi_pin" prefix). A multi_pin output creates an internal pin alias
that can modify multiple output pins each time the alias pin is
set. For example, one could define a "[multi_pin my_fan]" object
containing two pins and then set "pin=multi_pin:my_fan" in the "[fan]"
section - on each fan change both output pins would be updated. These
aliases may not be used with stepper motor pins.

```
[multi_pin my_multi_pin]
pins:
#   A comma separated list of pins associated with this alias. This
#   parameter must be provided.
```

## TMC stepper driver configuration

Configuration of Trinamic stepper motor drivers in UART/SPI mode.
Additional information is in the [TMC Drivers guide](TMC_Drivers.md)
and in the [command reference](G-Codes.md#tmcxxxx).

### [tmc2130]

Configure a TMC2130 stepper motor driver via SPI bus. To use this
feature, define a config section with a "tmc2130" prefix followed by
the name of the corresponding stepper config section (for example,
"[tmc2130 stepper_x]").

```
[tmc2130 stepper_x]
cs_pin:
#   The pin corresponding to the TMC2130 chip select line. This pin
#   will be set to low at the start of SPI messages and raised to high
#   after the message completes. This parameter must be provided.
#spi_speed:
#spi_bus:
#spi_software_sclk_pin:
#spi_software_mosi_pin:
#spi_software_miso_pin:
#   See the "common SPI settings" section for a description of the
#   above parameters.
#chain_position:
#chain_length:
#   These parameters configure an SPI daisy chain. The two parameters
#   define the stepper position in the chain and the total chain length.
#   Position 1 corresponds to the stepper that connects to the MOSI signal.
#   The default is to not use an SPI daisy chain.
#interpolate: True
#   If true, enable step interpolation (the driver will internally
#   step at a rate of 256 micro-steps). This interpolation does
#   introduce a small systemic positional deviation - see
#   TMC_Drivers.md for details. The default is True.
run_current:
#   The amount of current (in amps RMS) to configure the driver to use
#   during stepper movement. This parameter must be provided.
#hold_current:
#   The amount of current (in amps RMS) to configure the driver to use
#   when the stepper is not moving. Setting a hold_current is not
#   recommended (see TMC_Drivers.md for details). The default is to
#   not reduce the current.
#home_current:
#   The amount of current (in amps RMS) to configure the driver to use
#   during homing procedures. The default is to not reduce the current.
#current_change_dwell_time:
#   The amount of time (in seconds) to wait after changing homing current.
#   The default is 0.5 seconds.
sense_resistor:
#   The resistance (in ohms) of the motor sense resistor. This
#   parameter must be provided.
#stealthchop_threshold: 0
#   The velocity (in mm/s) to set the "stealthChop" threshold to. When
#   set, "stealthChop" mode will be enabled if the stepper motor
#   velocity is below this value. The default is 0, which disables
#   "stealthChop" mode.
#coolstep_threshold:
#   The velocity (in mm/s) to set the TMC driver internal "CoolStep"
#   threshold to. If set, the coolstep feature will be enabled when
#   the stepper motor velocity is near or above this value. Important
#   - if coolstep_threshold is set and "sensorless homing" is used,
#   then one must ensure that the homing speed is above the coolstep
#   threshold! The default is to not enable the coolstep feature.
#high_velocity_threshold:
#   The velocity (in mm/s) to set the TMC driver internal "high
#   velocity" threshold (THIGH) to. This is typically used to disable
#   the "CoolStep" feature at high speeds. The default is to not set a
#   TMC "high velocity" threshold.
#driver_MSLUT0: 2863314260
#driver_MSLUT1: 1251300522
#driver_MSLUT2: 608774441
#driver_MSLUT3: 269500962
#driver_MSLUT4: 4227858431
#driver_MSLUT5: 3048961917
#driver_MSLUT6: 1227445590
#driver_MSLUT7: 4211234
#driver_W0: 2
#driver_W1: 1
#driver_W2: 1
#driver_W3: 1
#driver_X1: 128
#driver_X2: 255
#driver_X3: 255
#driver_START_SIN: 0
#driver_START_SIN90: 247
#   These fields control the Microstep Table registers directly. The optimal
#   wave table is specific to each motor and might vary with current. An
#   optimal configuration will have minimal print artifacts caused by
#   non-linear stepper movement. The values specified above are the default
#   values used by the driver. The value must be specified as a decimal integer
#   (hex form is not supported). In order to compute the wave table fields,
#   see the tmc2130 "Calculation Sheet" from the Trinamic website.
#driver_IHOLDDELAY: 8
#driver_TPOWERDOWN: 0
#driver_TBL: 1
#driver_TOFF: 4
#driver_HEND: 7
#driver_HSTRT: 0
#driver_PWM_AUTOSCALE: True
#driver_PWM_FREQ: 1
#driver_PWM_GRAD: 4
#driver_PWM_AMPL: 128
#driver_SGT: 0
#   Set the given register during the configuration of the TMC2130
#   chip. This may be used to set custom motor parameters. The
#   defaults for each parameter are next to the parameter name in the
#   above list.
#diag0_pin:
#diag1_pin:
#   The micro-controller pin attached to one of the DIAG lines of the
#   TMC2130 chip. Only a single diag pin should be specified. The pin
#   is "active low" and is thus normally prefaced with "^!". Setting
#   this creates a "tmc2130_stepper_x:virtual_endstop" virtual pin
#   which may be used as the stepper's endstop_pin. Doing this enables
#   "sensorless homing". (Be sure to also set driver_SGT to an
#   appropriate sensitivity value.) The default is to not enable
#   sensorless homing.
```

### [tmc2208]

Configure a TMC2208 (or TMC2224) stepper motor driver via single wire
UART. To use this feature, define a config section with a "tmc2208"
prefix followed by the name of the corresponding stepper config
section (for example, "[tmc2208 stepper_x]").

```
[tmc2208 stepper_x]
uart_pin:
#   The pin connected to the TMC2208 PDN_UART line. This parameter
#   must be provided.
#tx_pin:
#   If using separate receive and transmit lines to communicate with
#   the driver then set uart_pin to the receive pin and tx_pin to the
#   transmit pin. The default is to use uart_pin for both reading and
#   writing.
#select_pins:
#   A comma separated list of pins to set prior to accessing the
#   tmc2208 UART. This may be useful for configuring an analog mux for
#   UART communication. The default is to not configure any pins.
#interpolate: True
#   If true, enable step interpolation (the driver will internally
#   step at a rate of 256 micro-steps). This interpolation does
#   introduce a small systemic positional deviation - see
#   TMC_Drivers.md for details. The default is True.
run_current:
#   The amount of current (in amps RMS) to configure the driver to use
#   during stepper movement. This parameter must be provided.
#hold_current:
#   The amount of current (in amps RMS) to configure the driver to use
#   when the stepper is not moving. Setting a hold_current is not
#   recommended (see TMC_Drivers.md for details). The default is to
#   not reduce the current.
#home_current:
#   The amount of current (in amps RMS) to configure the driver to use
#   during homing procedures. The default is to not reduce the current.
#current_change_dwell_time:
#   The amount of time (in seconds) to wait after changing homing current.
#   The default is 0.5 seconds.
sense_resistor:
#   The resistance (in ohms) of the motor sense resistor. This
#   parameter must be provided.
#stealthchop_threshold: 0
#   The velocity (in mm/s) to set the "stealthChop" threshold to. When
#   set, "stealthChop" mode will be enabled if the stepper motor
#   velocity is below this value. The default is 0, which disables
#   "stealthChop" mode.
#driver_MULTISTEP_FILT: True
#driver_IHOLDDELAY: 8
#driver_TPOWERDOWN: 20
#driver_TBL: 2
#driver_TOFF: 3
#driver_HEND: 0
#driver_HSTRT: 5
#driver_PWM_AUTOGRAD: True
#driver_PWM_AUTOSCALE: True
#driver_PWM_LIM: 12
#driver_PWM_REG: 8
#driver_PWM_FREQ: 1
#driver_PWM_GRAD: 14
#driver_PWM_OFS: 36
#   Set the given register during the configuration of the TMC2208
#   chip. This may be used to set custom motor parameters. The
#   defaults for each parameter are next to the parameter name in the
#   above list.
```

### [tmc2209]

Configure a TMC2209 stepper motor driver via single wire UART. To use
this feature, define a config section with a "tmc2209" prefix followed
by the name of the corresponding stepper config section (for example,
"[tmc2209 stepper_x]").

```
[tmc2209 stepper_x]
uart_pin:
#tx_pin:
#select_pins:
#interpolate: True
run_current:
#hold_current:
#home_current:
#current_change_dwell_time:
sense_resistor:
#stealthchop_threshold: 0
#   See the "tmc2208" section for the definition of these parameters.
#coolstep_threshold:
#   The velocity (in mm/s) to set the TMC driver internal "CoolStep"
#   threshold to. If set, the coolstep feature will be enabled when
#   the stepper motor velocity is near or above this value. Important
#   - if coolstep_threshold is set and "sensorless homing" is used,
#   then one must ensure that the homing speed is above the coolstep
#   threshold! The default is to not enable the coolstep feature.
#uart_address:
#   The address of the TMC2209 chip for UART messages (an integer
#   between 0 and 3). This is typically used when multiple TMC2209
#   chips are connected to the same UART pin. The default is zero.
#driver_MULTISTEP_FILT: True
#driver_IHOLDDELAY: 8
#driver_TPOWERDOWN: 20
#driver_TBL: 2
#driver_TOFF: 3
#driver_HEND: 0
#driver_HSTRT: 5
#driver_PWM_AUTOGRAD: True
#driver_PWM_AUTOSCALE: True
#driver_PWM_LIM: 12
#driver_PWM_REG: 8
#driver_PWM_FREQ: 1
#driver_PWM_GRAD: 14
#driver_PWM_OFS: 36
#driver_SGTHRS: 0
#   Set the given register during the configuration of the TMC2209
#   chip. This may be used to set custom motor parameters. The
#   defaults for each parameter are next to the parameter name in the
#   above list.
#diag_pin:
#   The micro-controller pin attached to the DIAG line of the TMC2209
#   chip. The pin is normally prefaced with "^" to enable a pullup.
#   Setting this creates a "tmc2209_stepper_x:virtual_endstop" virtual
#   pin which may be used as the stepper's endstop_pin. Doing this
#   enables "sensorless homing". (Be sure to also set driver_SGTHRS to
#   an appropriate sensitivity value.) The default is to not enable
#   sensorless homing.
```

### [tmc2660]

Configure a TMC2660 stepper motor driver via SPI bus. To use this
feature, define a config section with a tmc2660 prefix followed by the
name of the corresponding stepper config section (for example,
"[tmc2660 stepper_x]").

```
[tmc2660 stepper_x]
cs_pin:
#   The pin corresponding to the TMC2660 chip select line. This pin
#   will be set to low at the start of SPI messages and set to high
#   after the message transfer completes. This parameter must be
#   provided.
#spi_speed: 4000000
#   SPI bus frequency used to communicate with the TMC2660 stepper
#   driver. The default is 4000000.
#spi_bus:
#spi_software_sclk_pin:
#spi_software_mosi_pin:
#spi_software_miso_pin:
#   See the "common SPI settings" section for a description of the
#   above parameters.
#interpolate: True
#   If true, enable step interpolation (the driver will internally
#   step at a rate of 256 micro-steps). This only works if microsteps
#   is set to 16. Interpolation does introduce a small systemic
#   positional deviation - see TMC_Drivers.md for details. The default
#   is True.
run_current:
#   The amount of current (in amps RMS) used by the driver during
#   stepper movement. This parameter must be provided.
#home_current:
#   The amount of current (in amps RMS) to configure the driver to use
#   during homing procedures. The default is to not reduce the current.
#current_change_dwell_time:
#   The amount of time (in seconds) to wait after changing homing current.
#   The default is 0.5 seconds.
sense_resistor:
#   The resistance (in ohms) of the motor sense resistor. This
#   parameter must be provided.
#idle_current_percent: 100
#   The percentage of the run_current the stepper driver will be
#   lowered to when the idle timeout expires (you need to set up the
#   timeout using a [idle_timeout] config section). The current will
#   be raised again once the stepper has to move again. Make sure to
#   set this to a high enough value such that the steppers do not lose
#   their position. There is also small delay until the current is
#   raised again, so take this into account when commanding fast moves
#   while the stepper is idling. The default is 100 (no reduction).
#driver_TBL: 2
#driver_RNDTF: 0
#driver_HDEC: 0
#driver_CHM: 0
#driver_HEND: 3
#driver_HSTRT: 3
#driver_TOFF: 4
#driver_SEIMIN: 0
#driver_SEDN: 0
#driver_SEMAX: 0
#driver_SEUP: 0
#driver_SEMIN: 0
#driver_SFILT: 0
#driver_SGT: 0
#driver_SLPH: 0
#driver_SLPL: 0
#driver_DISS2G: 0
#driver_TS2G: 3
#   Set the given parameter during the configuration of the TMC2660
#   chip. This may be used to set custom driver parameters. The
#   defaults for each parameter are next to the parameter name in the
#   list above. See the TMC2660 datasheet about what each parameter
#   does and what the restrictions on parameter combinations are. Be
#   especially aware of the CHOPCONF register, where setting CHM to
#   either zero or one will lead to layout changes (the first bit of
#   HDEC) is interpreted as the MSB of HSTRT in this case).
```

### [tmc2240]

Configure a TMC2240 stepper motor driver via SPI bus or UART. To use this
feature, define a config section with a "tmc2240" prefix followed by
the name of the corresponding stepper config section (for example,
"[tmc2240 stepper_x]").

```
[tmc2240 stepper_x]
cs_pin:
#   The pin corresponding to the TMC2240 chip select line. This pin
#   will be set to low at the start of SPI messages and raised to high
#   after the message completes. This parameter must be provided.
#spi_speed:
#spi_bus:
#spi_software_sclk_pin:
#spi_software_mosi_pin:
#spi_software_miso_pin:
#   See the "common SPI settings" section for a description of the
#   above parameters.
#uart_pin:
#   The pin connected to the TMC2240 DIAG1/SW line. If this parameter
#   is provided UART communication is used rather then SPI.
#chain_position:
#chain_length:
#   These parameters configure an SPI daisy chain. The two parameters
#   define the stepper position in the chain and the total chain length.
#   Position 1 corresponds to the stepper that connects to the MOSI signal.
#   The default is to not use an SPI daisy chain.
#interpolate: True
#   If true, enable step interpolation (the driver will internally
#   step at a rate of 256 micro-steps). The default is True.
run_current:
#   The amount of current (in amps RMS) to configure the driver to use
#   during stepper movement. This parameter must be provided.
#hold_current:
#   The amount of current (in amps RMS) to configure the driver to use
#   when the stepper is not moving. Setting a hold_current is not
#   recommended (see TMC_Drivers.md for details). The default is to
#   not reduce the current.
#home_current:
#   The amount of current (in amps RMS) to configure the driver to use
#   during homing procedures. The default is to not reduce the current.
#current_change_dwell_time:
#   The amount of time (in seconds) to wait after changing homing current.
#   The default is 0.5 seconds.
#rref: 12000
#   The resistance (in ohms) of the resistor between IREF and GND. The
#   default is 12000.
#stealthchop_threshold: 0
#   The velocity (in mm/s) to set the "stealthChop" threshold to. When
#   set, "stealthChop" mode will be enabled if the stepper motor
#   velocity is below this value. The default is 0, which disables
#   "stealthChop" mode.
#coolstep_threshold:
#   The velocity (in mm/s) to set the TMC driver internal "CoolStep"
#   threshold to. If set, the coolstep feature will be enabled when
#   the stepper motor velocity is near or above this value. Important
#   - if coolstep_threshold is set and "sensorless homing" is used,
#   then one must ensure that the homing speed is above the coolstep
#   threshold! The default is to not enable the coolstep feature.
#high_velocity_threshold:
#   The velocity (in mm/s) to set the TMC driver internal "high
#   velocity" threshold (THIGH) to. This is typically used to disable
#   the "CoolStep" feature at high speeds. The default is to not set a
#   TMC "high velocity" threshold.
#overvoltage_threshold: 37.735
#   The threshold voltage (in V) of overvoltage protection. The decelerating
#   stepper motor can cause a raise of V_supply of the driver. When the V_supply
#   is higher than overvoltage_threshold, the mosfet is turned on and dump the
#   excess energy into the power resistor, keep the supply voltage below
#   the threshold.
#overtemperature_warning_threshold: 120.0
#   The threshold temperature (in ℃) of the overtemperature warning.
#   When the temperature of the driver is higher than this threshold,
#   a warning will be reported.
#driver_MSLUT0: 2863314260
#driver_MSLUT1: 1251300522
#driver_MSLUT2: 608774441
#driver_MSLUT3: 269500962
#driver_MSLUT4: 4227858431
#driver_MSLUT5: 3048961917
#driver_MSLUT6: 1227445590
#driver_MSLUT7: 4211234
#driver_W0: 2
#driver_W1: 1
#driver_W2: 1
#driver_W3: 1
#driver_X1: 128
#driver_X2: 255
#driver_X3: 255
#driver_START_SIN: 0
#driver_START_SIN90: 247
#driver_OFFSET_SIN90: 0
#   These fields control the Microstep Table registers directly. The optimal
#   wave table is specific to each motor and might vary with current. An
#   optimal configuration will have minimal print artifacts caused by
#   non-linear stepper movement. The values specified above are the default
#   values used by the driver. The value must be specified as a decimal integer
#   (hex form is not supported). In order to compute the wave table fields,
#   see the tmc2130 "Calculation Sheet" from the Trinamic website.
#   Additionally, this driver also has the OFFSET_SIN90 field which can be used
#   to tune a motor with unbalanced coils. See the `Sine Wave Lookup Table`
#   section in the datasheet for information about this field and how to tune
#   it.
#driver_MULTISTEP_FILT: True
#driver_IHOLDDELAY: 6
#driver_IRUNDELAY: 4
#driver_TPOWERDOWN: 10
#driver_TBL: 2
#driver_TOFF: 3
#driver_HEND: 2
#driver_HSTRT: 5
#driver_FD3: 0
#driver_TPFD: 4
#driver_CHM: 0
#driver_VHIGHFS: 0
#driver_VHIGHCHM: 0
#driver_DISS2G: 0
#driver_DISS2VS: 0
#driver_PWM_AUTOSCALE: True
#driver_PWM_AUTOGRAD: True
#driver_PWM_FREQ: 0
#driver_FREEWHEEL: 0
#driver_PWM_GRAD: 0
#driver_PWM_OFS: 29
#driver_PWM_REG: 4
#driver_PWM_LIM: 12
#driver_SGT: 0
#driver_SEMIN: 0
#driver_SEUP: 0
#driver_SEMAX: 0
#driver_SEDN: 0
#driver_SEIMIN: 0
#driver_SFILT: 0
#driver_SG4_ANGLE_OFFSET: 1
#   Set the given register during the configuration of the TMC2240
#   chip. This may be used to set custom motor parameters. The
#   defaults for each parameter are next to the parameter name in the
#   above list.
#diag0_pin:
#diag1_pin:
#   The micro-controller pin attached to one of the DIAG lines of the
#   TMC2240 chip. Only a single diag pin should be specified. The pin
#   is "active low" and is thus normally prefaced with "^!". Setting
#   this creates a "tmc2240_stepper_x:virtual_endstop" virtual pin
#   which may be used as the stepper's endstop_pin. Doing this enables
#   "sensorless homing". (Be sure to also set driver_SGT to an
#   appropriate sensitivity value.) The default is to not enable
#   sensorless homing.
```

### [tmc5160]

Configure a TMC5160 or TMC2160 stepper motor driver via SPI bus.
To use this feature, define a config section with a "tmc5160" prefix
followed by the name of the corresponding stepper config section
(for example, "[tmc5160 stepper_x]").

```
[tmc5160 stepper_x]
cs_pin:
#   The pin corresponding to the TMC5160 or TMC2160 chip select line.
#   This pin will be set to low at the start of SPI messages and raised
#   to high after the message completes. This parameter must be provided.
#spi_speed:
#spi_bus:
#spi_software_sclk_pin:
#spi_software_mosi_pin:
#spi_software_miso_pin:
#   See the "common SPI settings" section for a description of the
#   above parameters.
#chain_position:
#chain_length:
#   These parameters configure an SPI daisy chain. The two parameters
#   define the stepper position in the chain and the total chain length.
#   Position 1 corresponds to the stepper that connects to the MOSI signal.
#   The default is to not use an SPI daisy chain.
#interpolate: True
#   If true, enable step interpolation (the driver will internally
#   step at a rate of 256 micro-steps). The default is True.
run_current:
#   The amount of current (in amps RMS) to configure the driver to use
#   during stepper movement. This parameter must be provided.
#hold_current:
#   The amount of current (in amps RMS) to configure the driver to use
#   when the stepper is not moving. Setting a hold_current is not
#   recommended (see TMC_Drivers.md for details). The default is to
#   not reduce the current.
#home_current:
#   The amount of current (in amps RMS) to configure the driver to use
#   during homing procedures. The default is to not reduce the current.
#current_change_dwell_time:
#   The amount of time (in seconds) to wait after changing homing current.
#   The default is 0.5 seconds.
sense_resistor:
#   The resistance (in ohms) of the motor sense resistor. This
#   parameter must be provided.
#stealthchop_threshold: 0
#   The velocity (in mm/s) to set the "stealthChop" threshold to. When
#   set, "stealthChop" mode will be enabled if the stepper motor
#   velocity is below this value. The default is 0, which disables
#   "stealthChop" mode.
#coolstep_threshold:
#   The velocity (in mm/s) to set the TMC driver internal "CoolStep"
#   threshold to. If set, the coolstep feature will be enabled when
#   the stepper motor velocity is near or above this value. Important
#   - if coolstep_threshold is set and "sensorless homing" is used,
#   then one must ensure that the homing speed is above the coolstep
#   threshold! The default is to not enable the coolstep feature.
#high_velocity_threshold:
#   The velocity (in mm/s) to set the TMC driver internal "high
#   velocity" threshold (THIGH) to. This is typically used to disable
#   the "CoolStep" feature at high speeds. The default is to not set a
#   TMC "high velocity" threshold.
#driver_MSLUT0: 2863314260
#driver_MSLUT1: 1251300522
#driver_MSLUT2: 608774441
#driver_MSLUT3: 269500962
#driver_MSLUT4: 4227858431
#driver_MSLUT5: 3048961917
#driver_MSLUT6: 1227445590
#driver_MSLUT7: 4211234
#driver_W0: 2
#driver_W1: 1
#driver_W2: 1
#driver_W3: 1
#driver_X1: 128
#driver_X2: 255
#driver_X3: 255
#driver_START_SIN: 0
#driver_START_SIN90: 247
#   These fields control the Microstep Table registers directly. The optimal
#   wave table is specific to each motor and might vary with current. An
#   optimal configuration will have minimal print artifacts caused by
#   non-linear stepper movement. The values specified above are the default
#   values used by the driver. The value must be specified as a decimal integer
#   (hex form is not supported). In order to compute the wave table fields,
#   see the tmc2130 "Calculation Sheet" from the Trinamic website.
#driver_MULTISTEP_FILT: True
#driver_IHOLDDELAY: 6
#driver_TPOWERDOWN: 10
#driver_TBL: 2
#driver_TOFF: 3
#driver_HEND: 2
#driver_HSTRT: 5
#driver_FD3: 0
#driver_TPFD: 4
#driver_CHM: 0
#driver_VHIGHFS: 0
#driver_VHIGHCHM: 0
#driver_DISS2G: 0
#driver_DISS2VS: 0
#driver_PWM_AUTOSCALE: True
#driver_PWM_AUTOGRAD: True
#driver_PWM_FREQ: 0
#driver_FREEWHEEL: 0
#driver_PWM_GRAD: 0
#driver_PWM_OFS: 30
#driver_PWM_REG: 4
#driver_PWM_LIM: 12
#driver_SGT: 0
#driver_SEMIN: 0
#driver_SEUP: 0
#driver_SEMAX: 0
#driver_SEDN: 0
#driver_SEIMIN: 0
#driver_SFILT: 0
#driver_DRVSTRENGTH: 0
#driver_BBMCLKS: 4
#driver_BBMTIME: 0
#driver_FILT_ISENSE: 0
#   Set the given register during the configuration of the TMC5160 or
#   TMC2160 chip. This may be used to set custom motor parameters. The
#   defaults for each parameter are next to the parameter name in the
#   above list.
#⚠️driver_s2vs_level: 6   # Short to Supply tolerance, from 4 to 15
#⚠️driver_s2g_level: 6    # Short to Ground tolerance, from 2 to 15
#⚠️driver_shortdelay: 0   # Short trigger delay, 0=750ns, 1=1500ns
#⚠️driver_short_filter: 1
#   Short filtering bandwidth. 0=100ns, 1=1us (Default), 2=2us, 3=3us
#diag0_pin:
#diag1_pin:
#   The micro-controller pin attached to one of the DIAG lines of the
#   TMC5160 or TMC2160 chip. Only a single diag pin should be specified.
#   The pin is "active low" and is thus normally prefaced with "^!".
#   Setting this creates a "tmc5160_stepper_x:virtual_endstop" virtual pin
#   which may be used as the stepper's endstop_pin. Doing this enables
#   "sensorless homing". (Be sure to also set driver_SGT to an
#   appropriate sensitivity value.) The default is to not enable
#   sensorless homing.
```

## Run-time stepper motor current configuration

### [ad5206]

Statically configured AD5206 digipots connected via SPI bus (one may
define any number of sections with an "ad5206" prefix).

```
[ad5206 my_digipot]
enable_pin:
#   The pin corresponding to the AD5206 chip select line. This pin
#   will be set to low at the start of SPI messages and raised to high
#   after the message completes. This parameter must be provided.
#spi_speed:
#spi_bus:
#spi_software_sclk_pin:
#spi_software_mosi_pin:
#spi_software_miso_pin:
#   See the "common SPI settings" section for a description of the
#   above parameters.
#channel_1:
#channel_2:
#channel_3:
#channel_4:
#channel_5:
#channel_6:
#   The value to statically set the given AD5206 channel to. This is
#   typically set to a number between 0.0 and 1.0 with 1.0 being the
#   highest resistance and 0.0 being the lowest resistance. However,
#   the range may be changed with the 'scale' parameter (see below).
#   If a channel is not specified then it is left unconfigured.
#scale:
#   This parameter can be used to alter how the 'channel_x' parameters
#   are interpreted. If provided, then the 'channel_x' parameters
#   should be between 0.0 and 'scale'. This may be useful when the
#   AD5206 is used to set stepper voltage references. The 'scale' can
#   be set to the equivalent stepper amperage if the AD5206 were at
#   its highest resistance, and then the 'channel_x' parameters can be
#   specified using the desired amperage value for the stepper. The
#   default is to not scale the 'channel_x' parameters.
```

### [mcp4451]

Statically configured MCP4451 digipot connected via I2C bus (one may
define any number of sections with an "mcp4451" prefix).

```
[mcp4451 my_digipot]
i2c_address:
#   The i2c address that the chip is using on the i2c bus. This
#   parameter must be provided.
#i2c_mcu:
#i2c_bus:
#i2c_software_scl_pin:
#i2c_software_sda_pin:
#i2c_speed:
#   See the "common I2C settings" section for a description of the
#   above parameters.
#wiper_0:
#wiper_1:
#wiper_2:
#wiper_3:
#   The value to statically set the given MCP4451 "wiper" to. This is
#   typically set to a number between 0.0 and 1.0 with 1.0 being the
#   highest resistance and 0.0 being the lowest resistance. However,
#   the range may be changed with the 'scale' parameter (see below).
#   If a wiper is not specified then it is left unconfigured.
#scale:
#   This parameter can be used to alter how the 'wiper_x' parameters
#   are interpreted. If provided, then the 'wiper_x' parameters should
#   be between 0.0 and 'scale'. This may be useful when the MCP4451 is
#   used to set stepper voltage references. The 'scale' can be set to
#   the equivalent stepper amperage if the MCP4451 were at its highest
#   resistance, and then the 'wiper_x' parameters can be specified
#   using the desired amperage value for the stepper. The default is
#   to not scale the 'wiper_x' parameters.
```

### [mcp4728]

Statically configured MCP4728 digital-to-analog converter connected
via I2C bus (one may define any number of sections with an "mcp4728"
prefix).

```
[mcp4728 my_dac]
#i2c_address: 96
#   The i2c address that the chip is using on the i2c bus. The default
#   is 96.
#i2c_mcu:
#i2c_bus:
#i2c_software_scl_pin:
#i2c_software_sda_pin:
#i2c_speed:
#   See the "common I2C settings" section for a description of the
#   above parameters.
#channel_a:
#channel_b:
#channel_c:
#channel_d:
#   The value to statically set the given MCP4728 channel to. This is
#   typically set to a number between 0.0 and 1.0 with 1.0 being the
#   highest voltage (2.048V) and 0.0 being the lowest voltage.
#   However, the range may be changed with the 'scale' parameter (see
#   below). If a channel is not specified then it is left
#   unconfigured.
#scale:
#   This parameter can be used to alter how the 'channel_x' parameters
#   are interpreted. If provided, then the 'channel_x' parameters
#   should be between 0.0 and 'scale'. This may be useful when the
#   MCP4728 is used to set stepper voltage references. The 'scale' can
#   be set to the equivalent stepper amperage if the MCP4728 were at
#   its highest voltage (2.048V), and then the 'channel_x' parameters
#   can be specified using the desired amperage value for the
#   stepper. The default is to not scale the 'channel_x' parameters.
```

### [mcp4018]

Statically configured MCP4018 digipot connected via two gpio "bit
banging" pins (one may define any number of sections with an "mcp4018"
prefix).

```
[mcp4018 my_digipot]
scl_pin:
#   The SCL "clock" pin. This parameter must be provided.
sda_pin:
#   The SDA "data" pin. This parameter must be provided.
wiper:
#   The value to statically set the given MCP4018 "wiper" to. This is
#   typically set to a number between 0.0 and 1.0 with 1.0 being the
#   highest resistance and 0.0 being the lowest resistance. However,
#   the range may be changed with the 'scale' parameter (see below).
#   This parameter must be provided.
#scale:
#   This parameter can be used to alter how the 'wiper' parameter is
#   interpreted. If provided, then the 'wiper' parameter should be
#   between 0.0 and 'scale'. This may be useful when the MCP4018 is
#   used to set stepper voltage references. The 'scale' can be set to
#   the equivalent stepper amperage if the MCP4018 is at its highest
#   resistance, and then the 'wiper' parameter can be specified using
#   the desired amperage value for the stepper. The default is to not
#   scale the 'wiper' parameter.
```

## Display support

### [display]

Support for a display attached to the micro-controller.

```
[display]
lcd_type:
#   The type of LCD chip in use. This may be "hd44780", "hd44780_spi",
#   "aip31068_spi", "st7920", "emulated_st7920", "uc1701", "ssd1306", or
#   "sh1106".
#   See the display sections below for information on each type and
#   additional parameters they provide. This parameter must be
#   provided.
#display_group:
#   The name of the display_data group to show on the display. This
#   controls the content of the screen (see the "display_data" section
#   for more information). The default is _default_20x4 for hd44780 or
#   aip31068_spi displays and _default_16x4 for other displays.
#menu_timeout:
#   Timeout for menu. Being inactive this amount of seconds will
#   trigger menu exit or return to root menu when having autorun
#   enabled. The default is 0 seconds (disabled)
#menu_root:
#   Name of the main menu section to show when clicking the encoder
#   on the home screen. The defaults is __main, and this shows the
#   the default menus as defined in klippy/extras/display/menu.cfg
#menu_reverse_navigation:
#   When enabled it will reverse up and down directions for list
#   navigation. The default is False. This parameter is optional.
#encoder_pins:
#   The pins connected to encoder. 2 pins must be provided when using
#   encoder. This parameter must be provided when using menu.
#encoder_steps_per_detent:
#   How many steps the encoder emits per detent ("click"). If the
#   encoder takes two detents to move between entries or moves two
#   entries from one detent, try changing this. Allowed values are 2
#   (half-stepping) or 4 (full-stepping). The default is 4.
#click_pin:
#   The pin connected to 'enter' button or encoder 'click'. This
#   parameter must be provided when using menu. The presence of an
#   'analog_range_click_pin' config parameter turns this parameter
#   from digital to analog.
#back_pin:
#   The pin connected to 'back' button. This parameter is optional,
#   menu can be used without it. The presence of an
#   'analog_range_back_pin' config parameter turns this parameter from
#   digital to analog.
#up_pin:
#   The pin connected to 'up' button. This parameter must be provided
#   when using menu without encoder. The presence of an
#   'analog_range_up_pin' config parameter turns this parameter from
#   digital to analog.
#down_pin:
#   The pin connected to 'down' button. This parameter must be
#   provided when using menu without encoder. The presence of an
#   'analog_range_down_pin' config parameter turns this parameter from
#   digital to analog.
#kill_pin:
#   The pin connected to 'kill' button. This button will call
#   emergency stop. The presence of an 'analog_range_kill_pin' config
#   parameter turns this parameter from digital to analog.
#analog_pullup_resistor: 4700
#   The resistance (in ohms) of the pullup attached to the analog
#   button. The default is 4700 ohms.
#analog_range_click_pin:
#   The resistance range for a 'enter' button. Range minimum and
#   maximum comma-separated values must be provided when using analog
#   button.
#analog_range_back_pin:
#   The resistance range for a 'back' button. Range minimum and
#   maximum comma-separated values must be provided when using analog
#   button.
#analog_range_up_pin:
#   The resistance range for a 'up' button. Range minimum and maximum
#   comma-separated values must be provided when using analog button.
#analog_range_down_pin:
#   The resistance range for a 'down' button. Range minimum and
#   maximum comma-separated values must be provided when using analog
#   button.
#analog_range_kill_pin:
#   The resistance range for a 'kill' button. Range minimum and
#   maximum comma-separated values must be provided when using analog
#   button.
```

#### hd44780 display

Information on configuring hd44780 displays (which is used in
"RepRapDiscount 2004 Smart Controller" type displays).

```
[display]
lcd_type: hd44780
#   Set to "hd44780" for hd44780 displays.
rs_pin:
e_pin:
d4_pin:
d5_pin:
d6_pin:
d7_pin:
#   The pins connected to an hd44780 type lcd. These parameters must
#   be provided.
#hd44780_protocol_init: True
#   Perform 8-bit/4-bit protocol initialization on an hd44780 display.
#   This is necessary on real hd44780 devices. However, one may need
#   to disable this on some "clone" devices. The default is True.
#line_length:
#   Set the number of characters per line for an hd44780 type lcd.
#   Possible values are 20 (default) and 16. The number of lines is
#   fixed to 4.
...
```

#### hd44780_spi display

Information on configuring an hd44780_spi display - a 20x04 display
controlled via a hardware "shift register" (which is used in
mightyboard based printers).

```
[display]
lcd_type: hd44780_spi
#   Set to "hd44780_spi" for hd44780_spi displays.
latch_pin:
spi_software_sclk_pin:
spi_software_mosi_pin:
spi_software_miso_pin:
#   The pins connected to the shift register controlling the display.
#   The spi_software_miso_pin needs to be set to an unused pin of the
#   printer mainboard as the shift register does not have a MISO pin,
#   but the software spi implementation requires this pin to be
#   configured.
#hd44780_protocol_init: True
#   Perform 8-bit/4-bit protocol initialization on an hd44780 display.
#   This is necessary on real hd44780 devices. However, one may need
#   to disable this on some "clone" devices. The default is True.
#line_length:
#   Set the number of characters per line for an hd44780 type lcd.
#   Possible values are 20 (default) and 16. The number of lines is
#   fixed to 4.
...
```

#### aip31068_spi display

Information on configuring an aip31068_spi display - a very similar to hd44780_spi
a 20x04 (20 symbols by 4 lines) display with slightly different internal
protocol.

```
[display]
lcd_type: aip31068_spi
latch_pin:
spi_software_sclk_pin:
spi_software_mosi_pin:
spi_software_miso_pin:
#   The pins connected to the shift register controlling the display.
#   The spi_software_miso_pin needs to be set to an unused pin of the
#   printer mainboard as the shift register does not have a MISO pin,
#   but the software spi implementation requires this pin to be
#   configured.
#line_length:
#   Set the number of characters per line for an hd44780 type lcd.
#   Possible values are 20 (default) and 16. The number of lines is
#   fixed to 4.
...
```

#### st7920 display

Information on configuring st7920 displays (which is used in
"RepRapDiscount 12864 Full Graphic Smart Controller" type displays).

```
[display]
lcd_type: st7920
#   Set to "st7920" for st7920 displays.
cs_pin:
sclk_pin:
sid_pin:
#   The pins connected to an st7920 type lcd. These parameters must be
#   provided.
...
```

#### emulated_st7920 display

Information on configuring an emulated st7920 display - found in some
"2.4 inch touchscreen devices" and similar.

```
[display]
lcd_type: emulated_st7920
#   Set to "emulated_st7920" for emulated_st7920 displays.
en_pin:
spi_software_sclk_pin:
spi_software_mosi_pin:
spi_software_miso_pin:
#   The pins connected to an emulated_st7920 type lcd. The en_pin
#   corresponds to the cs_pin of the st7920 type lcd,
#   spi_software_sclk_pin corresponds to sclk_pin and
#   spi_software_mosi_pin corresponds to sid_pin. The
#   spi_software_miso_pin needs to be set to an unused pin of the
#   printer mainboard as the st7920 as no MISO pin but the software
#   spi implementation requires this pin to be configured.
...
```

#### uc1701 display

Information on configuring uc1701 displays (which is used in "MKS Mini
12864" type displays).

```
[display]
lcd_type: uc1701
#   Set to "uc1701" for uc1701 displays.
cs_pin:
a0_pin:
#   The pins connected to a uc1701 type lcd. These parameters must be
#   provided.
#rst_pin:
#   The pin connected to the "rst" pin on the lcd. If it is not
#   specified then the hardware must have a pull-up on the
#   corresponding lcd line.
#contrast:
#   The contrast to set. The value may range from 0 to 63 and the
#   default is 40.
...
```

#### ssd1306 and sh1106 displays

Information on configuring ssd1306 and sh1106 displays.

```
[display]
lcd_type:
#   Set to either "ssd1306" or "sh1106" for the given display type.
#i2c_mcu:
#i2c_bus:
#i2c_software_scl_pin:
#i2c_software_sda_pin:
#i2c_speed:
#   Optional parameters available for displays connected via an i2c
#   bus. See the "common I2C settings" section for a description of
#   the above parameters.
#cs_pin:
#dc_pin:
#spi_speed:
#spi_bus:
#spi_software_sclk_pin:
#spi_software_mosi_pin:
#spi_software_miso_pin:
#   The pins connected to the lcd when in "4-wire" spi mode. See the
#   "common SPI settings" section for a description of the parameters
#   that start with "spi_". The default is to use i2c mode for the
#   display.
#reset_pin:
#   A reset pin may be specified on the display. If it is not
#   specified then the hardware must have a pull-up on the
#   corresponding lcd line.
#contrast:
#   The contrast to set. The value may range from 0 to 256 and the
#   default is 239.
#vcomh: 0
#   Set the Vcomh value on the display. This value is associated with
#   a "smearing" effect on some OLED displays. The value may range
#   from 0 to 63. Default is 0.
#invert: False
#   TRUE inverts the pixels on certain OLED displays.  The default is
#   False.
#x_offset: 0
#   Set the horizontal offset value on SH1106 displays. The default is
#   0.
...
```

### [display_data]

Support for displaying custom data on an lcd screen. One may create
any number of display groups and any number of data items under those
groups. The display will show all the data items for a given group if
the display_group option in the [display] section is set to the given
group name.

A
[default set of display groups](../klippy/extras/display/display.cfg)
are automatically created. One can replace or extend these
display_data items by overriding the defaults in the main printer.cfg
config file.

```
[display_data my_group_name my_data_name]
position:
#   Comma separated row and column of the display position that should
#   be used to display the information. This parameter must be
#   provided.
text:
#   The text to show at the given position. This field is evaluated
#   using command templates (see docs/Command_Templates.md). This
#   parameter must be provided.
```

### [display_template]

Display data text "macros" (one may define any number of sections with
a display_template prefix). See the
[command templates](Command_Templates.md) document for information on
template evaluation.

This feature allows one to reduce repetitive definitions in
display_data sections. One may use the builtin `render()` function in
display_data sections to evaluate a template. For example, if one were
to define `[display_template my_template]` then one could use `{
render('my_template') }` in a display_data section.

This feature can also be used for continuous LED updates using the
[SET_LED_TEMPLATE](G-Codes.md#set_led_template) command.

```
[display_template my_template_name]
#param_<name>:
#   One may specify any number of options with a "param_" prefix. The
#   given name will be assigned the given value (parsed as a Python
#   literal) and will be available during macro expansion. If the
#   parameter is passed in the call to render() then that value will
#   be used during macro expansion. For example, a config with
#   "param_speed = 75" might have a caller with
#   "render('my_template_name', param_speed=80)". Parameter names may
#   not use upper case characters.
text:
#   The text to return when the this template is rendered. This field
#   is evaluated using command templates (see
#   docs/Command_Templates.md). This parameter must be provided.
```

### [display_glyph]

Display a custom glyph on displays that support it. The given name
will be assigned the given display data which can then be referenced
in the display templates by their name surrounded by two "tilde"
symbols i.e. `~my_display_glyph~`

See [sample-glyphs.cfg](../config/sample-glyphs.cfg) for some
examples.

```
[display_glyph my_display_glyph]
#data:
#   The display data, stored as 16 lines consisting of 16 bits (1 per
#   pixel) where '.' is a blank pixel and '*' is an on pixel (e.g.,
#   "****************" to display a solid horizontal line).
#   Alternatively, one can use '0' for a blank pixel and '1' for an on
#   pixel. Put each display line into a separate config line. The
#   glyph must consist of exactly 16 lines with 16 bits each. This
#   parameter is optional.
#hd44780_data:
#   Glyph to use on 20x4 hd44780 displays. The glyph must consist of
#   exactly 8 lines with 5 bits each. This parameter is optional.
#hd44780_slot:
#   The hd44780 hardware index (0..7) to store the glyph at. If
#   multiple distinct images use the same slot then make sure to only
#   use one of those images in any given screen. This parameter is
#   required if hd44780_data is specified.
```

### [display my_extra_display]

If a primary [display] section has been defined in printer.cfg as
shown above it is possible to define multiple auxiliary displays. Note
that auxiliary displays do not currently support menu functionality,
thus they do not support the "menu" options or button configuration.

```
[display my_extra_display]
# See the "display" section for available parameters.
```

### ⚠️ [menu]

Customizable lcd display menus.

A [default set of menus](../klippy/extras/display/menu.cfg) are
automatically created. One can replace or extend the menu by
overriding the defaults in the main printer.cfg config file.

See the
[command template document](Command_Templates.md#menu-templates) for
information on menu attributes available during template rendering.

```
# Common parameters available for all menu config sections.
#[menu __some_list __some_name]
#type: disabled
#   Permanently disabled menu element, only required attribute is 'type'.
#   Allows you to easily disable/hide existing menu items.

#[menu some_name]
#type:
#   One of command, input, list, text:
#       command      - basic menu element with various script triggers
#       input        - same like 'command' but has value changing capabilities.
#                      Press will start/stop edit mode.
#       list         - it allows for menu items to be grouped together in a
#                      scrollable list.  Add to the list by creating menu
#                      configurations using "some_list" as a prefix - for
#                      example: [menu some_list some_item_in_the_list]
#       vsdlist      - same as 'list' but will append files from virtual sdcard
#                      (deprecated, will be removed in the future)
#    ⚠️ file_browser - Extended SD Card browser, supporting directories and
#                      sorting. (replaces vsdlist)
#    ⚠️ dialog       - Menu Dialogs, a list of inputs with a final choice to
#                      confirm or cancel. Used for more complex scenarios like
#                      PID/MPC calibration where you may want to set multiple
#                      values for a single command
#name:
#   Name of menu item - evaluated as a template.
#enable:
#   Template that evaluates to True or False.
#index:
#   Position where an item needs to be inserted in list. By default
#   the item is added at the end.

#[menu some_list]
#type: list
#name:
#enable:
#   See above for a description of these parameters.

#[menu sdcard]
#type: file_browser
#name:
#sort_by:
#   `last_modified` (default) or `name`
#enable:
#   See above for a description of these parameters.

#[menu some_list some_command]
#type: command
#name:
#enable:
#   See above for a description of these parameters.
#gcode:
#   Script to run on button click or long click. Evaluated as a
#   template.

#[menu some_list some_input]
#type: input
#name:
#enable:
#   See above for a description of these parameters.
#input:
#   Initial value to use when editing - evaluated as a template.
#   Result must be float.
#input_min:
#   Minimum value of range - evaluated as a template. Default -99999.
#input_max:
#   Maximum value of range - evaluated as a template. Default 99999.
#input_step:
#   Editing step - Must be a positive integer or float value. It has
#   internal fast rate step. When "(input_max - input_min) /
#   input_step > 100" then fast rate step is 10 * input_step else fast
#   rate step is same input_step.
#realtime:
#   This attribute accepts static boolean value. When enabled then
#   gcode script is run after each value change. The default is False.
#gcode:
#   Script to run on button click, long click or value change.
#   Evaluated as a template. The button click will trigger the edit
#   mode start or end.

#[menu neopixel]
#type: dialog
#name:
#enable:
#   See above for a description of these parameters.
#title:
#   An optional title to display at the top of the dialog. `name` will
#   used if not set
#confirm_text:
#cancel_text
#   Templates for the confirmation and cancel options
#gcode:
#   G-Code to run on confirmation. The dialog will be closed on
#   confirmation. `{menu.exit()}` may be used to close the menu
#   instead.
```

## Filament sensors

### [filament_switch_sensor]

Filament Switch Sensor. Support for filament insert and runout
detection using a switch sensor, such as an endstop switch.

See the [command reference](G-Codes.md#filament_switch_sensor) for
more information.

```
[filament_switch_sensor my_sensor]
#pause_on_runout: True
#   When set to True, a PAUSE will execute immediately after a runout
#   is detected. Note that if pause_on_runout is False and the
#   runout_gcode is omitted then runout detection is disabled. Default
#   is True.
#runout_gcode:
#   A list of G-Code commands to execute after a filament runout is
#   detected. See docs/Command_Templates.md for G-Code format. If
#   pause_on_runout is set to True this G-Code will run after the
#   PAUSE is complete. The default is not to run any G-Code commands.
#immediate_runout_gcode:
#   A list of G-Code commands to execute immediately after a filament
#   runout is detected and runout_distance is greater than 0.
#   See docs/Command_Templates.md for G-Code format.
#insert_gcode:
#   A list of G-Code commands to execute after a filament insert is
#   detected. See docs/Command_Templates.md for G-Code format. The
#   default is not to run any G-Code commands, which disables insert
#   detection.
#runout_distance: 0.0
#   Defines how much filament can still be pulled after the
#   switch sensor triggered (e.g. you have a 60cm reverse bowden between your
#   extruder and your sensor, you would then set runout_distance to something
#   like 590 to leave a small safety margin and now the print will not
#   immediately pause when the sensor triggers but rather keep printing until
#   the filament is at the extruder). The default is 0 millimeters.
#event_delay: 3.0
#   The minimum amount of time in seconds to delay between events.
#   Events triggered during this time period will be silently
#   ignored. The default is 3 seconds.
#pause_delay: 0.5
#   The amount of time to delay, in seconds, between the pause command
#   dispatch and execution of the runout_gcode. It may be useful to
#   increase this delay if OctoPrint exhibits strange pause behavior.
#   Default is 0.5 seconds.
#switch_pin:
#   The pin on which the switch is connected. This parameter must be
#   provided.
#smart:
#   If set to true the sensor will use the virtual_sd_card module to determine
#   whether the printer is printing which is more reliable but will not work
#   when streaming a print over usb or similar.
#always_fire_events:
#   If set to true, runout events will always fire no matter whether the sensor
#   is enabled or disabled. Usefull for MMUs
#check_on_print_start:
#   If set to true, the sensor will be reevaluated when a print starts and if
#   no filament is detected the runout_gcode will be run no matter the defined
#   runout_distance(immediate_runout_gcode will not be run in this case)
```

### [filament_motion_sensor]

Filament Motion Sensor. Support for filament insert and runout
detection using an encoder that toggles the output pin during filament
movement through the sensor.

See the [command reference](G-Codes.md#filament_switch_sensor) for
more information.

```
[filament_motion_sensor my_sensor]
detection_length: 7.0
#   The minimum length of filament pulled through the sensor to trigger
#   a state change on the switch_pin
#   Default is 7 mm.
extruder:
#   The name of the extruder section this sensor is associated with.
#   This parameter must be provided.
switch_pin:
#pause_on_runout:
#runout_gcode:
#insert_gcode:
#event_delay:
#pause_delay:
#smart:
#always_fire_events:
#   See the "filament_switch_sensor" section for a description of the
#   above parameters.
```

### [tsl1401cl_filament_width_sensor]

TSLl401CL Based Filament Width Sensor. See the
[guide](TSL1401CL_Filament_Width_Sensor.md) for more information.

```
[tsl1401cl_filament_width_sensor]
#pin:
#default_nominal_filament_diameter: 1.75 # (mm)
#   Maximum allowed filament diameter difference as mm.
#max_difference: 0.2
#   The distance from sensor to the melting chamber as mm.
#measurement_delay: 100
```

### [hall_filament_width_sensor]

Hall filament width sensor (see
[Hall Filament Width Sensor](Hall_Filament_Width_Sensor.md)).

```
[hall_filament_width_sensor]
adc1:
adc2:
#   Analog input pins connected to the sensor. These parameters must
#   be provided.
#cal_dia1: 1.50
#cal_dia2: 2.00
#   The calibration values (in mm) for the sensors. The default is
#   1.50 for cal_dia1 and 2.00 for cal_dia2.
#raw_dia1: 9500
#raw_dia2: 10500
#   The raw calibration values for the sensors. The default is 9500
#   for raw_dia1 and 10500 for raw_dia2.
#default_nominal_filament_diameter: 1.75
#   The nominal filament diameter. This parameter must be provided.
#max_difference: 0.200
#   Maximum allowed filament diameter difference in millimeters (mm).
#   If difference between nominal filament diameter and sensor output
#   is more than +- max_difference, extrusion multiplier is set back
#   to %100. The default is 0.200.
#measurement_delay: 70
#   The distance from sensor to the melting chamber/hot-end in
#   millimeters (mm). The filament between the sensor and the hot-end
#   will be treated as the default_nominal_filament_diameter. Host
#   module works with FIFO logic. It keeps each sensor value and
#   position in an array and POP them back in correct position. This
#   parameter must be provided.
#enable: False
#   Sensor enabled or disabled after power on. The default is to
#   disable.
#measurement_interval: 10
#   The approximate distance (in mm) between sensor readings. The
#   default is 10mm.
#logging: False
#   Out diameter to terminal and klippy.log can be turn on|of by
#   command.
#min_diameter: 1.0
#   Minimal diameter for trigger virtual filament_switch_sensor.
#max_diameter:
#   Maximum diameter for triggering virtual filament_switch_sensor.
#   The default is default_nominal_filament_diameter + max_difference.
#use_current_dia_while_delay: False
#   Use the current diameter instead of the nominal diameter while
#   the measurement delay has not run through.
#pause_on_runout:
#immediate_runout_gcode:
#runout_gcode:
#insert_gcode:
#event_delay:
#pause_delay:
#smart:
#always_fire_events:
#check_on_print_start:
#   See the "filament_switch_sensor" section for a description of the
#   above parameters.
```

### [belay]

Belay extruder sync sensors (one may define any number of sections
with a "belay" prefix).

```
[belay my_belay]
extruder_type:
#   The type of secondary extruder. Available choices are 'trad_rack'
#   or 'extruder_stepper'. This parameter must be specified.
extruder_stepper_name:
#   The name of the extruder_stepper being used as the secondary
#   extruder. Must be specified if extruder_type is set to
#   'extruder_stepper', but should not be specified otherwise. For
#   example, if the config section for the secondary extruder is
#   [extruder_stepper my_extruder_stepper], this parameter's value
#   would be 'my_extruder_stepper'.
sensor_pin:
#   Input pin connected to the sensor. This parameter must be
#   provided.
#multiplier_high: 1.05
#   High multiplier to set for the secondary extruder when extruding
#   forward and Belay is compressed or when extruding backward and
#   Belay is expanded. The default is 1.05.
#multiplier_low: 0.95
#   Low multiplier to set for the secondary extruder when extruding
#   forward and Belay is expanded or when extruding backward and
#   Belay is compressed. The default is 0.95.
#debug_level: 0
#   Controls messages sent to the console. If set to 0, no messages
#   will be sent. If set to 1, multiplier resets will be reported, and
#   the multiplier will be reported whenever it is set in response to
#   a switch state change. If set to 2, the behavior is the same as 1
#   but with an additional message whenever the multiplier is set in
#   response to detecting an extrusion direction change. The default
#   is 0.
```
## Load Cells
### [load_cell]
Load Cell. Uses an ADC sensor attached to a load cell to create a digital
scale.
```
[load_cell]
sensor_type:
#   This must be one of the supported sensor types, see below.
```

#### HX711
This is a 24 bit low sample rate chip using "bit-bang" communications. It is
suitable for filament scales.
```
[load_cell]
sensor_type: hx711
sclk_pin:
#   The pin connected to the HX711 clock line. This parameter must be provided.
dout_pin:
#   The pin connected to the HX711 data output line. This parameter must be
#   provided.
#gain: A-128
#   Valid values for gain are: A-128, A-64, B-32. The default is A-128.
#   'A' denotes the input channel and the number denotes the gain. Only the 3
#   listed combinations are supported by the chip. Note that changing the gain
#   setting also selects the channel being read.
#sample_rate: 80
#   Valid values for sample_rate are 80 or 10. The default value is 80.
#   This must match the wiring of the chip. The sample rate cannot be changed
#   in software.
```

#### HX717
This is the 4x higher sample rate version of the HX711, suitable for probing.
```
[load_cell]
sensor_type: hx717
sclk_pin:
#   The pin connected to the HX717 clock line. This parameter must be provided.
dout_pin:
#   The pin connected to the HX717 data output line. This parameter must be
#   provided.
#gain: A-128
#   Valid values for gain are A-128, B-64, A-64, B-8.
#   'A' denotes the input channel and the number denotes the gain setting.
#   Only the 4 listed combinations are supported by the chip. Note that
#   changing the gain setting also selects the channel being read.
#sample_rate: 320
#   Valid values for sample_rate are: 10, 20, 80, 320. The default is 320.
#   This must match the wiring of the chip. The sample rate cannot be changed
#   in software.
```

#### ADS1220
The ADS1220 is a 24 bit ADC supporting up to a 2Khz sample rate configurable in
software.
```
[load_cell]
sensor_type: ads1220
cs_pin:
#   The pin connected to the ADS1220 chip select line. This parameter must
#   be provided.
#spi_speed: 512000
#   This chip supports 2 speeds: 256000 or 512000. The faster speed is only
#   enabled when one of the Turbo sample rates is used. The correct spi_speed
#   is selected based on the sample rate.
#spi_bus:
#spi_software_sclk_pin:
#spi_software_mosi_pin:
#spi_software_miso_pin:
#   See the "common SPI settings" section for a description of the
#   above parameters.
data_ready_pin:
#   Pin connected to the ADS1220 data ready line. This parameter must be
#   provided.
#gain: 128
#   Valid gain values are 128, 64, 32, 16, 8, 4, 2, 1
#   The default is 128
#pga_bypass: False
#   Disable the internal Programmable Gain Amplifier. If
#   True the PGA will be disabled for gains 1, 2, and 4. The PGA is always
#   enabled for gain settings 8 to 128, regardless of the pga_bypass setting.
#   If AVSS is used as an input pga_bypass is forced to True.
#   The default is False.
#sample_rate: 660
#   This chip supports two ranges of sample rates, Normal and Turbo. In turbo
#   mode the chip's internal clock runs twice as fast and the SPI communication
#   speed is also doubled.
#   Normal sample rates: 20, 45, 90, 175, 330, 600, 1000
#   Turbo sample rates: 40, 90, 180, 350, 660, 1200, 2000
#   The default is 660
#input_mux:
#   Input multiplexer configuration, select a pair of pins to use. The first pin
#   is the positive, AINP, and the second pin is the negative, AINN. Valid
#   values are: 'AIN0_AIN1', 'AIN0_AIN2', 'AIN0_AIN3', 'AIN1_AIN2', 'AIN1_AIN3',
#   'AIN2_AIN3', 'AIN1_AIN0', 'AIN3_AIN2', 'AIN0_AVSS', 'AIN1_AVSS', 'AIN2_AVSS'
#   and 'AIN3_AVSS'. If AVSS is used the PGA is bypassed and the pga_bypass
#   setting will be forced to True.
#   The default is AIN0_AIN1.
#vref:
#   The selected voltage reference. Valid values are: 'internal', 'REF0', 'REF1'
#   and 'analog_supply'. Default is 'internal'.
```


## Board specific hardware support

### [sx1509]

Configure an SX1509 I2C to GPIO expander. Due to the delay incurred by
I2C communication you should NOT use SX1509 pins as stepper enable,
step or dir pins or any other pin that requires fast bit-banging. They
are best used as static or gcode controlled digital outputs or
hardware-pwm pins for e.g. fans. One may define any number of sections
with an "sx1509" prefix. Each expander provides a set of 16 pins
(sx1509_my_sx1509:PIN_0 to sx1509_my_sx1509:PIN_15) which can be used
in the printer configuration.

See the [generic-duet2-duex.cfg](../config/generic-duet2-duex.cfg)
file for an example.

```
[sx1509 my_sx1509]
i2c_address:
#   I2C address used by this expander. Depending on the hardware
#   jumpers this is one out of the following addresses: 62 63 112
#   113. This parameter must be provided.
#i2c_mcu:
#i2c_bus:
#i2c_software_scl_pin:
#i2c_software_sda_pin:
#i2c_speed:
#   See the "common I2C settings" section for a description of the
#   above parameters.
```

### [samd_sercom]

SAMD SERCOM configuration to specify which pins to use on a given
SERCOM. One may define any number of sections with a "samd_sercom"
prefix. Each SERCOM must be configured prior to using it as SPI or I2C
peripheral. Place this config section above any other section that
makes use of SPI or I2C buses.

```
[samd_sercom my_sercom]
sercom:
#   The name of the sercom bus to configure in the micro-controller.
#   Available names are "sercom0", "sercom1", etc.. This parameter
#   must be provided.
tx_pin:
#   MOSI pin for SPI communication, or SDA (data) pin for I2C
#   communication. The pin must have a valid pinmux configuration
#   for the given SERCOM peripheral. This parameter must be provided.
#rx_pin:
#   MISO pin for SPI communication. This pin is not used for I2C
#   communication (I2C uses tx_pin for both sending and receiving).
#   The pin must have a valid pinmux configuration for the given
#   SERCOM peripheral. This parameter is optional.
clk_pin:
#   CLK pin for SPI communication, or SCL (clock) pin for I2C
#   communication. The pin must have a valid pinmux configuration
#   for the given SERCOM peripheral. This parameter must be provided.
```

### [adc_scaled]

Duet2 Maestro analog scaling by vref and vssa readings. Defining an
adc_scaled section enables virtual adc pins (such as "my_name:PB0")
that are automatically adjusted by the board's vref and vssa
monitoring pins. Be sure to define this config section above any
config sections that use one these virtual pins.

See the
[generic-duet2-maestro.cfg](../config/generic-duet2-maestro.cfg) file
for an example.

```
[adc_scaled my_name]
vref_pin:
#   The ADC pin to use for VREF monitoring. This parameter must be
#   provided.
vssa_pin:
#   The ADC pin to use for VSSA monitoring. This parameter must be
#   provided.
#smooth_time: 2.0
#   A time value (in seconds) over which the vref and vssa
#   measurements will be smoothed to reduce the impact of measurement
#   noise. The default is 2 seconds.
```

### [replicape]

Replicape support - see the [beaglebone guide](Beaglebone.md) and the
[generic-replicape.cfg](../config/generic-replicape.cfg) file for an
example.

```
# The "replicape" config section adds "replicape:stepper_x_enable"
# virtual stepper enable pins (for steppers X, Y, Z, E, and H) and
# "replicape:power_x" PWM output pins (for hotbed, e, h, fan0, fan1,
# fan2, and fan3) that may then be used elsewhere in the config file.
[replicape]
revision:
#   The replicape hardware revision. Currently only revision "B3" is
#   supported. This parameter must be provided.
#enable_pin: !gpio0_20
#   The replicape global enable pin. The default is !gpio0_20 (aka
#   P9_41).
host_mcu:
#   The name of the mcu config section that communicates with the
#   Kalico "linux process" mcu instance. This parameter must be
#   provided.
#standstill_power_down: False
#   This parameter controls the CFG6_ENN line on all stepper
#   motors. True sets the enable lines to "open". The default is
#   False.
#stepper_x_microstep_mode:
#stepper_y_microstep_mode:
#stepper_z_microstep_mode:
#stepper_e_microstep_mode:
#stepper_h_microstep_mode:
#   This parameter controls the CFG1 and CFG2 pins of the given
#   stepper motor driver. Available options are: disable, 1, 2,
#   spread2, 4, 16, spread4, spread16, stealth4, and stealth16. The
#   default is disable.
#stepper_x_current:
#stepper_y_current:
#stepper_z_current:
#stepper_e_current:
#stepper_h_current:
#   The configured maximum current (in Amps) of the stepper motor
#   driver. This parameter must be provided if the stepper is not in a
#   disable mode.
#stepper_x_chopper_off_time_high:
#stepper_y_chopper_off_time_high:
#stepper_z_chopper_off_time_high:
#stepper_e_chopper_off_time_high:
#stepper_h_chopper_off_time_high:
#   This parameter controls the CFG0 pin of the stepper motor driver
#   (True sets CFG0 high, False sets it low). The default is False.
#stepper_x_chopper_hysteresis_high:
#stepper_y_chopper_hysteresis_high:
#stepper_z_chopper_hysteresis_high:
#stepper_e_chopper_hysteresis_high:
#stepper_h_chopper_hysteresis_high:
#   This parameter controls the CFG4 pin of the stepper motor driver
#   (True sets CFG4 high, False sets it low). The default is False.
#stepper_x_chopper_blank_time_high:
#stepper_y_chopper_blank_time_high:
#stepper_z_chopper_blank_time_high:
#stepper_e_chopper_blank_time_high:
#stepper_h_chopper_blank_time_high:
#   This parameter controls the CFG5 pin of the stepper motor driver
#   (True sets CFG5 high, False sets it low). The default is True.
```

## Other Custom Modules

### [palette2]

Palette 2 multimaterial support - provides a tighter integration
supporting Palette 2 devices in connected mode.

This modules also requires `[virtual_sdcard]` and `[pause_resume]`
for full functionality.

If you use this module, do not use the Palette 2 plugin for
Octoprint as they will conflict, and 1 will fail to initialize
properly likely aborting your print.

If you use Octoprint and stream gcode over the serial port instead of
printing from virtual_sd, then remo **M1** and **M0** from _Pausing commands_
in _Settings > Serial Connection > Firmware & protocol_ will prevent
the need to start print on the Palette 2 and unpausing in Octoprint
for your print to begin.

```
[palette2]
serial:
#   The serial port to connect to the Palette 2.
#baud: 115200
#   The baud rate to use. The default is 115200.
#feedrate_splice: 0.8
#   The feedrate to use when splicing, default is 0.8
#feedrate_normal: 1.0
#   The feedrate to use after splicing, default is 1.0
#auto_load_speed: 2
#   Extrude feedrate when autoloading, default is 2 (mm/s)
#auto_cancel_variation: 0.1
#   Auto cancel print when ping variation is above this threshold
```

### [angle]

Magnetic hall angle sensor support for reading stepper motor angle
shaft measurements using a1333, as5047d, or tle5012b SPI chips. The
measurements are available via the [API Server](API_Server.md) and
[motion analysis tool](Debugging.md#motion-analysis-and-data-logging).
See the [G-Code reference](G-Codes.md#angle) for available commands.

```
[angle my_angle_sensor]
sensor_type:
#   The type of the magnetic hall sensor chip. Available choices are
#   "a1333", "as5047d", and "tle5012b". This parameter must be
#   specified.
#sample_period: 0.000400
#   The query period (in seconds) to use during measurements. The
#   default is 0.000400 (which is 2500 samples per second).
#stepper:
#   The name of the stepper that the angle sensor is attached to (eg,
#   "stepper_x"). Setting this value enables an angle calibration
#   tool. To use this feature, the Python "numpy" package must be
#   installed. The default is to not enable angle calibration for the
#   angle sensor.
cs_pin:
#   The SPI enable pin for the sensor. This parameter must be provided.
#spi_speed:
#spi_bus:
#spi_software_sclk_pin:
#spi_software_mosi_pin:
#spi_software_miso_pin:
#   See the "common SPI settings" section for a description of the
#   above parameters.
```

### ⚠️ [tools_calibrate]

Multi-toolhead nozzle offset calibration, using a 3-axis nozzle contact probe such as
[Zruncho3D's Nudge Probe](https://github.com/zruncho3d/nudge).

```
[tools_calibrate]
pin:
travel_speed: 20
#   X and Y travel speed in mm/sec
spread: 5
#spread_x:
#spread_y:
#   X and Y travel distance around the probe
#initial_spread:
#initial_spread_x:
#initial_spread_y:
#   X and Y travel distance for the initial probe locating moves
lower_z: 1.0
#   Distance to lower in Z for contact with the sides of the probe
speed: 2
#   The speed (in mm/sec) to retract between probes
lift_speed: 4
#   Z Lift speed after probing
final_lift_z: 6
#   Z lift distance after calibration, must be greater than any
#   height variance between tools
trigger_to_bottom_z: 0.25
#   Offset from probe trigger to vertical motion bottoms out.
#   decrease if the nozzle is too high, increase if too low.
#samples: 1
#   The number of times to probe each point. The probed z-values will
#   be averaged. The default is to probe 1 time.
#sample_retract_dist: 2.0
#   The distance (in mm) to lift the toolhead between each sample (if
#   sampling more than once). The default is 2mm.
#samples_result: average
#   The calculation method when sampling more than once - either
#   "median" or "average". The default is average.
#samples_tolerance: 0.100
#   The maximum Z distance (in mm) that a sample may differ from other
#   samples. If this tolerance is exceeded then either an error is
#   reported or the attempt is restarted (see
#   samples_tolerance_retries). The default is 0.100mm.
```

### [trad_rack]

Trad Rack multimaterial system support. See the following documents from the
TradRack repo for additional information:
- [Tuning.md](https://github.com/Annex-Engineering/TradRack/blob/main/docs/Tuning.md):
  document referenced by some of the config options below.
- [Trad Rack config reference document](https://github.com/Annex-Engineering/TradRack/blob/main/docs/kalico/Config_Reference.md): contains info on additional config
  sections that are expected to be used alongside [trad_rack].

```
[trad_rack]
selector_max_velocity:
#   Maximum velocity (in mm/s) of the selector.
#   This parameter must be specified.
selector_max_accel:
#   Maximum acceleration (in mm/s^2) of the selector.
#   This parameter must be specified.
#filament_max_velocity:
#   Maximum velocity (in mm/s) for filament movement.
#   Defaults to buffer_pull_speed.
#filament_max_accel: 1500.0
#   Maximum acceleration (in mm/s^2) for filament movement.
#   The default is 1500.0.
toolhead_fil_sensor_pin:
#   The pin on which the toolhead filament sensor is connected.
#   If a pin is not specified, no toolhead filament sensor will
#   be used.
lane_count:
#   The number of filament lanes. This parameter must be specified.
lane_spacing:
#   Spacing (in mm) between filament lanes.
#   This parameter must be specified.
#lane_offset_<lane index>:
#   Options with a "lane_offset_" prefix may be specified for any of
#   the lanes (from 0 to lane_count - 1). The option will apply an
#   offset (in mm) to the corresponding lane's position. Lane offsets
#   do not affect the position of any lanes besides the one specified
#   in the option name. This option is intended for fine adjustment
#   of each lane's position to ensure that the filament paths in the
#   lane module and selector line up with each other.
#   The default is 0.0 for each lane.
#lane_spacing_mod_<lane index>:
#   Options with a "lane_spacing_mod_" prefix may be specified for any
#   of the lanes (from 0 to lane_count - 1). The option will apply an
#   offset (in mm) to the corresponding lane's position, as well as
#   any lane with a higher index. For example, if lane_spacing_mod_2
#   is 4.0, any lane with an index of 2 or above will have its
#   position increased by 4.0. This option is intended to account for
#   variations in a lane module that will affect its position as well
#   as the positions of any subsequent modules with a higher index.
#   The default is 0.0 for each lane.
servo_down_angle:
#   The angle (in degrees) for the servo's down position.
#   This parameter must be specified.
servo_up_angle:
#   The angle (in degrees) for the servo's up position.
#   This parameter must be specified.
#servo_wait_ms: 500
#   Time (in milliseconds) to wait for the servo to complete moves
#   between the up and down angles. The default is 500.
selector_unload_length:
#   Length (in mm) to retract a piece of filament out of the selector
#   and back into the lane module after the selector sensor has been
#   triggered or untriggered. This parameter must be specified.
#selector_unload_length_extra: 0.0
#   Extra length (in mm) that is added to selector_unload_length when
#   retracting a piece of filament out of the selector and back into
#   the lane module. After the retraction, the filament is moved
#   forward by this length as well (so this option's value has no
#   effect on the final position of the filament). This option may be
#   useful when using Trad Rack with a motorized spool rewinder that
#   senses tension or compression in the filament between the spool
#   and Trad Rack in order to determine when to rotate the spool. The
#   extra forward movement of the filament after retracting is
#   intended to force the rewinder's sensor to detect tension in the
#   filament, causing rewinding to cease immediately so the filament
#   tip is not moved out of position by excess spool movement. The
#   default is 0.0.
#eject_length: 10.0
#   Length (in mm) to eject the filament into the lane module past the
#   length defined by selector_unload_length. The filament is ejected
#   whenever unloading a depleted spool after a runout to make sure
#   that filament segment is not loaded again until it has been
#   replaced.
bowden_length:
#   Length (in mm) to quickly move filament through the bowden tube
#   between Trad Rack and the toolhead during loads and unloads.
#   See Tuning.md for details. This parameter must be specified.
extruder_load_length:
#   Length (in mm) to move filament into the extruder when loading the
#   toolhead. See Tuning.md for details.
#   This parameter must be specified.
hotend_load_length:
#   Length (in mm) to move filament into the hotend when loading the
#   toolhead. See Tuning.md for details.
#   This parameter must be specified.
toolhead_unload_length:
#   Length (in mm) to move filament out of the toolhead during an
#   unload. See Tuning.md for details. If toolhead_fil_sensor_pin is
#   specified, this parameter must be specified.
#   If toolhead_fil_sensor_pin is not specified, the default is
#   extruder_load_length + hotend_load_length.
#selector_sense_speed: 40.0
#   Speed (in mm/s) when moving filament until the selector
#   sensor is triggered or untriggered. See Tuning.md for details
#   on when this speed is applied. The default is 40.0.
#selector_unload_speed: 60.0
#   Speed (in mm/s) to move filament when unloading the selector.
#   The default is 60.0.
#eject_speed: 80.0
#   Speed (in mm/s) to move the filament when ejecting a filament
#   segment into the lane module.
#spool_pull_speed: 100.0
#   Speed (in mm/s) to move filament through the bowden tube when
#   loading from a spool. See Tuning.md for details.
#   The default is 100.0.
#buffer_pull_speed:
#   Speed (in mm/s) to move filament through the bowden tube when
#   unloading or loading from a buffer. See Tuning.md for details.
#   Defaults to spool_pull_speed.
#toolhead_sense_speed:
#   Speed (in mm/s) when moving filament until the toolhead
#   sensor is triggered or untriggered. See Tuning.md for details on
#   when this speed is applied. Defaults to selector_sense_speed.
#extruder_load_speed:
#   Speed (in mm/s) to move filament into the extruder when loading
#   the toolhead. See Tuning.md for details. The default is 60.0.
#hotend_load_speed:
#   Speed (in mm/s) to move filament into the hotend when loading the
#   toolhead. See Tuning.md for details. The default is 7.0.
#toolhead_unload_speed:
#   Speed (in mm/s) to move filament when unloading the toolhead.
#   See Tuning.md for details. Defaults to extruder_load_speed.
#load_with_toolhead_sensor: True
#   Whether to use the toolhead sensor when loading the toolhead.
#   See Tuning.md for details. Defaults to True but is ignored if
#   toolhead_fil_sensor_pin is not specified.
#unload_with_toolhead_sensor: True
#   Whether to use the toolhead sensor when unloading the toolhead.
#   See Tuning.md for details. Defaults to True but is ignored if
#   toolhead_fil_sensor_pin is not specified.
#fil_homing_retract_dist: 20.0
#   Distance (in mm) to retract filament away from a filament sensor
#   before moving on to the next move. This retraction occurs whenever
#   a filament sensor is triggered early during a fast move through
#   the bowden tube. See Tuning.md for details. The default is 20.0.
#target_toolhead_homing_dist:
#   Target filament travel distance (in mm) when homing to the
#   toolhead filament sensor during a load. See Tuning.md for details.
#   Defaults to either 10.0 or toolhead_unload_length, whichever is
#   greater.
#target_selector_homing_dist:
#   Target filament travel distance (in mm) when homing to the
#   selector filament sensor during an unload. See Tuning.md for
#   details. The default is 10.0.
#bowden_length_samples: 10
#   Maximum number of samples that are averaged to set bowden lengths
#   for loading and unloading. See Tuning.md for details. The default
#   is 10.
#load_lane_time: 15
#   Approximate maximum time (in seconds) to wait for filament to
#   reach the selector filament sensor when loading a lane with the
#   TR_LOAD_LANE gcode command. This time starts when the user is
#   prompted to insert filament and determines when the command will
#   be halted early if no filament is detected. The default is 15.
#load_selector_homing_dist:
#   Maximum distance to try to move filament when loading from a lane
#   module to the selector filament sensor before halting the homing
#   move. This value is not used by the TR_LOAD_LANE command but is
#   used in similar scenarios that do not involve user interaction.
#   Defaults to selector_unload_length * 2.
#bowden_load_homing_dist:
#   Maximum distance to try to move filament near the end of a
#   toolhead load (during the slow homing move to the toolhead sensor)
#   before halting the homing move. Defaults to bowden_length.
#bowden_unload_homing_dist:
#   Maximum distance to try to move filament near the end of a
#   toolhead unload (during the slow homing move to the selector
#   sensor) before halting the homing move. Defaults to bowden_length.
#unload_toolhead_homing_dist:
#   Maximum distance to try to move filament near the beginning of a
#   toolhead unload (during the homing move to the toolhead sensor)
#   before halting the homing move.
#   Defaults to (extruder_load_length + hotend_load_length) * 2.
#sync_to_extruder: False
#   Syncs Trad Rack's filament driver to the extruder during printing,
#   as well as during any extrusion moves within toolhead loading or
#   unloading that would normally involve only the extruder.
#   The default is False.
#user_wait_time: 15
#   Time (in seconds) to wait for the user to take an action
#   before continuing automatically. If set to -1, Trad Rack will wait
#   for the user indefinitely. This value is currently used by the
#   TR_LOCATE_SELECTOR gcode command. The default is 15.
#register_toolchange_commands: True
#   Whether to register gcode commands T0, T1, T2, etc. so that they
#   can be used to initiate toolchanges with Trad Rack. If set to
#   False, the TR_LOAD_TOOLHEAD command can still be used as a
#   substitute to initiate toolchanges. The default is True.
#save_active_lane: True
#   Whether to save the active lane to disk whenever it is set using
#   save_variables. If set to True, the TR_LOCATE_SELECTOR gcode
#   command will infer the active lane if the selector filament sensor
#   is triggered and an active lane was saved previously.
#   The default is True.
#log_bowden_lengths: False
#   Whether to log bowden load length data and bowden unload length
#   data (to ~/bowden_load_lengths.csv and ~/bowden_unload_lengths.csv
#   respectively). The default is False.
#pre_unload_gcode:
#   Gcode command template that is run before the toolhead is
#   unloaded. The default is to run no extra commands.
#post_unload_gcode:
#   Gcode command template that is run after the toolhead is
#   unloaded. The default is to run no extra commands.
#pre_load_gcode:
#   Gcode command template that is run before the toolhead is
#   loaded. The default is to run no extra commands.
#post_load_gcode:
#   Gcode command template that is run after the toolhead is
#   loaded. The default is to run no extra commands.
#pause_gcode:
#   Gcode command template that is run whenever Trad Rack needs to
#   pause the print (usually due to a failed load or unload). The
#   default is to run the PAUSE gcode command.
#resume_gcode:
#   Gcode command template that is run whenever the TR_RESUME command
#   needs to resume the print. The default is to run the RESUME
#   gcode command.
```

## Common bus parameters

### Common SPI settings

The following parameters are generally available for devices using an
SPI bus.

```
#spi_speed:
#   The SPI speed (in hz) to use when communicating with the device.
#   The default depends on the type of device.
#spi_bus:
#   If the micro-controller supports multiple SPI busses then one may
#   specify the micro-controller bus name here. The default depends on
#   the type of micro-controller.
#spi_software_sclk_pin:
#spi_software_mosi_pin:
#spi_software_miso_pin:
#   Specify the above parameters to use "software based SPI". This
#   mode does not require micro-controller hardware support (typically
#   any general purpose pins may be used). The default is to not use
#   "software spi".
```

### Common I2C settings

The following parameters are generally available for devices using an
I2C bus.

Note that Kalico's current micro-controller support for I2C is
generally not tolerant to line noise. Unexpected errors on the I2C
wires may result in Kalico raising a run-time error. Kalico's
support for error recovery varies between each micro-controller type.
It is generally recommended to only use I2C devices that are on the
same printed circuit board as the micro-controller.

Most Kalico micro-controller implementations only support an
`i2c_speed` of 100000 (_standard mode_, 100kbit/s). The Kalico "Linux"
micro-controller supports a 400000 speed (_fast mode_, 400kbit/s), but it must be
[set in the operating system](RPi_microcontroller.md#optional-enabling-i2c)
and the `i2c_speed` parameter is otherwise ignored. The Kalico
"RP2040" micro-controller and ATmega AVR family and some STM32
(F0, G0, G4, L4, F7, H7) support a rate of 400000 via the `i2c_speed` parameter.
All other Kalico micro-controllers use a
100000 rate and ignore the `i2c_speed` parameter.

```
#i2c_address:
#   The i2c address of the device. This must specified as a decimal
#   number (not in hex). The default depends on the type of device.
#i2c_mcu:
#   The name of the micro-controller that the chip is connected to.
#   The default is "mcu".
#i2c_bus:
#   If the micro-controller supports multiple I2C busses then one may
#   specify the micro-controller bus name here. The default depends on
#   the type of micro-controller.
#i2c_software_scl_pin:
#i2c_software_sda_pin:
#   Specify these parameters to use micro-controller software based
#   I2C "bit-banging" support. The two parameters should the two pins
#   on the micro-controller to use for the scl and sda wires. The
#   default is to use hardware based I2C support as specified by the
#   i2c_bus parameter.
#i2c_speed:
#   The I2C speed (in Hz) to use when communicating with the device.
#   The Kalico implementation on most micro-controllers is hard-coded
#   to 100000 and changing this value has no effect. The default is
#   100000. Linux, RP2040 and ATmega support 400000.
```<|MERGE_RESOLUTION|>--- conflicted
+++ resolved
@@ -1445,18 +1445,15 @@
 #increasing_threshold: 0.0000001
 #   Sets the threshold that probe points can increase before z_tilt aborts.
 #   To disable the validation, set this parameter to a high value.
-<<<<<<< HEAD
 #adaptive_horizontal_move_z: false
 #   When enabled the horizontal_move_z will be dynamically adjusted after
 #   each round of probing to be minimal in order to safe time (minimum move
 #   will be the probe z-offset)
 #min_horizontal_move_z: 0.0
 #   Minimum horizontal_move_z for adaptive horizontal_move_z.
-=======
 #use_probe_xy_offsets: False
 #   If True, apply the `[probe]` XY offsets to the probed positions. The
 #   default is False.
->>>>>>> 55336a1a
 ```
 
 #### [z_tilt_ng]
@@ -1486,23 +1483,17 @@
 # See [z_tilt]
 #horizontal_move_z: 5
 # See [z_tilt]
-#min_horizontal_move_z: 1.0
-# See [z_tilt]
-#adaptive_horizontal_move_z: False
-# See [z_tilt]
 #retries: 0
 # See [z_tilt]
 #retry_tolerance: 0
 # See [z_tilt]
 #increasing_threshold: 0.0000001
 # See [z_tilt]
-<<<<<<< HEAD
 #adaptive_horizontal_move_z: false
 # See [z_tilt]
 #min_horizontal_move_z: 0.0
-=======
+# See [z_tilt]
 #use_probe_xy_offsets: False
->>>>>>> 55336a1a
 # See [z_tilt]
 #extra_points:
 #   A list in the same format as "points" above. This list contains
@@ -1579,15 +1570,6 @@
 #horizontal_move_z: 5
 #   The height (in mm) that the head should be commanded to move to
 #   just prior to starting a probe operation. The default is 5.
-#min_horizontal_move_z: 1.0
-#   minimum value for horizontal move z
-#   (only used when adaptive_horizontal_move_z is True)
-#adaptive_horizontal_move_z: False
-#   if we should adjust horizontal move z after the first adjustment round,
-#   based on error.
-#   when set to True, initial horizontal_move_z is the config value,
-#   subsequent iterations will set horizontal_move_z to
-#   the ceil of error, or min_horizontal_move_z - whichever is greater.
 #max_adjust: 4
 #   Safety limit if an adjustment greater than this value is requested
 #   quad_gantry_level will abort.
@@ -1600,18 +1582,15 @@
 #increasing_threshold: 0.0000001
 #   Sets the threshold that probe points can increase before qgl aborts.
 #   To disable the validation, set this parameter to a high value.
-<<<<<<< HEAD
 #adaptive_horizontal_move_z: false
 #   When enabled the horizontal_move_z will be dynamically adjusted after
 #   each round of probing to be minimal in order to safe time (minimum move
 #   will be the probe z-offset)
 #min_horizontal_move_z: 0.0
 #   Minimum horizontal_move_z for adaptive horizontal_move_z.
-=======
 #use_probe_xy_offsets: False
 #   If True, apply the `[probe]` XY offsets to the probed positions. The
 #   default is False.
->>>>>>> 55336a1a
 ```
 
 ### [skew_correction]
