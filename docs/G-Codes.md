# G-Codes

This document describes the commands that Kalico supports. These are
commands that one may enter into the OctoPrint terminal tab.

Sections and commands marked with an ⚠️ show commands that are new or behave differently from Klipper

## G-Code commands

Kalico supports the following standard G-Code commands:
- Move (G0 or G1): `G1 [X<pos>] [Y<pos>] [Z<pos>] [E<pos>] [F<speed>]`
- Dwell: `G4 P<milliseconds>`
- Move to origin: `G28 [X] [Y] [Z]`
- Turn off motors: `M18` or `M84`
- Wait for current moves to finish: `M400`
- Use absolute/relative distances for extrusion: `M82`, `M83`
- Use absolute/relative coordinates: `G90`, `G91`
- Set position: `G92 [X<pos>] [Y<pos>] [Z<pos>] [E<pos>]`
- Set speed factor override percentage: `M220 S<percent>`
- Set extrude factor override percentage: `M221 S<percent>`
- Set acceleration: `M204 S<value>` OR `M204 P<value> T<value>`
  - Note: If S is not specified and both P and T are specified, then
    the acceleration is set to the minimum of P and T. If only one of
    P or T is specified, the command has no effect.
- Get extruder temperature: `M105`
- Set extruder temperature: `M104 [T<index>] [S<temperature>]`
- Set extruder temperature and wait: `M109 [T<index>] S<temperature>`
  - Note: M109 always waits for temperature to settle at requested
    value
- Set bed temperature: `M140 [S<temperature>]`
- Set bed temperature and wait: `M190 S<temperature>`
  - Note: M190 always waits for temperature to settle at requested
    value
- Set fan speed: `M106 S<value>`
- Turn fan off: `M107`
- Emergency stop: `M112`
- Get current position: `M114`
- Get firmware version: `M115`

For further details on the above commands see the
[RepRap G-Code documentation](http://reprap.org/wiki/G-code).

Kalico's goal is to support the G-Code commands produced by common
3rd party software (eg, OctoPrint, Printrun, Slic3r, Cura, etc.) in
their standard configurations. It is not a goal to support every
possible G-Code command. Instead, Kalico prefers human readable
["extended G-Code commands"](#additional-commands). Similarly, the
G-Code terminal output is only intended to be human readable - see the
[API Server document](API_Server.md) if controlling Kalico from
external software.

If one requires a less common G-Code command then it may be possible
to implement it with a custom
[gcode_macro config section](Config_Reference.md#gcode_macro). For
example, one might use this to implement: `G12`, `G29`, `G30`, `G31`,
`M42`, `M80`, `M81`, `T1`, etc.

## Additional Commands

Kalico uses "extended" G-Code commands for general configuration and
status. These extended commands all follow a similar format - they
start with a command name and may be followed by one or more
parameters. For example: `SET_SERVO SERVO=myservo ANGLE=5.3`. In this
document, the commands and parameters are shown in uppercase, however
they are not case sensitive. (So, "SET_SERVO" and "set_servo" both run
the same command.)

This section is organized by Kalico module name, which generally
follows the section names specified in the
[printer configuration file](Config_Reference.md). Note that some
modules are automatically loaded.

### [adxl345]

The following commands are available when an
[adxl345 config section](Config_Reference.md#adxl345) is enabled.

#### ACCELEROMETER_MEASURE
`ACCELEROMETER_MEASURE [CHIP=<config_name>] [NAME=<value>]`: Starts
accelerometer measurements at the requested number of samples per
second. If CHIP is not specified it defaults to "adxl345". The command
works in a start-stop mode: when executed for the first time, it
starts the measurements, next execution stops them. The results of
measurements are written to a file named
`/tmp/adxl345-<chip>-<name>.csv` where `<chip>` is the name of the
accelerometer chip (`my_chip_name` from `[adxl345 my_chip_name]`) and
`<name>` is the optional NAME parameter. If NAME is not specified it
defaults to the current time in "YYYYMMDD_HHMMSS" format. If the
accelerometer does not have a name in its config section (simply
`[adxl345]`) then `<chip>` part of the name is not generated.

#### ACCELEROMETER_QUERY
`ACCELEROMETER_QUERY [CHIP=<config_name>] [RATE=<value>]
[SAMPLES=<value>] [RETURN=<value>]`: queries
accelerometer for the current value. If CHIP is not specified it
defaults to "adxl345". If RATE is not specified, the default value is
used. This command is useful to test the connection to the ADXL345
accelerometer: one of the returned values should be a free-fall
acceleration (+/- some noise of the chip). The `SAMPLES` parameter
can be set to sample multiple readings from the sensor. The readings
will be averaged together. The default is to collect a single sample.
The `RETURN` parameter can take on the values `vector`(the default) or
`tilt`. In `vector` mode, the raw free-fall acceleration vector is
returned. In `tilt` mode, X and Y angles of a plane perpendicular to
the free-fall vector are calculated and displayed.

#### ACCELEROMETER_DEBUG_READ
`ACCELEROMETER_DEBUG_READ [CHIP=<config_name>] REG=<register>`:
queries ADXL345 register "register" (e.g. 44 or 0x2C). Can be useful
for debugging purposes.

#### ACCELEROMETER_DEBUG_WRITE
`ACCELEROMETER_DEBUG_WRITE [CHIP=<config_name>] REG=<register>
VAL=<value>`: Writes raw "value" into a register "register". Both
"value" and "register" can be a decimal or a hexadecimal integer. Use
with care, and refer to ADXL345 data sheet for the reference.

### [angle]

The following commands are available when an
[angle config section](Config_Reference.md#angle) is enabled.

#### ANGLE_CALIBRATE
`ANGLE_CALIBRATE CHIP=<chip_name>`: Perform angle calibration on the
given sensor (there must be an `[angle chip_name]` config section that
has specified a `stepper` parameter). IMPORTANT - this tool will
command the stepper motor to move without checking the normal
kinematic boundary limits. Ideally the motor should be disconnected
from any printer carriage before performing calibration. If the
stepper can not be disconnected from the printer, make sure the
carriage is near the center of its rail before starting calibration.
(The stepper motor may move forwards or backwards two full rotations
during this test.) After completing this test use the `SAVE_CONFIG`
command to save the calibration data to the config file. In order to
use this tool the Python "numpy" package must be installed (see the
[measuring resonance document](Measuring_Resonances.md#software-installation)
for more information).

#### ANGLE_DEBUG_READ
`ANGLE_DEBUG_READ CHIP=<config_name> REG=<register>`: Queries sensor
register "register" (e.g. 44 or 0x2C). Can be useful for debugging
purposes. This is only available for tle5012b chips.

#### ANGLE_DEBUG_WRITE
`ANGLE_DEBUG_WRITE CHIP=<config_name> REG=<register> VAL=<value>`:
Writes raw "value" into register "register". Both "value" and
"register" can be a decimal or a hexadecimal integer. Use with care,
and refer to sensor data sheet for the reference. This is only
available for tle5012b chips.

### [axis_twist_compensation]

The following commands are available when the
[axis_twist_compensation config
section](Config_Reference.md#axis_twist_compensation) is enabled.

#### AXIS_TWIST_COMPENSATION_CALIBRATE
`AXIS_TWIST_COMPENSATION_CALIBRATE [AXIS=<X|Y>]
[SAMPLE_COUNT=<value>] [<probe_parameter>=<value>]`:

Calibrates axis twist compensation by specifying the target axis or
enabling automatic calibration.

- **SAMPLE_COUNT:** Number of points tested during the calibration.
If not specified, it defaults to 3.

- **AXIS:** Define the axis (`X` or `Y`) for which the twist compensation
will be calibrated. If not specified, the axis defaults to `'X'`.

### [bed_mesh]

The following commands are available when the
[bed_mesh config section](Config_Reference.md#bed_mesh) is enabled
(also see the [bed mesh guide](Bed_Mesh.md)).

#### BED_MESH_CALIBRATE
`BED_MESH_CALIBRATE [PROFILE=<name>] [METHOD=manual] [HORIZONTAL_MOVE_Z=<value>]
[<probe_parameter>=<value>] [<mesh_parameter>=<value>] [ADAPTIVE=1]
[ADAPTIVE_MARGIN=<value>]`: This command probes the bed using generated points
specified by the parameters in the config. After probing, a mesh is generated
and z-movement is adjusted according to the mesh.
The mesh will be saved into a profile specified by the `PROFILE` parameter,
or `default` if unspecified.
See the PROBE command for details on the optional probe parameters. If
METHOD=manual is specified then the manual probing tool is activated - see the
MANUAL_PROBE command above for details on the additional commands available
while this tool is active. The optional `HORIZONTAL_MOVE_Z` value overrides the
`horizontal_move_z` option specified in the config file. If ADAPTIVE=1 is
specified then the objects defined by the Gcode file being printed will be used
to define the probed area. The optional `ADAPTIVE_MARGIN` value overrides the
`adaptive_margin` option specified in the config file.

#### BED_MESH_OUTPUT
`BED_MESH_OUTPUT PGP=[<0:1>]`: This command outputs the current probed
z values and current mesh values to the terminal.  If PGP=1 is
specified the X, Y coordinates generated by bed_mesh, along with their
associated indices, will be output to the terminal.

#### BED_MESH_MAP
`BED_MESH_MAP`: Like to BED_MESH_OUTPUT, this command prints the
current state of the mesh to the terminal.  Instead of printing the
values in a human readable format, the state is serialized in json
format. This allows octoprint plugins to easily capture the data and
generate height maps approximating the bed's surface.

#### BED_MESH_CLEAR
`BED_MESH_CLEAR`: This command clears the mesh and removes all z
adjustment.  It is recommended to put this in your end-gcode.

#### BED_MESH_PROFILE
`BED_MESH_PROFILE LOAD=<name> SAVE=<name> REMOVE=<name>`: This command
provides profile management for mesh state. LOAD will restore the mesh
state from the profile matching the supplied name. SAVE will save the
current mesh state to a profile matching the supplied name. Remove
will delete the profile matching the supplied name from persistent
memory. Note that after SAVE or REMOVE operations have been run the
SAVE_CONFIG gcode must be run to make the changes to persistent memory
permanent.

#### BED_MESH_OFFSET
`BED_MESH_OFFSET [X=<value>] [Y=<value>] [ZFADE=<value]`: Applies X, Y,
and/or ZFADE offsets to the mesh lookup. This is useful for printers with
independent extruders, as an offset is necessary to produce correct Z
adjustment after a tool change.  Note that a ZFADE offset does not apply
additional z-adjustment directly, it is used to correct the `fade`
calculation when a `gcode offset` has been applied to the Z axis.

#### BED_MESH_CHECK
`BED_MESH_CHECK [MAX_DEVIATION=<value>] [MAX_SLOPE=<value>]`: Validates the
current bed mesh against specified criteria. If MAX_DEVIATION is specified,
checks that the difference between the highest and lowest mesh points does not
exceed the provided value. If MAX_SLOPE is specified, checks that the maximum
slope between adjacent mesh points does not exceed the provided value (in mm/mm).
The command will raise an error if any specified check fails, or display a message
confirming the mesh is valid if all checks pass. If no parameters are specified,
the command will list the available validation checks.

### [bed_screws]

The following commands are available when the
[bed_screws config section](Config_Reference.md#bed_screws) is enabled
(also see the
[manual level guide](Manual_Level.md#adjusting-bed-leveling-screws)).

#### BED_SCREWS_ADJUST
`BED_SCREWS_ADJUST`: This command will invoke the bed screws
adjustment tool. It will command the nozzle to different locations (as
defined in the config file) and allow one to make adjustments to the
bed screws so that the bed is a constant distance from the nozzle.

### [bed_tilt]

The following commands are available when the
[bed_tilt config section](Config_Reference.md#bed_tilt) is enabled.

#### BED_TILT_CALIBRATE
`BED_TILT_CALIBRATE [METHOD=manual] [HORIZONTAL_MOVE_Z=<value>]
[<probe_parameter>=<value>]`: This command will probe the points specified in
the config and then recommend updated x and y tilt adjustments. See the PROBE
command for details on the optional probe parameters. If METHOD=manual is
specified then the manual probing tool is activated - see the MANUAL_PROBE
command above for details on the additional commands available while this tool
is active. The optional `HORIZONTAL_MOVE_Z` value overrides the
`horizontal_move_z` option specified in the config file.

### [belay]

The following commands are available when a
[belay config section](Config_Reference.md#belay) is enabled.

#### QUERY_BELAY
`QUERY_BELAY BELAY=<config_name>`: Queries the state of the belay
specified by `BELAY`.

#### BELAY_SET_MULTIPLIER
`BELAY_SET_MULTIPLIER BELAY=<config_name> [HIGH=<multiplier_high>]
[LOW=<multiplier_low>]`: Sets the values of multiplier_high and/or
multiplier_low for the belay specified by `BELAY`, overriding their
values from the corresponding
[belay config section](Config_Reference.md#belay). Values set by this
command will not persist across restarts.

#### BELAY_SET_STEPPER
`BELAY_SET_STEPPER BELAY=<config_name> STEPPER=<extruder_stepper_name>`: Selects
the extruder_stepper whose multiplier will be controlled by the belay specified
by `BELAY`. The multiplier for the previous stepper will be reset back
to 1 before switching to the new stepper. Stepper selections made by this
command will not persist across restarts. This command is only available if
extruder_type is set to 'extruder_stepper' in the corresponding
[belay config section](Config_Reference.md#belay).

### [bltouch]

The following command is available when a
[bltouch config section](Config_Reference.md#bltouch) is enabled (also
see the [BL-Touch guide](BLTouch.md)).

#### BLTOUCH_DEBUG
`BLTOUCH_DEBUG COMMAND=<command>`: This sends a command to the
BLTouch. It may be useful for debugging. Available commands are:
`pin_down`, `touch_mode`, `pin_up`, `self_test`, `reset`. A BL-Touch
V3.0 or V3.1 may also support `set_5V_output_mode`,
`set_OD_output_mode`, `output_mode_store` commands.

#### BLTOUCH_STORE
`BLTOUCH_STORE MODE=<output_mode>`: This stores an output mode in the
EEPROM of a BLTouch V3.1 Available output_modes are: `5V`, `OD`

### [configfile]

The configfile module is automatically loaded.

#### SAVE_CONFIG
`SAVE_CONFIG [RESTART=0|1]`: This command will overwrite the main printer config
file and restart the host software. This command is used in
conjunction with other calibration commands to store the results of
calibration tests.
If RESTART is set to 0, no restart will be performed !!USE WITH CAUTION!!.

### [delayed_gcode]

The following command is enabled if a
[delayed_gcode config section](Config_Reference.md#delayed_gcode) has
been enabled (also see the
[template guide](Command_Templates.md#delayed-gcodes)).

#### UPDATE_DELAYED_GCODE
`UPDATE_DELAYED_GCODE [ID=<name>] [DURATION=<seconds>]`: Updates the
delay duration for the identified [delayed_gcode] and starts the timer
for gcode execution. A value of 0 will cancel a pending delayed gcode
from executing.

### [delta_calibrate]

The following commands are available when the
[delta_calibrate] config section is enabled (also see the
[delta calibrate guide](Delta_Calibrate.md)).

#### DELTA_CALIBRATE
`DELTA_CALIBRATE [METHOD=manual] [HORIZONTAL_MOVE_Z=<value>]
[<probe_parameter>=<value>]`: This command will probe seven points on the bed
and recommend updated endstop positions, tower angles, and radius. See the
PROBE command for details on the optional probe parameters. If METHOD=manual is
specified then the manual probing tool is activated - see the MANUAL_PROBE
command above for details on the additional commands available while this tool
is active. The optional `HORIZONTAL_MOVE_Z` value overrides the
`horizontal_move_z` option specified in the config file.

#### DELTA_ANALYZE
`DELTA_ANALYZE`: This command is used during enhanced delta
calibration. See [Delta Calibrate](Delta_Calibrate.md) for details.

### [display]

The following command is available when a
[display config section](Config_Reference.md#gcode_macro) is enabled.

#### SET_DISPLAY_GROUP
`SET_DISPLAY_GROUP [DISPLAY=<display>] GROUP=<group>`: Set the active
display group of an lcd display. This allows to define multiple
display data groups in the config, e.g. `[display_data <group>
<elementname>]` and switch between them using this extended gcode
command. If DISPLAY is not specified it defaults to "display" (the
primary display).

### [display_status]

The display_status module is automatically loaded if a
[display config section](Config_Reference.md#display) is enabled. It
provides the following standard G-Code commands:
- Display Message: `M117 <message>`
- Set build percentage: `M73 P<percent>`

Also provided is the following extended G-Code command:
- `SET_DISPLAY_TEXT MSG=<message>`: Performs the equivalent of M117,
  setting the supplied `MSG` as the current display message.  If
  `MSG` is omitted the display will be cleared.

## [dockable_probe]

In addition to the normal commands available for a `[probe]`, the following
commands are available when a
[dockable_probe config section](Config_Reference.md#dockable_probe) is enabled
(also see the [Dockable Probe guide](Dockable_Probe.md)):

- `ATTACH_PROBE`: Move to dock and attach probe to the toolhead, the toolhead
  will return to its previous position after attaching.
- `DETACH_PROBE`: Move to dock and detach probe from the toolhead, the toolhead
  will return to its previous position after detaching.
- `QUERY_DOCKABLE_PROBE`: Respond with current probe state. This is useful for
  verifying configuration settings are working as intended.
- `SET_DOCKABLE_PROBE AUTO_ATTACH_DETACH=0|1`: Enable/Disable the automatic
  attaching/detaching of the probe during actions that require the probe.
- `MOVE_TO_APPROACH_PROBE`: Move to approach the probe dock.
- `MOVE_TO_DOCK_PROBE`: Move to the probe dock (this should trigger the probe
  to attach).
- `MOVE_TO_EXTRACT_PROBE`: Move to leave the dock with the probe attached.
- `MOVE_TO_INSERT_PROBE`: Move to insert position near the dock
  with the probe attached.
- `MOVE_TO_DETACH_PROBE`: Move away from the dock to disconnect the probe
  from the toolhead.
- `MOVE_AVOIDING_DOCK [X=<value>] [Y=<value>] [SPEED=<value>]`: Move to the
  defined point (absolute coordinates) avoiding the safe dock area

### [dual_carriage]

The following command is available when the
[dual_carriage config section](Config_Reference.md#dual_carriage) is
enabled.

#### SET_DUAL_CARRIAGE
`SET_DUAL_CARRIAGE CARRIAGE=[0|1] [MODE=[PRIMARY|COPY|MIRROR]]`:
This command will change the mode of the specified carriage.
If no `MODE` is provided it defaults to `PRIMARY`. Setting the mode
to `PRIMARY` deactivates the other carriage and makes the specified
carriage execute subsequent G-Code commands as-is. `COPY` and `MIRROR`
modes are supported only for `CARRIAGE=1`. When set to either of these
modes, carriage 1 will then track the subsequent moves of the carriage 0
and either copy relative movements of it (in `COPY` mode) or execute them
in the opposite (mirror) direction (in `MIRROR` mode).

#### SAVE_DUAL_CARRIAGE_STATE
`SAVE_DUAL_CARRIAGE_STATE [NAME=<state_name>]`: Save the current positions
of the dual carriages and their modes. Saving and restoring DUAL_CARRIAGE
state can be useful in scripts and macros, as well as in homing routine
overrides. If NAME is provided it allows one to name the saved state
to the given string. If NAME is not provided it defaults to "default".

#### RESTORE_DUAL_CARRIAGE_STATE
`RESTORE_DUAL_CARRIAGE_STATE [NAME=<state_name>] [MOVE=[0|1] [MOVE_SPEED=<speed>]]`:
Restore the previously saved positions of the dual carriages and their modes,
unless "MOVE=0" is specified, in which case only the saved modes will be
restored, but not the positions of the carriages. If positions are being
restored and "MOVE_SPEED" is specified, then the toolhead moves will be
performed with the given speed (in mm/s); otherwise the toolhead move will
use the rail homing speed. Note that the carriages restore their positions
only over their own axis, which may be necessary to correctly restore COPY
and MIRROR mode of the dual carraige.

### [endstop_phase]

The following commands are available when an
[endstop_phase config section](Config_Reference.md#endstop_phase) is
enabled (also see the [endstop phase guide](Endstop_Phase.md)).

#### ENDSTOP_PHASE_CALIBRATE
`ENDSTOP_PHASE_CALIBRATE [STEPPER=<config_name>]`: If no STEPPER
parameter is provided then this command will reports statistics on
endstop stepper phases during past homing operations. When a STEPPER
parameter is provided it arranges for the given endstop phase setting
to be written to the config file (in conjunction with the SAVE_CONFIG
command).

### [exclude_object]

The following commands are available when an
[exclude_object config section](Config_Reference.md#exclude_object) is
enabled (also see the [exclude object guide](Exclude_Object.md)):

#### `EXCLUDE_OBJECT`
`EXCLUDE_OBJECT [NAME=object_name] [CURRENT=1] [RESET=1]`:
With no parameters, this will return a list of all currently excluded objects.

When the `NAME` parameter is given, the named object will be excluded from
printing.

When the `CURRENT` parameter is given, the current object will be excluded from
printing.

When the `RESET` parameter is given, the list of excluded objects will be
cleared. Additionally including `NAME` will only reset the named object. This
**can** cause print failures, if layers were already skipped.

#### `EXCLUDE_OBJECT_DEFINE`
`EXCLUDE_OBJECT_DEFINE [NAME=object_name [CENTER=X,Y] [POLYGON=[[x,y],...]]
[RESET=1] [JSON=1]`:
Provides a summary of an object in the file.

With no parameters provided, this will list the defined objects known to
Kalico. Returns a list of strings, unless the `JSON` parameter is given,
when it will return object details in json format.

When the `NAME` parameter is included, this defines an object to be excluded.

  - `NAME`: This parameter is required.  It is the identifier used by other
    commands in this module.
  - `CENTER`: An X,Y coordinate for the object.
  - `POLYGON`: An array of X,Y coordinates that provide an outline for the
    object.

When the `RESET` parameter is provided, all defined objects will be cleared, and
the `[exclude_object]` module will be reset.

#### `EXCLUDE_OBJECT_START`
`EXCLUDE_OBJECT_START NAME=object_name`:
This command takes a `NAME` parameter and denotes the start of the gcode for an
object on the current layer.

#### `EXCLUDE_OBJECT_END`
`EXCLUDE_OBJECT_END [NAME=object_name]`:
Denotes the end of the object's gcode for the layer. It is paired with
`EXCLUDE_OBJECT_START`. A `NAME` parameter is optional, and will only warn when
the provided name does not match the current object.

### [extruder]

The following commands are available if an
[extruder config section](Config_Reference.md#extruder) is enabled:

#### ACTIVATE_EXTRUDER
`ACTIVATE_EXTRUDER EXTRUDER=<config_name>`: In a printer with multiple
[extruder](Config_Reference.md#extruder) config sections, this command
changes the active hotend.

#### SET_PRESSURE_ADVANCE
`SET_PRESSURE_ADVANCE [EXTRUDER=<config_name>]
[ADVANCE=<pressure_advance>]
[SMOOTH_TIME=<pressure_advance_smooth_time>]`: Set pressure advance
parameters of an extruder stepper (as defined in an
[extruder](Config_Reference.md#extruder) or
[extruder_stepper](Config_Reference.md#extruder_stepper) config section).
If EXTRUDER is not specified, it defaults to the stepper defined in
the active hotend.

#### SET_EXTRUDER_ROTATION_DISTANCE
`SET_EXTRUDER_ROTATION_DISTANCE EXTRUDER=<config_name>
[DISTANCE=<distance>]`: Set a new value for the provided extruder
stepper's "rotation distance" (as defined in an
[extruder](Config_Reference.md#extruder) or
[extruder_stepper](Config_Reference.md#extruder_stepper) config section).
If the rotation distance is a negative number then the stepper motion
will be inverted (relative to the stepper direction specified in the
config file). Changed settings are not retained on Kalico reset. Use
with caution as small changes can result in excessive pressure between
extruder and hotend. Do proper calibration with filament before use.
If 'DISTANCE' value is not provided then this command will return the
current rotation distance.

#### SYNC_EXTRUDER_MOTION
`SYNC_EXTRUDER_MOTION EXTRUDER=<name> MOTION_QUEUE=<name>`: This
command will cause the stepper specified by EXTRUDER (as defined in an
[extruder](Config_Reference.md#extruder) or
[extruder_stepper](Config_Reference.md#extruder_stepper) config section)
to become synchronized to the movement of an extruder specified by
MOTION_QUEUE (as defined in an [extruder](Config_Reference.md#extruder)
config section). If MOTION_QUEUE is an empty string then the stepper
will be desynchronized from all extruder movement.

### [mixing_extruder]

The following commands are available when a
[mixingextruder config section](Config_Reference.md#mixing_extruder) is
enabled:

#### SET_MIXING_EXTRUDER
`SET_MIXING_EXTRUDER [FACTORS=<factor1>[:<factor2>[:<factor3>...]]]
[ENABLE=[0|1]]`:
This command activates the specified mixing extruder. Subsequent G1 commands
use the mixing defined by the factors. FACTORS defines the mixing by providing
a number of positive values. The number of values should correspond to the
number of steppers defined in the configuration. The values are normalized
internally to add up to 1 and the extrusion of the corresponding stepper is
multiplied by that value. If ENABLED is omitted the current mixing state is
not changed.
If neither FACTORS nor ENABLE is provided the current mixing status is
displayed.

#### SET_MIXING_EXTRUDER_GRADIENT
`SET_MIXING_EXTRUDER_GRADIENT [START_FACTORS=<s1>[,<s2>[,<s3>...]]
END_FACTORS=<e1>[,<e2>[,<e3>...]] START_HEIGHT=<start> END_HEIGHT=<end>`]
[ENABLE=[0|1|RESET]] [METHOD=[linear|spherical] [VECTOR=<x>,<y>,<z>]]`: When
START_FACTORS, END_FACTORS, START_HEIGHT, END_HEIGHT is provided
then an gradient configuration is added. The START_FACTORS define the mixing
below and up to the START_HEIGHT. The END_FACTORS respectively the mixing
from the END_HEIGHT onward. The mixing in between is linearly interpolated.
When ENABLE is either 0 or 1 or METHOD is specified the mixing gradient is
turned off or on and the gradient method (METHOD) which should be used is
selected. All previously added gradients are used when enabled. The optional
VECTOR configures a parameter depending on the METHOD: eg. for linear VECTOR
defines the up direction and for spherical it defines the origin of the
spheres.
When ENABLE is RESET all configured gradients are removed and the gradient
handling is disabled.
When no parameter is provided the current mixing gradient status is displayed.

### [heated_fan]

The following command is available when a
[heated_fan](Config_Reference.md#heated_fan) is
enabled.

### SET_HEATED_FAN_TARGET
`SET_HEATED_FAN_TARGET TARGET=<temperature>`: Override the `heater_temp`
setting in the [heated_fan config section](Config_Reference.md#heated_fan)
until Kalico is restarted. Useful for slicers to set different heated fan
temperatures at different layers.

### [fan_generic]

The following command is available when a
[fan_generic config section](Config_Reference.md#fan_generic) is
enabled.

#### SET_FAN_SPEED
`SET_FAN_SPEED FAN=config_name SPEED=<speed>` This command sets the
speed of a fan. "speed" must be between 0.0 and 1.0.

### [filament_switch_sensor]

The following command is available when a
[filament_switch_sensor](Config_Reference.md#filament_switch_sensor)
or
[filament_motion_sensor](Config_Reference.md#filament_motion_sensor)
config section is enabled.

#### QUERY_FILAMENT_SENSOR
`QUERY_FILAMENT_SENSOR SENSOR=<sensor_name>`: Queries the current
status of the filament sensor. The data displayed on the terminal will
depend on the sensor type defined in the configuration.

#### SET_FILAMENT_SENSOR
###### For filament_switch_sensor:
`SET_FILAMENT_SENSOR SENSOR=<sensor_name> [ENABLE=0|1] [RESET=0|1]
[RUNOUT_DISTANCE=<mm>] [SMART=0|1] [ALWAYS_FIRE_EVENTS=0|1] [CHECK_ON_PRINT_START=0|1]`:
Sets values for the filament sensor.
If all parameters are omitted, the current stats will be reported. <br>
ENABLE sets the filament sensor on/off. If ENABLE is set to 0, the
filament sensor will be disabled, if set to 1 it is enabled. If the state
of the sensor changes, a reset will be triggered. <br>
RESET removes all pending runout_gcodes and pauses and force a reevaluation
of the sensor state. <br>
RUNOUT_DISTANCE sets the runout_distance. <br>
SMART sets the smart parameter. <br>
ALWAYS_FIRE_EVENTS sets the always_fire_events parameter, if set to true,
a reset of the sensor will be triggered. <br>
CHECK_ON_PRINT_START sets the check_on_print_start parameter.

###### For filament_motion_sensor:
`SET_FILAMENT_SENSOR SENSOR=<sensor_name> [ENABLE=0|1] [RESET=0|1]
[DETECTION_LENGTH=<mm>] [SMART=0|1] [ALWAYS_FIRE_EVENTS=0|1]`:
Sets values for the filament sensor.
If all parameters are omitted, the current stats will be reported. <br>
ENABLE sets the filament sensor on/off. If ENABLE is set to 0, the
filament sensor will be disabled, if set to 1 it is enabled. If the sensor
was previously disabled and gets enabled, a reset will be triggered. <br>
RESET resets the state of the sensor and sets it to filament detected. <br>
DETECTION_LENGTH sets the detection_length, if the new detection length is
different from the old one, a reset will be triggered. <br>
SMART sets the smart parameter. <br>
ALWAYS_FIRE_EVENTS sets the always_fire_events parameter, no reset will
be triggered.

### [firmware_retraction]

The following standard G-Code commands are available when the
[firmware_retraction config section](Config_Reference.md#firmware_retraction)
is enabled. These commands allow utilizing the firmware
retraction feature available in many slicers. Retraction is a strategy to
reduce stringing during travel moves (non-extrusion) from one part of the
print to another. Note that pressure advance should be properly configured
before retraction parameters are tuned to ensure optimal results.
- `G10`: Retracts the filament using the currently configured
  parameters. If z_hop_height is set to a value greater zero,
  besides retracting the filament, the nozzle is lifted by set value.
- `G11`: Unretracts the filament using the currently configured
  parameters. If z_hop_height is set to a value greater zero,
  besides unretracting the filament, the nozzle is lowered back on the print
  with a vertical movement.

The following additional commands are also available.

#### SET_RETRACTION
`SET_RETRACTION [RETRACT_LENGTH=<mm>] [RETRACT_SPEED=<mm/s>]
[UNRETRACT_EXTRA_LENGTH=<mm>] [UNRETRACT_SPEED=<mm/s>] [Z_HOP_HEIGHT=<mm>]`:
Adjust the parameters used by firmware retraction. RETRACT_LENGTH determines the
length of filament to retract (the minimum as well as standard value is 0 mm).
RETRACT_SPEED determines the speed of the filament retraction move (the minimum
value is 1 mm/s, the standard value is 20 mm/s). This value is typically set
relatively high (>40 mm/s), except for soft and/or oozy filaments like TPU and
PETG (20 to 30 mm/s).
UNRETRACT_SPEED sets the speed of the filament unretract move (the minimum value
is 1 mm/s, the standard value is 10 mm/s). This parameter is not particularly
critical, although often lower than RETRACT_SPEED.
UNRETRACT_EXTRA_LENGTH allows to add a small amount of length to the filament
unretract move to prime the nozzle or to subtract a small amount of length from
the filament unretract move to reduce blobbing at seams (the minimum value is
-1 mm (2.41 mm3 volume for 1.75 mm filament), the standard value is 0 mm).
Z_HOP_HEIGHT determines the vertical height by which the nozzle is lifted from
the print to prevent collisions with the print during travel moves (the
minimum value is 0 mm, the standard value is 0 mm, which disables Z-Hop moves).
If a parameter is set when retracted, the new value will be taken into
account only after G11 or CLEAR_RETRACTION event.
SET_RETRACTION is commonly set as part of slicer per-filament configuration, as
different filaments require different parameter settings. The command can be
issued at runtime.

#### GET_RETRACTION
`GET_RETRACTION`: Queries the current parameters used by the firmware retraction
module as well as the retract state. RETRACT_LENGTH, RETRACT_SPEED,
UNRETRACT_EXTRA_LENGTH, UNRETRACT_SPEED, Z_HOP_HEIGHT, RETRACT_STATE (True, if
retracted), ZHOP_STATE (True, if zhop offset currently applied) are displayed on
the terminal.

#### CLEAR_RETRACTION
`CLEAR_RETRACTION`: Clears the current retract state without extruder or
motion system movement. All flags related to the retract state are reset to
False.

NOTE: The zhop state is also reset to False when the steppers are disabled (M84,
typically part of end gcode and standard behavior of OctoPrint if a print is
canceled) or the printer is homed (G28, typically part of start gcode). Hence,
upon ending or canceling a print as well as starting a new print via GCode
streaming or virtual SD card, the toolhead will not apply `z_hop_height` until
next G11 if filament is retracted.
Nevertheless, it is recommended to add `CLEAR_RETRACTION` to your start and end
gcode to make sure the retract state is reset before and after each print.

#### RESET_RETRACTION
`RESET_RETRACTION`: All changes to retraction parameters made via previous
SET_RETRACTION commands are reset to config values.

NOTE: It is recommended to add `RESET_RETRACTION` to your start and end gcode
(with a possible override in your filament start gcode to set filament-specific
overrides of firmware retraction defaults via `SET_RETRACTION`).

### [force_move]

The force_move module is automatically loaded, however some commands
require setting `enable_force_move` in the
[printer config](Config_Reference.md#force_move).

#### STEPPER_BUZZ
`STEPPER_BUZZ STEPPER=<config_name>`: Move the given stepper forward
one mm and then backward one mm, repeated 10 times. This is a
diagnostic tool to help verify stepper connectivity.

#### FORCE_MOVE
`FORCE_MOVE STEPPER=<config_name> DISTANCE=<value> VELOCITY=<value>
[ACCEL=<value>]`: This command will forcibly move the given stepper
the given distance (in mm) at the given constant velocity (in mm/s).
If ACCEL is specified and is greater than zero, then the given
acceleration (in mm/s^2) will be used; otherwise no acceleration is
performed. No boundary checks are performed; no kinematic updates are
made; other parallel steppers on an axis will not be moved. Use
caution as an incorrect command could cause damage! Using this command
will almost certainly place the low-level kinematics in an incorrect
state; issue a G28 afterwards to reset the kinematics. This command is
intended for low-level diagnostics and debugging.

#### SET_KINEMATIC_POSITION
`SET_KINEMATIC_POSITION [X=<value>] [Y=<value>] [Z=<value>]
[CLEAR=<[X][Y][Z]>]`: Force the low-level kinematic code to believe the
toolhead is at the given cartesian position. This is a diagnostic and
debugging command; use SET_GCODE_OFFSET and/or G92 for regular axis
transformations. If an axis is not specified then it will default to the
position that the head was last commanded to. Setting an incorrect or
invalid position may lead to internal software errors. Use the CLEAR
parameter to forget the homing state for the given axes. Note that CLEAR
will not override the previous functionality; if an axis is not specified
to CLEAR it will have its kinematic position set as per above. This
command may invalidate future boundary checks; issue a G28 afterwards to
reset the kinematics.

### [gcode]

The gcode module is automatically loaded.

#### RESTART
`RESTART`: This will cause the host software to reload its config and
perform an internal reset. This command will not clear error state
from the micro-controller (see FIRMWARE_RESTART) nor will it load new
software (see
[the FAQ](FAQ.md#how-do-i-upgrade-to-the-latest-software)).

#### FIRMWARE_RESTART
`FIRMWARE_RESTART`: This is similar to a RESTART command, but it also
clears any error state from the micro-controller.

#### HEATER_INTERRUPT
`HEATER_INTERRUPT`: Interrupts a TEMPERATURE_WAIT command.

#### LOG_ROLLOVER
`LOG_ROLLOVER`: Trigger a klippy.log rollover and generate a new log file.

#### STATUS
`STATUS`: Report the Kalico host software status.

#### HELP
`HELP`: Report the list of available extended G-Code commands.

### [gcode_arcs]

The following standard G-Code commands are available if a
[gcode_arcs config section](Config_Reference.md#gcode_arcs) is
enabled:
- Arc Move Clockwise (G2), Arc Move Counter-clockwise (G3): `G2|G3 [X<pos>] [Y<pos>] [Z<pos>]
  [E<pos>] [F<speed>] I<value> J<value>|I<value> K<value>|J<value> K<value>`
- Arc Plane Select: G17 (XY plane), G18 (XZ plane), G19 (YZ plane)

### [gcode_macro]

The following command is available when a
[gcode_macro config section](Config_Reference.md#gcode_macro) is
enabled (also see the
[command templates guide](Command_Templates.md)).

#### SET_GCODE_VARIABLE
`SET_GCODE_VARIABLE MACRO=<macro_name> VARIABLE=<name> VALUE=<value>`:
This command allows one to change the value of a gcode_macro variable
at run-time. The provided VALUE is parsed as a Python literal.

#### RELOAD_GCODE_MACROS
`RELOAD_GCODE_MACROS`: This command reads the config files and reloads
all previously loaded gcode templates. It does not load new `[gcode_macro]`
objects or unload deleted ones. Variables modified with SET_GCODE_VARIABLE
remain unaffected.

### [gcode_move]

The gcode_move module is automatically loaded.

#### GET_POSITION
`GET_POSITION`: Return information on the current location of the
toolhead. See the developer documentation of
[GET_POSITION output](Code_Overview.md#coordinate-systems) for more
information.

#### SET_GCODE_OFFSET
`SET_GCODE_OFFSET [X=<pos>|X_ADJUST=<adjust>]
[Y=<pos>|Y_ADJUST=<adjust>] [Z=<pos>|Z_ADJUST=<adjust>] [MOVE=1
[MOVE_SPEED=<speed>]]`: Set a positional offset to apply to future
G-Code commands. This is commonly used to virtually change the Z bed
offset or to set nozzle XY offsets when switching extruders. For
example, if "SET_GCODE_OFFSET Z=0.2" is sent, then future G-Code moves
will have 0.2mm added to their Z height. If the X_ADJUST style
parameters are used, then the adjustment will be added to any existing
offset (eg, "SET_GCODE_OFFSET Z=-0.2" followed by "SET_GCODE_OFFSET
Z_ADJUST=0.3" would result in a total Z offset of 0.1). If "MOVE=1" is
specified then a toolhead move will be issued to apply the given
offset (otherwise the offset will take effect on the next absolute
G-Code move that specifies the given axis). If "MOVE_SPEED" is
specified then the toolhead move will be performed with the given
speed (in mm/s); otherwise the toolhead move will use the last
specified G-Code speed.

#### SAVE_GCODE_STATE
`SAVE_GCODE_STATE [NAME=<state_name>]`: Save the current g-code
coordinate parsing state. Saving and restoring the g-code state is
useful in scripts and macros. This command saves the current g-code
absolute coordinate mode (G90/G91), absolute extrude mode (M82/M83),
origin (G92), offset (SET_GCODE_OFFSET), speed override (M220),
extruder override (M221), move speed, current XYZ position, and
relative extruder "E" position. If NAME is provided it allows one to
name the saved state to the given string. If NAME is not provided it
defaults to "default".

#### RESTORE_GCODE_STATE
`RESTORE_GCODE_STATE [NAME=<state_name>] [MOVE=1
[MOVE_SPEED=<speed>]]`: Restore a state previously saved via
SAVE_GCODE_STATE. If "MOVE=1" is specified then a toolhead move will
be issued to move back to the previous XYZ position. If "MOVE_SPEED"
is specified then the toolhead move will be performed with the given
speed (in mm/s); otherwise the toolhead move will use the restored
g-code speed.

### [hall_filament_width_sensor]

The following commands are available when the
[tsl1401cl filament width sensor config section](Config_Reference.md#tsl1401cl_filament_width_sensor)
or [hall filament width sensor config section](Config_Reference.md#hall_filament_width_sensor)
is enabled (also see [TSLl401CL Filament Width Sensor](TSL1401CL_Filament_Width_Sensor.md)
and [Hall Filament Width Sensor](Hall_Filament_Width_Sensor.md)):

#### QUERY_FILAMENT_WIDTH
`QUERY_FILAMENT_WIDTH`: Return the current measured filament width.

#### RESET_FILAMENT_WIDTH_SENSOR
`RESET_FILAMENT_WIDTH_SENSOR`: Clear all sensor readings. Helpful
after filament change.

#### DISABLE_FILAMENT_WIDTH_SENSOR
`DISABLE_FILAMENT_WIDTH_SENSOR`: Turn off the filament width sensor
and stop using it for flow control.

#### ENABLE_FILAMENT_WIDTH_SENSOR
`ENABLE_FILAMENT_WIDTH_SENSOR`: Turn on the filament width sensor and
start using it for flow control.

#### QUERY_RAW_FILAMENT_WIDTH
`QUERY_RAW_FILAMENT_WIDTH`: Return the current ADC channel readings
and RAW sensor value for calibration points.

#### ENABLE_FILAMENT_WIDTH_LOG
`ENABLE_FILAMENT_WIDTH_LOG`: Turn on diameter logging.

#### DISABLE_FILAMENT_WIDTH_LOG
`DISABLE_FILAMENT_WIDTH_LOG`: Turn off diameter logging.

### [heaters]

The heaters module is automatically loaded if a heater is defined in
the config file.

#### TURN_OFF_HEATERS
`TURN_OFF_HEATERS`: Turn off all heaters.

#### TEMPERATURE_WAIT
`TEMPERATURE_WAIT SENSOR=<config_name> [MINIMUM=<target>]
[MAXIMUM=<target>]`: Wait until the given temperature sensor is at or
above the supplied MINIMUM and/or at or below the supplied MAXIMUM.

#### SET_HEATER_TEMPERATURE
`SET_HEATER_TEMPERATURE HEATER=<heater_name>
[TARGET=<target_temperature>]`: Sets the target temperature for a
heater. If a target temperature is not supplied, the target is 0.

#### SET_SMOOTH_TIME
`SET_SMOOTH_TIME HEATER=<heater_name> [SMOOTH_TIME=<smooth_time>]
[SAVE_TO_PROFILE=0|1]`: Sets the smooth_time of the specified heater.
If SMOOTH_TIME is omitted, the smooth_time will be reset to the value
from the config.
If SAVE_TO_PROFILE is set to 1, the new value will be written to the
current PID_PROFILE.

### [idle_timeout]

The idle_timeout module is automatically loaded.

#### SET_IDLE_TIMEOUT
`SET_IDLE_TIMEOUT [TIMEOUT=<timeout>]`: Allows the user to set the
idle timeout (in seconds).

### [input_shaper]

The following command is enabled if an
[input_shaper config section](Config_Reference.md#input_shaper) has
been enabled (also see the
[resonance compensation guide](Resonance_Compensation.md)).

#### SET_INPUT_SHAPER
`SET_INPUT_SHAPER [SHAPER_FREQ_X=<shaper_freq_x>]
[SHAPER_FREQ_Y=<shaper_freq_y>] [DAMPING_RATIO_X=<damping_ratio_x>]
[DAMPING_RATIO_Y=<damping_ratio_y>] [SHAPER_TYPE=<shaper>]
[SHAPER_TYPE_X=<shaper_type_x>] [SHAPER_TYPE_Y=<shaper_type_y>]`:
Modify input shaper parameters. Note that SHAPER_TYPE parameter resets
input shaper for both X and Y axes even if different shaper types have
been configured in [input_shaper] section. SHAPER_TYPE cannot be used
together with either of SHAPER_TYPE_X and SHAPER_TYPE_Y parameters.
See [config reference](Config_Reference.md#input_shaper) for more
details on each of these parameters.

### [manual_probe]

The manual_probe module is automatically loaded.

#### MANUAL_PROBE
`MANUAL_PROBE [SPEED=<speed>]`: Run a helper script useful for
measuring the height of the nozzle at a given location. If SPEED is
specified, it sets the speed of TESTZ commands (the default is
5mm/s). During a manual probe, the following additional commands are
available:
- `ACCEPT`: This command accepts the current Z position and concludes
  the manual probing tool.
- `ABORT`: This command terminates the manual probing tool.
- `TESTZ Z=<value>`: This command moves the nozzle up or down by the
  amount specified in "value". For example, `TESTZ Z=-.1` would move
  the nozzle down .1mm while `TESTZ Z=.1` would move the nozzle up
  .1mm. The value may also be `+`, `-`, `++`, or `--` to move the
  nozzle up or down an amount relative to previous attempts.

#### Z_ENDSTOP_CALIBRATE
`Z_ENDSTOP_CALIBRATE [SPEED=<speed>]`: Run a helper script useful for
calibrating a Z position_endstop config setting. See the MANUAL_PROBE
command for details on the parameters and the additional commands
available while the tool is active.

#### Z_OFFSET_APPLY_ENDSTOP
`Z_OFFSET_APPLY_ENDSTOP`: Take the current Z Gcode offset (aka,
babystepping), and subtract it from the stepper_z endstop_position.
This acts to take a frequently used babystepping value, and "make it
permanent". Requires a `SAVE_CONFIG` to take effect.

### [manual_stepper]

The following command is available when a
[manual_stepper config section](Config_Reference.md#manual_stepper) is
enabled.

#### MANUAL_STEPPER
`MANUAL_STEPPER STEPPER=config_name [ENABLE=[0|1]]
[SET_POSITION=<pos>] [SPEED=<speed>] [ACCEL=<accel>] [MOVE=<pos>
[STOP_ON_ENDSTOP=[1|2|-1|-2]] [SYNC=0]]`: This command will alter the
state of the stepper. Use the ENABLE parameter to enable/disable the
stepper. Use the SET_POSITION parameter to force the stepper to think
it is at the given position. Use the MOVE parameter to request a
movement to the given position. If SPEED and/or ACCEL is specified
then the given values will be used instead of the defaults specified
in the config file. If an ACCEL of zero is specified then no
acceleration will be performed. If STOP_ON_ENDSTOP=1 is specified then
the move will end early should the endstop report as triggered (use
STOP_ON_ENDSTOP=2 to complete the move without error even if the
endstop does not trigger, use -1 or -2 to stop when the endstop
reports not triggered). Normally future G-Code commands will be
scheduled to run after the stepper move completes, however if a manual
stepper move uses SYNC=0 then future G-Code movement commands may run
in parallel with the stepper movement.

### [mcp4018]

The following command is available when a
[mcp4018 config section](Config_Reference.md#mcp4018) is
enabled.

#### SET_DIGIPOT

`SET_DIGIPOT DIGIPOT=config_name WIPER=<value>`: This command will
change the current value of the digipot.  This value should typically
be between 0.0 and 1.0, unless a 'scale' is defined in the config.
When 'scale' is defined, then this value should be  between 0.0 and
'scale'.

### [led]

The following command is available when any of the
[led config sections](Config_Reference.md#leds) are enabled.

#### SET_LED
`SET_LED LED=<config_name> RED=<value> GREEN=<value> BLUE=<value>
WHITE=<value> [INDEX=<index>] [TRANSMIT=0] [SYNC=1]`: This sets the
LED output. Each color `<value>` must be between 0.0 and 1.0. The
WHITE option is only valid on RGBW LEDs. If the LED supports multiple
chips in a daisy-chain then one may specify INDEX to alter the color
of just the given chips (1 for the first chip, 2 for the second,
etc. You can specify multiple LEDs by either separating Indices by comma:
INDEX=1,3,4; specifying a range by using a dash: INDEX=1-4, which would
update LED1, LED2, LED3 and LED4 or mix and match both methods: INDEX=
1,2-5,7 would update LED1, LED2, LED3, LED4, LED5 and LED 7). You can
also add |n behind a range, which would then only take every n LEDs in
that range(e.g. INDEX=1-5|2 would update LED1, LED3 and LED5, INDEX1-7|3
would update LED1, LED4 and LED7). If INDEX is not provided then all LEDs
in the daisy-chain will be set to the provided color. If TRANSMIT=0 is
specified then the color change will only be made on the next SET_LED
command that doesnot specify TRANSMIT=0; this may be useful in combination
with the INDEX parameter to batch multiple updates in a daisy-chain. By
default, the SET_LED command will sync it's changes with other ongoing
gcode commands. This can lead to undesirable behavior if LEDs are being
set while the printer is not printing as it will reset the idle timeout.
If careful timing is not needed, the optional SYNC=0 parameter can be
specified to apply the changes without resetting the idle timeout.

#### SET_LED_TEMPLATE
`SET_LED_TEMPLATE LED=<led_name> TEMPLATE=<template_name>
[<param_x>=<literal>] [INDEX=<index>]`: Assign a
[display_template](Config_Reference.md#display_template) to a given
[LED](Config_Reference.md#leds). For example, if one defined a
`[display_template my_led_template]` config section then one could
assign `TEMPLATE=my_led_template` here. The display_template should
produce a comma separated string containing four floating point
numbers corresponding to red, green, blue, and white color settings.
The template will be continuously evaluated and the LED will be
automatically set to the resulting colors. One may set
display_template parameters to use during template evaluation
(parameters will be parsed as Python literals). For INDEX see the
description on INDEX in the [LED](Config_Reference.md#leds) section.
If TEMPLATE is an empty string then this command will clear any
previous template assigned to the LED (one can then use `SET_LED`
commands to manage the LED's color settings).

### [output_pin]

The following command is available when an
[output_pin config section](Config_Reference.md#output_pin) or
[pwm_tool config section](Config_Reference.md#pwm_tool) is
enabled.

#### SET_PIN
`SET_PIN PIN=config_name VALUE=<value>`: Set the pin to the given
output `VALUE`. VALUE should be 0 or 1 for "digital" output pins. For
PWM pins, set to a value between 0.0 and 1.0, or between 0.0 and
`scale` if a scale is configured in the output_pin config section.

### [palette2]

The following commands are available when the
[palette2 config section](Config_Reference.md#palette2) is enabled.

Palette prints work by embedding special OCodes (Omega Codes) in the
GCode file:
- `O1`...`O32`: These codes are read from the GCode stream and processed
  by this module and passed to the Palette 2 device.

The following additional commands are also available.

#### PALETTE_CONNECT
`PALETTE_CONNECT`: This command initializes the connection with the
Palette 2.

#### PALETTE_DISCONNECT
`PALETTE_DISCONNECT`: This command disconnects from the Palette 2.

#### PALETTE_CLEAR
`PALETTE_CLEAR`: This command instructs the Palette 2 to clear all of
the input and output paths of filament.

#### PALETTE_CUT
`PALETTE_CUT`: This command instructs the Palette 2 to cut the
filament currently loaded in the splice core.

#### PALETTE_SMART_LOAD
`PALETTE_SMART_LOAD`: This command start the smart load sequence on
the Palette 2. Filament is loaded automatically by extruding it the
distance calibrated on the device for the printer, and instructs the
Palette 2 once the loading has been completed. This command is the
same as pressing **Smart Load** directly on the Palette 2 screen after
the filament load is complete.

### [pid_calibrate]

The pid_calibrate module is automatically loaded if a heater is defined
in the config file.

#### PID_CALIBRATE
`PID_CALIBRATE HEATER=<config_name> TARGET=<temperature>
[WRITE_FILE=1] [TOLERANCE=0.02]`: Perform a PID calibration test. The
specified heater will be enabled until the specified target temperature
is reached, and then the heater will be turned off and on for several
cycles. If the WRITE_FILE parameter is enabled, then the file
/tmp/heattest.csv will be created with a log of all temperature samples
taken during the test. TOLERANCE defaults to 0.02 if not passed in. The
tighter the tolerance the better the calibration result will be, but how
tight you can achieve depends on how clean your sensor readings are. low
noise readings might allow 0.01, to be used, while noisy reading might
require a value of 0.03 or higher.

#### SET_HEATER_PID
`SET_HEATER_PID HEATER=<heater_name> KP=<kp> KI=<ki> KD=<kd>`: Will
allow one to manually change PID parameters of heaters without a
reload of the firmware.
HEATER takes the short name (so for `heater_generic chamber` you would only
write `chamber`)

### [pid_profile]

The PID_PROFILE module is automatically loaded if a heater is defined
in the config file.

HEATER generally takes the short name (so for `heater_generic chamber` you would
only write `chamber`)

#### PID_PROFILE
`PID_PROFILE LOAD=<profile_name> HEATER=<heater_name> [DEFAULT=<profile_name>]
[VERBOSE=<verbosity>] [KEEP_TARGET=0|1] [LOAD_CLEAN=0|1]`:
Loads the given PID_PROFILE for the specified heater. If DEFAULT is specified,
the Profile specified in DEFAULT will be loaded when then given Profile for LOAD
can't be found (like a getOrDefault method). If VERBOSE is set to LOW, minimal
info will be written in console.
If set to NONE, no console outputs will be given.
If KEEP_TARGET is set to 1, the heater will keep it's target temperature,
if set to 0, the target temperature will be set to 0.
By default the target temperature of the heater will be set to 0 so the
algorithm has time to settle in.
If LOAD_CLEAN is set to 1, the profile would be loaded as if the printer just
started up, if set to 0, the profile will retain previous heating information.
By default the information will be kept to reduce overshoot, change this value
if you encounter weird behaviour while switching profiles.

`PID_PROFILE SAVE=<profile_name> HEATER=<heater_name>`:
Saves the currently loaded profile of the specified heater to the config under
the given name.

`PID_PROFILE REMOVE=<profile_name> HEATER=<heater_name>`:
Removes the given profile from the profiles List for the current session and
config if SAVE_CONFIG is issued afterwards.

<<<<<<< HEAD
`PID_PROFILE SET_VALUES=<profile_name> HEATER=<heater_name> TARGET=<target_temp> TOLERANCE=<tolerance>
CONTROL=<control_type> KP=<kp> KI=<ki> KD=<kd> [KEEP_TARGET=0|1] [LOAD_CLEAN=0|1]`:
=======
`PID_PROFILE SET_VALUES=<profile_name> HEATER=<heater_name> TARGET=<target_temp>
TOLERANCE=<tolerance>
CONTROL=<control_type> KP=<kp> KI=<ki> KD=<kd> [RESET_TARGET=0|1] [LOAD_CLEAN=0|1]`:
>>>>>>> 672e8821
Creates a new profile with the given PID values, CONTROL must either be `pid` or
`pid_v`, TOLERANCE and TARGET must be specified to create a valid profile,
though the values themselves don't matter.
If KEEP_TARGET is set to 1, the heater will keep it's target temperature,
if set to 0, the target temperature will be set to 0.
By default the target temperature of the heater will be set to 0 so the
algorithm has time to settle in.
If LOAD_CLEAN is set to 1, the profile would be loaded as if the printer just
started up, if set to 0, the profile will retain previous heating information.
By default the information will be kept to reduce overshoot, change this value
if you encounter weird behaviour while switching profiles.

`PID_PROFILE GET_VALUES HEATER=<heater_name>`:
Outputs the values of the current loaded pid_profile of the given heater to the console.

### [pause_resume]

The following commands are available when the
[pause_resume config section](Config_Reference.md#pause_resume) is
enabled:

#### PAUSE
`PAUSE`: Pauses the current print. The current position is captured
for restoration upon resume.

#### RESUME
`RESUME [VELOCITY=<value>]`: Resumes the print from a pause, first
restoring the previously captured position. The VELOCITY parameter
determines the speed at which the tool should return to the original
captured position.

#### CLEAR_PAUSE
`CLEAR_PAUSE`: Clears the current paused state without resuming the
print. This is useful if one decides to cancel a print after a
PAUSE. It is recommended to add this to your start gcode to make sure
the paused state is fresh for each print.

#### CANCEL_PRINT
`CANCEL_PRINT`: Cancels the current print.

### [print_stats]

The print_stats module is automatically loaded.

#### SET_PRINT_STATS_INFO
`SET_PRINT_STATS_INFO [TOTAL_LAYER=<total_layer_count>] [CURRENT_LAYER=
<current_layer>]`: Pass slicer info like layer act and total to Kalico.
Add `SET_PRINT_STATS_INFO [TOTAL_LAYER=<total_layer_count>]` to your
slicer start gcode section and `SET_PRINT_STATS_INFO [CURRENT_LAYER=
<current_layer>]` at the layer change gcode section to pass layer
information from your slicer to Kalico.

### [probe]

The following commands are available when a
[probe config section](Config_Reference.md#probe) or
[bltouch config section](Config_Reference.md#bltouch) is enabled (also
see the [probe calibrate guide](Probe_Calibrate.md)).

#### PROBE
`PROBE [PROBE_SPEED=<mm/s>] [LIFT_SPEED=<mm/s>] [SAMPLES=<count>]
[SAMPLE_RETRACT_DIST=<mm>] [SAMPLES_TOLERANCE=<mm>]
[SAMPLES_TOLERANCE_RETRIES=<count>] [SAMPLES_RESULT=median|average]`:
Move the nozzle downwards until the probe triggers. If any of the
optional parameters are provided they override their equivalent
setting in the [probe config section](Config_Reference.md#probe).

#### QUERY_PROBE
`QUERY_PROBE`: Report the current status of the probe ("triggered" or
"open").

#### PROBE_ACCURACY
`PROBE_ACCURACY [PROBE_SPEED=<mm/s>] [SAMPLES=<count>]
[SAMPLE_RETRACT_DIST=<mm>]`: Calculate the maximum, minimum, average,
median, and standard deviation of multiple probe samples. By default,
10 SAMPLES are taken. Otherwise the optional parameters default to
their equivalent setting in the probe config section.

#### PROBE_CALIBRATE
`PROBE_CALIBRATE [SPEED=<speed>] [<probe_parameter>=<value>]`: Run a
helper script useful for calibrating the probe's z_offset. See the
PROBE command for details on the optional probe parameters. See the
MANUAL_PROBE command for details on the SPEED parameter and the
additional commands available while the tool is active. Please note,
the PROBE_CALIBRATE command uses the speed variable to move in XY
direction as well as Z.

#### Z_OFFSET_APPLY_PROBE
`Z_OFFSET_APPLY_PROBE`: Take the current Z Gcode offset (aka,
babystepping), and subtract if from the probe's z_offset.  This acts
to take a frequently used babystepping value, and "make it permanent".
Requires a `SAVE_CONFIG` to take effect.

### [probe_eddy_current]

The following commands are available when a
[probe_eddy_current config section](Config_Reference.md#probe_eddy_current)
is enabled.

#### PROBE_EDDY_CURRENT_CALIBRATE
`PROBE_EDDY_CURRENT_CALIBRATE CHIP=<config_name>`: This starts a tool
that calibrates the sensor resonance frequencies to corresponding Z
heights. The tool will take a couple of minutes to complete. After
completion, use the SAVE_CONFIG command to store the results in the
printer.cfg file.

#### LDC_CALIBRATE_DRIVE_CURRENT
`LDC_CALIBRATE_DRIVE_CURRENT CHIP=<config_name>` This tool will
calibrate the ldc1612 DRIVE_CURRENT0 register. Prior to using this
tool, move the sensor so that it is near the center of the bed and
about 20mm above the bed surface. Run this command to determine an
appropriate DRIVE_CURRENT for the sensor. After running this command
use the SAVE_CONFIG command to store that new setting in the
printer.cfg config file.

### [pwm_cycle_time]

The following command is available when a
[pwm_cycle_time config section](Config_Reference.md#pwm_cycle_time)
is enabled.

#### SET_PIN
`SET_PIN PIN=config_name VALUE=<value> [CYCLE_TIME=<cycle_time>]`:
This command works similarly to [output_pin](#output_pin) SET_PIN
commands. The command here supports setting an explicit cycle time
using the CYCLE_TIME parameter (specified in seconds). Note that the
CYCLE_TIME parameter is not stored between SET_PIN commands (any
SET_PIN command without an explicit CYCLE_TIME parameter will use the
`cycle_time` specified in the pwm_cycle_time config section).

### [quad_gantry_level]

The following commands are available when the
[quad_gantry_level config section](Config_Reference.md#quad_gantry_level)
is enabled.

#### QUAD_GANTRY_LEVEL
`QUAD_GANTRY_LEVEL [RETRIES=<value>] [RETRY_TOLERANCE=<value>]
[HORIZONTAL_MOVE_Z=<value>] [<probe_parameter>=<value>]`: This command
will probe the points specified in the config and then make
independent adjustments to each Z stepper to compensate for tilt. See
the PROBE command for details on the optional probe parameters. The
optional `RETRIES`, `RETRY_TOLERANCE`, `HORIZONTAL_MOVE_Z` and
`ENFORCE_LIFT_SPEED` values override those options specified in the config file.

### [query_adc]

The query_adc module is automatically loaded.

#### QUERY_ADC
`QUERY_ADC [NAME=<config_name>] [PULLUP=<value>]`: Report the last
analog value received for a configured analog pin. If NAME is not
provided, the list of available adc names are reported. If PULLUP is
provided (as a value in Ohms), the raw analog value along with the
equivalent resistance given that pullup is reported.

### [query_endstops]

The query_endstops module is automatically loaded. The following
standard G-Code commands are currently available, but using them is
not recommended:
- Get Endstop Status: `M119` (Use QUERY_ENDSTOPS instead.)

#### QUERY_ENDSTOPS
`QUERY_ENDSTOPS`: Probe the axis endstops and report if they are
"triggered" or in an "open" state. This command is typically used to
verify that an endstop is working correctly.

### [resonance_tester]

The following commands are available when a
[resonance_tester config section](Config_Reference.md#resonance_tester)
is enabled (also see the
[measuring resonances guide](Measuring_Resonances.md)).

#### MEASURE_AXES_NOISE
`MEASURE_AXES_NOISE`: Measures and outputs the noise for all axes of
all enabled accelerometer chips.

#### TEST_RESONANCES
`TEST_RESONANCES AXIS=<axis> OUTPUT=<resonances,raw_data>
[NAME=<name>] [FREQ_START=<min_freq>] [FREQ_END=<max_freq>]
[HZ_PER_SEC=<hz_per_sec>] [CHIPS=<adxl345_chip_name>]
[POINT=x,y,z] [ACCEL_PER_HZ=<accel_per_hz>] [INPUT_SHAPING=[<0:1>]]`: Runs
the resonance test in all configured probe points for the requested "axis" and
measures the acceleration using the accelerometer chips configured for
the respective axis. "axis" can either be X or Y, or specify an
arbitrary direction as `AXIS=dx,dy`, where dx and dy are floating
point numbers defining a direction vector (e.g. `AXIS=X`, `AXIS=Y`, or
`AXIS=1,-1` to define a diagonal direction). Note that `AXIS=dx,dy`
and `AXIS=-dx,-dy` is equivalent. `adxl345_chip_name` can be one or
more configured adxl345 chip,delimited with comma, for example
`CHIPS="adxl345, adxl345 rpi"`. Note that `adxl345` can be omitted from
named adxl345 chips. If POINT or ACCEL_PER_HZ are specified,
they will override the corresponding fields configured in `[resonance_tester]`.
If `INPUT_SHAPING=0` or not set(default), disables input shaping for the resonance
testing, because it is not valid to run the resonance testing with the input shaper
enabled. `OUTPUT` parameter is a comma-separated list of which outputs
will be written. If `raw_data` is requested, then the raw
accelerometer data is written into a file or a series of files
`/tmp/raw_data_<axis>_[<chip_name>_][<point>_]<name>.csv` with
(`<point>_` part of the name generated only if more than 1 probe point
is configured or POINT is specified). If `resonances` is specified, the
frequency response is calculated (across all probe points) and written into
`/tmp/resonances_<axis>_<name>.csv` file. If unset, OUTPUT defaults to
`resonances`, and NAME defaults to the current time in
"YYYYMMDD_HHMMSS" format.

#### SHAPER_CALIBRATE
`SHAPER_CALIBRATE [AXIS=<axis>] [NAME=<name>] [FREQ_START=<min_freq>]
[FREQ_END=<max_freq>] [HZ_PER_SEC=<hz_per_sec>] [CHIPS=<adxl345_chip_name>]
[MAX_SMOOTHING=<max_smoothing>]`: Similarly to `TEST_RESONANCES`, runs
the resonance test as configured, and tries to find the optimal
parameters for the input shaper for the requested axis (or both X and
Y axes if `AXIS` parameter is unset). If `MAX_SMOOTHING` is unset, its
value is taken from `[resonance_tester]` section, with the default
being unset. See the
[Max smoothing](Measuring_Resonances.md#max-smoothing) of the
measuring resonances guide for more information on the use of this
feature. The results of the tuning are printed to the console, and the
frequency responses and the different input shapers values are written
to a CSV file(s) `/tmp/calibration_data_<axis>_<name>.csv`. Unless
specified, NAME defaults to the current time in "YYYYMMDD_HHMMSS"
format. Note that the suggested input shaper parameters can be
persisted in the config by issuing `SAVE_CONFIG` command, and if
`[input_shaper]` was already enabled previously, these parameters
take effect immediately.

### [respond]

The following standard G-Code commands are available when the
[respond config section](Config_Reference.md#respond) is enabled:
- `M118 <message>`: echo the message prepended with the configured
  default prefix (or `echo: ` if no prefix is configured).

The following additional commands are also available.

#### RESPOND
- `RESPOND MSG="<message>"`: echo the message prepended with the
  configured default prefix (or `echo: ` if no prefix is configured).
- `RESPOND TYPE=echo MSG="<message>"`: echo the message prepended with
  `echo: `.
- `RESPOND TYPE=echo_no_space MSG="<message>"`: echo the message prepended with
  `echo:` without a space between prefix and message, helpful for compatibility with some octoprint plugins that expect very specific formatting.
- `RESPOND TYPE=command MSG="<message>"`: echo the message prepended
  with `// `.  OctoPrint can be configured to respond to these messages
  (e.g.  `RESPOND TYPE=command MSG=action:pause`).
- `RESPOND TYPE=error MSG="<message>"`: echo the message prepended
  with `!! `.
- `RESPOND PREFIX=<prefix> MSG="<message>"`: echo the message
  prepended with `<prefix>`. (The `PREFIX` parameter will take
  priority over the `TYPE` parameter)

### [save_variables]

The following command is enabled if a
[save_variables config section](Config_Reference.md#save_variables)
has been enabled.

#### SAVE_VARIABLE
`SAVE_VARIABLE VARIABLE=<name> VALUE=<value>`: Saves the variable to
disk so that it can be used across restarts. All stored variables are
loaded into the `printer.save_variables.variables` dict at startup and
can be used in gcode macros. The provided VALUE is parsed as a Python
literal.

### [screws_tilt_adjust]

The following commands are available when the
[screws_tilt_adjust config section](Config_Reference.md#screws_tilt_adjust)
is enabled (also see the
[manual level guide](Manual_Level.md#adjusting-bed-leveling-screws-using-the-bed-probe)).

#### SCREWS_TILT_CALCULATE
`SCREWS_TILT_CALCULATE [DIRECTION=CW|CCW] [MAX_DEVIATION=<value>]
[HORIZONTAL_MOVE_Z=<value>] [<probe_parameter>=<value>]`: This command will
invoke the bed screws adjustment tool. It will command the nozzle to different
locations (as defined in the config file) probing the z height and calculate
the number of knob turns to adjust the bed level. If DIRECTION is specified,
the knob turns will all be in the same direction, clockwise (CW) or
counterclockwise (CCW). See the PROBE command for details on the optional probe
parameters. IMPORTANT: You MUST always do a G28 before using this command. If
MAX_DEVIATION is specified, the command will raise a gcode error if any
difference in the screw height relative to the base screw height is greater
than the value provided. The optional `HORIZONTAL_MOVE_Z` value overrides the
`horizontal_move_z` option specified in the config file.

### [sdcard_loop]

When the [sdcard_loop config section](Config_Reference.md#sdcard_loop)
is enabled, the following extended commands are available.

#### SDCARD_LOOP_BEGIN
`SDCARD_LOOP_BEGIN COUNT=<count>`: Begin a looped section in the SD
print. A count of 0 indicates that the section should be looped
indefinitely.

#### SDCARD_LOOP_END
`SDCARD_LOOP_END`: End a looped section in the SD print.

#### SDCARD_LOOP_DESIST
`SDCARD_LOOP_DESIST`: Complete existing loops without further
iterations.

### [servo]

The following commands are available when a
[servo config section](Config_Reference.md#servo) is enabled.

#### SET_SERVO
`SET_SERVO SERVO=config_name [ANGLE=<degrees> | WIDTH=<seconds>]`: Set
the servo position to the given angle (in degrees) or pulse width (in
seconds). Use `WIDTH=0` to disable the servo output.

### [skew_correction]

The following commands are available when the
[skew_correction config section](Config_Reference.md#skew_correction)
is enabled (also see the [Skew Correction](Skew_Correction.md) guide).

#### SET_SKEW
`SET_SKEW [XY=<ac_length,bd_length,ad_length>] [XZ=<ac,bd,ad>]
[YZ=<ac,bd,ad>] [CLEAR=<0|1>]`: Configures the [skew_correction]
module with measurements (in mm) taken from a calibration print.  One
may enter measurements for any combination of planes, planes not
entered will retain their current value. If `CLEAR=1` is entered then
all skew correction will be disabled.

#### GET_CURRENT_SKEW
`GET_CURRENT_SKEW`: Reports the current printer skew for each plane in
both radians and degrees. The skew is calculated based on parameters
provided via the `SET_SKEW` gcode.

#### CALC_MEASURED_SKEW
`CALC_MEASURED_SKEW [AC=<ac_length>] [BD=<bd_length>]
[AD=<ad_length>]`: Calculates and reports the skew (in radians and
degrees) based on a measured print. This can be useful for determining
the printer's current skew after correction has been applied. It may
also be useful before correction is applied to determine if skew
correction is necessary. See [Skew Correction](Skew_Correction.md) for
details on skew calibration objects and measurements.

#### SKEW_PROFILE
`SKEW_PROFILE [LOAD=<name>] [SAVE=<name>] [REMOVE=<name>]`: Profile
management for skew_correction. LOAD will restore skew state from the
profile matching the supplied name. SAVE will save the current skew
state to a profile matching the supplied name. Remove will delete the
profile matching the supplied name from persistent memory. Note that
after SAVE or REMOVE operations have been run the SAVE_CONFIG gcode
must be run to make the changes to persistent memory permanent.

### ⚠️ [smart_effector]

Several commands are available when a
[smart_effector config section](Config_Reference.md#smart_effector) is enabled.
Be sure to check the official documentation for the Smart Effector on the
[Duet3D Wiki](https://duet3d.dozuki.com/Wiki/Smart_effector_and_carriage_adapters_for_delta_printer)
before changing the Smart Effector parameters. Also check the
[probe calibration guide](Probe_Calibrate.md).

#### SET_SMART_EFFECTOR
`SET_SMART_EFFECTOR [SENSITIVITY=<sensitivity>] [ACCEL=<accel>]
[RECOVERY_TIME=<time>]`: Set the Smart Effector parameters. When
`SENSITIVITY` is specified, the respective value is written to the
SmartEffector EEPROM (requires `control_pin` to be provided).
Acceptable `<sensitivity>` values are 0..255, the default is 50. Lower
values require less nozzle contact force to trigger (but there is a
higher risk of false triggering due to vibrations during probing), and
higher values reduce false triggering (but require larger contact
force to trigger). Since the sensitivity is written to EEPROM, it is
preserved after the shutdown, and so it does not need to be configured
on every printer startup. `ACCEL` and `RECOVERY_TIME` allow to
override the corresponding parameters at run-time, see the
[config section](Config_Reference.md#smart_effector) of Smart Effector
for more info on those parameters.

#### RESET_SMART_EFFECTOR
`RESET_SMART_EFFECTOR`: Resets Smart Effector sensitivity to its factory
settings. Requires `control_pin` to be provided in the config section.

### [stepper_enable]

The stepper_enable module is automatically loaded.

#### SET_STEPPER_ENABLE
`SET_STEPPER_ENABLE STEPPERS=<config_name> [ENABLE=[0|1]]`: Enable or
disable only the given steppers. `<config_name>` can be one or
more configured steppers, delimited with comma, for example
`STEPPERS=stepper_x,stepper_y`. This is a diagnostic and debugging
tool and must be used with care. Disabling an axis motor does not
reset the homing information. Manually moving a disabled stepper may
cause the machine to operate the motor outside of safe limits. This
can lead to damage to axis components, hot ends, and print surface.

### [temperature_fan]

The following command is available when a
[temperature_fan config section](Config_Reference.md#temperature_fan)
is enabled.

#### SET_TEMPERATURE_FAN_TARGET
`SET_TEMPERATURE_FAN_TARGET temperature_fan=<temperature_fan_name>
[target=<target_temperature>] [min_speed=<min_speed>]
[max_speed=<max_speed>]`: Sets the target temperature for a
temperature_fan. If a target is not supplied, it is set to the
specified temperature in the config file. If speeds are not supplied,
no change is applied.

### [tmcXXXX]

The following commands are available when any of the
[tmcXXXX config sections](Config_Reference.md#tmc-stepper-driver-configuration)
are enabled.

#### DUMP_TMC
`DUMP_TMC STEPPER=<name> [REGISTER=<name>]`: This command will read all TMC
driver registers and report their values. If a REGISTER is provided, only
the specified register will be dumped.

#### INIT_TMC
`INIT_TMC STEPPER=<name>`: This command will initialize the TMC
registers. Needed to re-enable the driver if power to the chip is
turned off then back on.

#### SET_TMC_CURRENT
`SET_TMC_CURRENT STEPPER=<name> CURRENT=<amps> HOLDCURRENT=<amps>`:
This will adjust the run and hold currents of the TMC driver.
`HOLDCURRENT` is not applicable to tmc2660 drivers.
When used on a driver which has the `globalscaler` field (tmc5160 and tmc2240),
if StealthChop2 is used, the stepper must be held at standstill for >130ms so
that the driver executes the AT#1 calibration.

#### SET_TMC_FIELD
`SET_TMC_FIELD STEPPER=<name> FIELD=<field> VALUE=<value> VELOCITY=<value>`:
This will alter the value of the specified register field of the TMC driver.
This command is intended for low-level diagnostics and debugging only
because changing the fields during run-time can lead to undesired and
potentially dangerous behavior of your printer. Permanent changes
should be made using the printer configuration file instead. No sanity
checks are performed for the given values.
A VELOCITY can also be specified instead of a VALUE. This velocity is
converted to the 20bit TSTEP based value representation. Only use the VELOCITY
argument for fields that represent velocities.

### [toolhead]

The toolhead module is automatically loaded.

#### SET_VELOCITY_LIMIT
`SET_VELOCITY_LIMIT [VELOCITY=<value>] [ACCEL=<value>]
[MINIMUM_CRUISE_RATIO=<value>] [SQUARE_CORNER_VELOCITY=<value>]
[X_VELOCITY=<value>] [X_ACCEL=<value>] [Y_VELOCITY=<value>] [Y_ACCEL=<value>]
[Z_VELOCITY=<value>] [Z_ACCEL=<value>]`: This
command can alter the velocity limits that were specified in the
printer config file. See the
[printer config section](Config_Reference.md#printer) for a
description of each parameter.
X_VELOCITY, X_ACCEL, Y_VELOCITY, Y_ACCEL, Z_VELOCITY and Z_ACCEL are only
available if the kinematic supports it.

### RESET_VELOCITY_LIMIT
`RESET_VELOCITY_LIMIT`: This command resets the velocity limits to the values
specified in the printer config file. See the
[printer config section](Config_Reference.md#printer) for a
description of each parameter.

#### ⚠️ SET_KINEMATICS_LIMIT

`SET_KINEMATICS_LIMIT [<X,Y,Z>_ACCEL=<value>] [<X,Y,Z>_VELOCITY=<value>]
[SCALE=<0:1>]`: change the per-axis limits.

This command is only available when `kinematics` is set to either
[`limited_cartesian`](./Config_Reference.md#cartesian-kinematics-with-limits-for-x-and-y-axes)
or
[`limited_corexy`](./Config_Reference.md#corexy-kinematics-with-limits-for-x-and-y-axes).
The velocity argument is not available on CoreXY. With no arguments, this
command responds with the movement direction with the most acceleration or
velocity.

### ⚠️ [tools_calibrate]

The following commands are available when the
[tools_calibrate config section](Config_Reference.md#tools_calibrate) is enabled.

#### TOOL_CALIBRATE_QUERY_PROBE
`TOOL_CALIBRATE_QUERY_PROBE`: Query the current calibration probe state.

#### TOOL_LOCATE_SENSOR
`TOOL_LOCATE_SENSOR`: Locate the sensor relative to the initial tool. The initial
tool is the 0 offset, which other tools are calibrated against.

Before running `TOOL_LOCATE_SENSOR`, position your primary toolhead centered over
the calibration probe.

#### TOOL_CALIBRATE_TOOL_OFFSET
`TOOL_CALIBRATE_TOOL_OFFSET`: After locating the sensor with your initial tool,
position each additional tool over the sensor and run `TOOL_CALIBRATE_TOOL_OFFSET`
to find their offsets.

#### TOOL_CALIBRATE_SAVE_TOOL_OFFSET
`TOOL_CALIBRATE_SAVE_TOOL_OFFSET MACRO=<macro_name> VARIABLE=<variable_name> [VALUE="({x:0.6f}, {y:0.6f}, {z:0.6f})"]`:
Save the last calibration result to a macro variable.

`TOOL_CALIBRATE_SAVE_TOOL_OFFSET SECTION= ATTRIBUTE= [VALUE="{x:0.6f}, {y:0.6f}, {z:0.6f}"]`:
Save the last calibration result to a field in your configuration. Calibration data saved this way will not take effect until after a `RESTART` of your printer.

### [trad_rack]

The following commands are available when the
[trad_rack config section](Config_Reference.md#trad_rack) is enabled.

#### TR_HOME
`TR_HOME`: Homes the selector.

#### TR_GO_TO_LANE
`TR_GO_TO_LANE LANE=<lane index>`: Moves the selector to the specified
lane.

#### TR_LOAD_LANE
`TR_LOAD_LANE LANE=<lane index> [RESET_SPEED=<0|1>]`: Ensures filament
is loaded into the module for the specified lane by prompting the user
to insert filament, loading filament from the module into the
selector, and retracting the filament back into the module.
If RESET_SPEED is 1, the bowden move speed used for the
specified LANE will be reset to spool_pull_speed from the
[trad_rack config section](Config_Reference.md#trad_rack)
(see [bowden speeds](https://github.com/Annex-Engineering/TradRack/blob/main/docs/Tuning.md#bowden-speeds)
for details on how the bowden speed settings are used). If not
specified, RESET_SPEED defaults to 1.

#### TR_LOAD_TOOLHEAD
`TR_LOAD_TOOLHEAD LANE=<lane index>|TOOL=<tool index>
[MIN_TEMP=<temperature>] [EXACT_TEMP=<temperature>]
[BOWDEN_LENGTH=<mm>] [EXTRUDER_LOAD_LENGTH=<mm>]
[HOTEND_LOAD_LENGTH=<mm>]`: Loads filament from the specified lane or
tool into the toolhead*. Either LANE or TOOL must be specified. If
both are specified, then LANE takes precedence. If there is already an
"active lane" because the toolhead has been loaded beforehand, it will
be unloaded before loading the new filament. If `MIN_TEMP` is
specified and it is higher than the extruder's current temperature,
then the extruder will be heated to at least `MIN_TEMP` before
unloading/loading; the current extruder temperature target may be used
instead if it is higher than `MIN_TEMP`, and if not then
[tr_last_heater_target](https://github.com/Annex-Engineering/TradRack/blob/main/docs/kalico/Save_Variables.md)
may be used. If `EXACT_TEMP` is specified, the extruder will be heated
to `EXACT_TEMP` before unloading/loading, regardless of any other
temperature setting. If any of the optional length parameters are
specified, they override the corresponding settings in the
[trad_rack config section](Config_Reference.md#trad_rack).

\* see the [Tool Mapping document](https://github.com/Annex-Engineering/TradRack/blob/main/docs/Tool_Mapping.md)
for details on the difference between lanes and tools and how they
relate to each other.

#### T0, T1, T2, etc.
`T<tool index>`: Equivalent to calling
`TR_LOAD_TOOLHEAD TOOL=<tool index>`. All of the optional parameters
accepted by the TR_LOAD_TOOLHEAD command can also be used with these
commands.

#### TR_UNLOAD_TOOLHEAD
`TR_UNLOAD_TOOLHEAD [MIN_TEMP=<temperature>]
[EXACT_TEMP=<temperature>]`: Unloads filament from the toolhead and
back into its module. If `MIN_TEMP` is specified and it is higher than
the extruder's current temperature, then the extruder will be heated
to at least `MIN_TEMP` before unloading; the current extruder
temperature target may be used instead if it is higher than
`MIN_TEMP`, and if not then
[tr_last_heater_target](https://github.com/Annex-Engineering/TradRack/blob/main/docs/kalico/Save_Variables.md)
may be used. If `EXACT_TEMP` is specified, the extruder will be heated
to `EXACT_TEMP` before unloading/loading, regardless of any other
temperature setting.

#### TR_SERVO_DOWN
`TR_SERVO_DOWN [FORCE=<0|1>]`: Moves the servo to bring the drive gear
down. The selector must be moved to a valid lane before using this
command, unless FORCE is 1. If not specified, FORCE defaults to 0. The
FORCE parameter is unsafe for normal use and should only be used when
the servo is not attached to Trad Rack's carriage.

#### TR_SERVO_UP
`TR_SERVO_UP`: Moves the servo to bring the drive gear up.

#### TR_SET_ACTIVE_LANE
`TR_SET_ACTIVE_LANE LANE=<lane index>`: Tells Trad Rack to assume the
toolhead has been loaded with filament from the specified lane. The
selector's position will also be inferred from this lane, and the
selector motor will be enabled if it isn't already.

#### TR_RESET_ACTIVE_LANE
`TR_RESET_ACTIVE_LANE`: Tells Trad Rack to assume the toolhead has
not been loaded.

#### TR_RESUME
`TR_RESUME`: Completes necessary actions for Trad Rack to recover
(and/or checks that Trad Rack is ready to continue), then resumes the
print if all of those actions complete successfully. For example, if
the print was paused due to a failed toolchange, then this command
would retry the toolchange and then resume the print if the toolchange
completes successfully. You will be prompted to use this command if
Trad Rack has paused the print and requires user interaction or
confirmation before attempting to recover and resume.

#### TR_LOCATE_SELECTOR
`TR_LOCATE_SELECTOR`: Ensures the position of Trad Rack's selector is
known so that it is ready for a print. If the user needs to take an
action, they will be prompted to do so and the print will be paused
(for example if the selector sensor is triggered but no active lane is
set). The user_wait_time config option from the
[trad_rack config section](Config_Reference.md#trad_rack) determines
how long Trad Rack will wait for user action before automatically
unloading the toolhead and resuming. In addition, the save_active_lane
config option determines whether this command can infer the "active
lane" from a value saved before the last restart if the selector
filament sensor is triggered but no active lane is currently set.
It is recommended to call this command in the print start gcode.

#### TR_NEXT
`TR_NEXT`: You will be prompted to use this command if Trad Rack
requires user confirmation before continuing an action.

#### TR_SYNC_TO_EXTRUDER
`TR_SYNC_TO_EXTRUDER`: Syncs Trad Rack's filament driver to the
extruder during printing, as well as during any extrusion moves within
toolhead loading or unloading that would normally involve only the
extruder. See the
[Extruder syncing document](https://github.com/Annex-Engineering/TradRack/blob/main/docs/Extruder_Syncing.md)
for more details. If you want the filament driver to be synced to the extruder
on every startup without having to call this command, you can set
sync_to_extruder to True in the
[trad_rack config section](Config_Reference.md#trad_rack).

#### TR_UNSYNC_FROM_EXTRUDER
`TR_UNSYNC_FROM_EXTRUDER`: Unsyncs Trad Rack's filament driver from
the extruder during printing, as well as during any extrusion moves
within toolhead loading or unloading that normally involve only the
extruder. This is the default behavior unless you have set
sync_to_extruder to True in the
[trad_rack config section](Config_Reference.md#trad_rack).

#### TR_SERVO_TEST
`TR_SERVO_TEST [ANGLE=<degrees>]`: Moves the servo to the specified
ANGLE relative to the down position. If ANGLE is not specified, the
servo will be moved to the up position defined by servo_up_angle from
the [trad_rack config section](Config_Reference.md#trad_rack).
This command is meant for testing different servo angles in order
to find the correct value for servo_up_angle.

#### TR_CALIBRATE_SELECTOR
`TR_CALIBRATE_SELECTOR`: Initiates the process of calibrating
lane_spacing, as well as the min, endstop, and max positions of the
selector motor. You will be guided through the selector calibration
process via messages in the console.

#### TR_SET_HOTEND_LOAD_LENGTH
`TR_SET_HOTEND_LOAD_LENGTH VALUE=<value>|ADJUST=<adjust>`: Sets the
value of hotend_load_length, overriding its value from the
[trad_rack config section](Config_Reference.md#trad_rack). Does not
persist across restarts. If the VALUE parameter is used,
hotend_load_length will be set to the value passed in. If the ADJUST
parameter is used, the adjustment will be added to the current value
of hotend_load_length.

#### TR_DISCARD_BOWDEN_LENGTHS
`TR_DISCARD_BOWDEN_LENGTHS [MODE=[ALL|LOAD|UNLOAD]]`: Discards saved
values for "bowden_load_length" and/or "bowden_unload_length" (see
[bowden lengths](https://github.com/Annex-Engineering/TradRack/blob/main/docs/Tuning.md#bowden-lengths)
for details on how these settings are used). These settings will each
be reset to the value of `bowden_length` from the
[trad_rack config section](Config_Reference.md#trad_rack), and empty
dictionaries will be saved for
[tr_calib_bowden_load_length and tr_calib_bowden_unload_length](https://github.com/Annex-Engineering/TradRack/blob/main/docs/kalico/Save_Variables.md).
"bowden_load_length" and tr_calib_bowden_load_length will be
affected if MODE=LOAD is specified, "bowden_unload_length" and
tr_calib_bowden_unload_length will be affected if MODE=UNLOAD is
specified, and all 4 will be affected if MODE=ALL is specified. If not
specified, MODE defaults to ALL.

#### TR_ASSIGN_LANE
`TR_ASSIGN_LANE LANE=<lane index> TOOL=<tool index>
[SET_DEFAULT=<0|1>]`:
Assigns the specified LANE to the specified TOOL. If SET_DEFAULT is 1,
LANE will become the default lane for the tool. If not specified,
SET_DEFAULT defaults to 0.

#### TR_SET_DEFAULT_LANE
`TR_SET_DEFAULT_LANE LANE=<lane index> [TOOL=<tool index>]`: If TOOL
is specified, LANE will be set as the default lane for the tool. If
TOOL is not specified, LANE will be set as the default lane for its
currently-assigned tool.

#### TR_RESET_TOOL_MAP
`TR_RESET_TOOL_MAP`: Resets lane/tool mapping. Each tool will be
mapped to a lane group consisting of a single lane with the same index
as the tool.

#### TR_PRINT_TOOL_MAP
`TR_PRINT_TOOL_MAP`: Prints a table of the lane/tool mapping to the
console, with rows corresponding to tools and columns corresponding to
lanes.

#### TR_PRINT_TOOL_GROUPS
`TR_PRINT_TOOL_GROUPS`: Prints a list of lanes assigned to each tool
to the console. If a tool has multiple lanes assigned to it, the
default lane will be indicated.

### [tuning_tower]

The tuning_tower module is automatically loaded.

#### TUNING_TOWER
`TUNING_TOWER COMMAND=<command> PARAMETER=<name> START=<value>
[SKIP=<value>] [FACTOR=<value> [BAND=<value>]] | [STEP_DELTA=<value>
STEP_HEIGHT=<value>]`: A tool for tuning a parameter on each Z height
during a print. The tool will run the given `COMMAND` with the given
`PARAMETER` assigned to a value that varies with `Z` according to a
formula. Use `FACTOR` if you will use a ruler or calipers to measure
the Z height of the optimum value, or `STEP_DELTA` and `STEP_HEIGHT`
if the tuning tower model has bands of discrete values as is common
with temperature towers. If `SKIP=<value>` is specified, the tuning
process doesn't begin until Z height `<value>` is reached, and below
that the value will be set to `START`; in this case, the `z_height`
used in the formulas below is actually `max(z - skip, 0)`.  There are
three possible combinations of options:
- `FACTOR`: The value changes at a rate of `factor` per millimeter.
  The formula used is: `value = start + factor * z_height`. You can
  plug the optimum Z height directly into the formula to determine the
  optimum parameter value.
- `FACTOR` and `BAND`: The value changes at an average rate of
  `factor` per millimeter, but in discrete bands where the adjustment
  will only be made every `BAND` millimeters of Z height.
  The formula used is:
  `value = start + factor * ((floor(z_height / band) + .5) * band)`.
- `STEP_DELTA` and `STEP_HEIGHT`: The value changes by `STEP_DELTA`
  every `STEP_HEIGHT` millimeters. The formula used is:
  `value = start + step_delta * floor(z_height / step_height)`.
  You can simply count bands or read tuning tower labels to determine
  the optimum value.

### [virtual_sdcard]

Kalico supports the following standard G-Code commands if the
[virtual_sdcard config section](Config_Reference.md#virtual_sdcard) is
enabled:
- List SD card: `M20`
- Initialize SD card: `M21`
- Select SD file: `M23 <filename>`
- Start/resume SD print: `M24`
- Pause SD print: `M25`
- Set SD position: `M26 S<offset>`
- Report SD print status: `M27`

In addition, the following extended commands are available when the
"virtual_sdcard" config section is enabled.

#### SDCARD_PRINT_FILE
`SDCARD_PRINT_FILE FILENAME=<filename>`: Load a file and start SD
print.

#### SDCARD_RESET_FILE
`SDCARD_RESET_FILE`: Unload file and clear SD state.

### [z_thermal_adjust]

The following commands are available when the
[z_thermal_adjust config section](Config_Reference.md#z_thermal_adjust)
is enabled.

#### SET_Z_THERMAL_ADJUST
`SET_Z_THERMAL_ADJUST [ENABLE=<0:1>] [TEMP_COEFF=<value>] [REF_TEMP=<value>]`:
Enable or disable the Z thermal adjustment with `ENABLE`. Disabling does not
remove any adjustment already applied, but will freeze the current adjustment
value - this prevents potentially unsafe downward Z movement. Re-enabling can
potentially cause upward tool movement as the adjustment is updated and applied.
`TEMP_COEFF` allows run-time tuning of the adjustment temperature coefficient
(i.e. the `TEMP_COEFF` config parameter). `TEMP_COEFF` values are not saved to
the config. `REF_TEMP` manually overrides the reference temperature typically
set during homing (for use in e.g. non-standard homing routines) - will be reset
automatically upon homing.

### ⚠️ [z_calibration]

The following commands are available when a
[z_calibration config section](Config_Reference.md#z_calibration) is enabled
(also see the [Z-Calibration guide](Z_Calibration.md)):
- `CALIBRATE_Z`: This calibrates the current offset between the nozzle and
  the print surface.
- `PROBE_Z_ACCURACY [PROBE_SPEED=<mm/s>] [LIFT_SPEED=<mm/s>] [SAMPLES=<count>]
  [SAMPLE_RETRACT_DIST=<mm>]`: Calculate the maximum, minimum,
  average, median, and standard deviation of multiple probe
  samples. By default, 10 SAMPLES are taken. Otherwise the optional
  parameters default to their equivalent setting in the z_calibration or probe
  config section.
*Note* that appropriate macros and/or configurations are needed to attach
and detach a mag-probe for these commands!

### [z_tilt]

The following commands are available when the
[z_tilt config section](Config_Reference.md#z_tilt) is enabled.

#### Z_TILT_ADJUST
`Z_TILT_ADJUST [HORIZONTAL_MOVE_Z=<value>] [ENFORCE_LIFT_SPEED=0|1]
[<probe_parameter>=<value>]`: This command will probe the points specified in the
config and then make independent adjustments to each Z stepper to compensate for tilt.
See the PROBE command for details on the optional probe parameters. The optional
`HORIZONTAL_MOVE_Z` and `ENFORCE_LIFT_SPEED` values override those options specified in
the config file

### [z_tilt_ng]

The following commands are available when the
[z_tilt_ng config section](Config_Reference.md#z_tilt_ng) is enabled.

#### Z_TILT_ADJUST
`Z_TILT_ADJUST [HORIZONTAL_MOVE_Z=<value>] [<probe_parameter>=<value>]
[INCREASING_THRESHOLD=<value>] [ADAPTIVE_HORIZONTAL_MOVE_Z=<value>]
[MIN_HORIZONTAL_MOVE_Z=<value>]`: This
command will probe the points specified in the config and then make independent
adjustments to each Z stepper to compensate for tilt. See the PROBE command for
details on the optional probe parameters. The optional `HORIZONTAL_MOVE_Z`
value overrides the `horizontal_move_z` option specified in the config file.
`INCREASING_THRESHOLD` sets the `increasing_threshold` parameter of z_tilt.
The follwing commands are availabe when the parameter "extra_points" is
configured in the z_tilt_ng section:
- `Z_TILT_CALIBRATE [AVGLEN=<value>]`: This command does multiple probe
  runs similar to Z_TILT_ADJUST, but with the additional points given in
  "extra_points". This leads to a more balanced bed adjustment in case the
  bed is not perfectly flat. The command averages the error over multiple
  runs and continues until the error does not decrease any further. It
  calculates values for the z_offsets config parameter, which will in turn
  be used by T_TILT_ADJUST to achieve the same accuracy without the extra
  points.
- `Z_TILT_AUTODETECT [AVGLEN=<value>] [DELTA=<value>]`: This command
  determines the positions of the pivot points for each stepper motor.
  It works silimar to Z_TILT_CALIBRATE, but it probes the bed with intential
  small misalgnments of the steppers. The amount of misalignment can be
  configured with the DELTA paramter. It iterates until the calculated
  positions cannot be improved any further. This is can be lengthy procedure.<|MERGE_RESOLUTION|>--- conflicted
+++ resolved
@@ -1172,14 +1172,8 @@
 Removes the given profile from the profiles List for the current session and
 config if SAVE_CONFIG is issued afterwards.
 
-<<<<<<< HEAD
 `PID_PROFILE SET_VALUES=<profile_name> HEATER=<heater_name> TARGET=<target_temp> TOLERANCE=<tolerance>
 CONTROL=<control_type> KP=<kp> KI=<ki> KD=<kd> [KEEP_TARGET=0|1] [LOAD_CLEAN=0|1]`:
-=======
-`PID_PROFILE SET_VALUES=<profile_name> HEATER=<heater_name> TARGET=<target_temp>
-TOLERANCE=<tolerance>
-CONTROL=<control_type> KP=<kp> KI=<ki> KD=<kd> [RESET_TARGET=0|1] [LOAD_CLEAN=0|1]`:
->>>>>>> 672e8821
 Creates a new profile with the given PID values, CONTROL must either be `pid` or
 `pid_v`, TOLERANCE and TARGET must be specified to create a valid profile,
 though the values themselves don't matter.
