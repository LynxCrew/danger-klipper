--- conflicted
+++ resolved
@@ -14,11 +14,9 @@
 klippy/plugins/*
 !klippy/plugins/__init__.py
 .vscode
-<<<<<<< HEAD
 /*.old
 config.*
 .idea/*
-=======
 
 # docs
 site/
@@ -26,5 +24,4 @@
 .venv/
 env/
 venv/
-mkdocs-env/
->>>>>>> e0901b2f
+mkdocs-env/