<<<<<<< HEAD
This is a custom fork of DangerKlipper, incorporating a few self written features but also a bunch of rejected klipper prs that are still very good in my opinion or features written by other people that just didnt make it into DangerKlipper.
I dont take credit for that code as I didnt write it!

<p align="center"><a href="https://dangerklipper.io"><img align="center" src="docs/img/klipper-logo.png" alt="Danger-Klipper Logo"></a></p>
=======
<p align="center"><a href="https://docs.kalico.gg"><img align="center" src="docs/logo/kalico-big.png" alt="Kalico Logo"></a></p>
>>>>>>> e0901b2f

[![Action Status](https://github.com/KalicoCrew/kalico/actions/workflows/ci-build_test.yaml/badge.svg?branch=main)](https://github.com/KalicoCrew/kalico/actions/workflows/ci-build_test.yaml)

# Welcome to the Kalico project!

This is a community-maintained fork of the [Klipper](https://github.com/Klipper3d/klipper) firmware.

Our goal is to support features and behavior that could be "risky" if used incorrectly.

If I want my printer to light itself on fire, I should be able to make my printer light itself on fire.

See the [Danger Features document](https://docs.kalico.gg/Danger_Features.html) for more information on *some* of the differences from Klipper.

## Features merged into the main branch:

- [core: no Python2 tests; no PRU boards](https://github.com/KalicoCrew/kalico/pull/39)

- [core: git-untracked folder, plugins for user-plugins](https://github.com/KalicoCrew/kalico/pull/82)

- [core: danger_options](https://github.com/KalicoCrew/kalico/pull/67)

- [core: rotate log file at every restart](https://github.com/KalicoCrew/kalico/pull/181)

- [fan: normalising Fan PWM power](https://github.com/KalicoCrew/kalico/pull/44) ([klipper#6307](https://github.com/Klipper3d/klipper/pull/6307))

- [fan: reverse FAN](https://github.com/KalicoCrew/kalico/pull/51) ([klipper#4983](https://github.com/Klipper3d/klipper/pull/4983))

- [heaters: modify PID without reload](https://github.com/KalicoCrew/kalico/pull/35)

- [heaters: MPC temperature control](https://github.com/KalicoCrew/kalico/pull/333)

- [heaters: velocity PID](https://github.com/KalicoCrew/kalico/pull/47) ([klipper#6272](https://github.com/Klipper3d/klipper/pull/6272))

- [heaters: PID-Profiles](https://github.com/KalicoCrew/kalico/pull/162)

- [heaters: expose heater thermistor out of min/max](https://github.com/KalicoCrew/kalico/pull/182)

- [heaters/fan: new heated_fan module](https://github.com/KalicoCrew/kalico/pull/259)

- [gcode: jinja2.ext.do extension](https://github.com/KalicoCrew/kalico/pull/26) ([klipper#5149](https://github.com/Klipper3d/klipper/pull/5149))

- [gcode: gcode_shell_command](https://github.com/KalicoCrew/kalico/pull/71) ([klipper#2173](https://github.com/Klipper3d/klipper/pull/2173) / [kiuah](https://github.com/dw-0/kiauh/blob/master/resources/gcode_shell_command.py) )

- [gcode: expose math functions to gcode macros](https://github.com/KalicoCrew/kalico/pull/173) ([klipper#4072](https://github.com/Klipper3d/klipper/pull/4072))

- [gcode: HEATER_INTERRUPT gcode command](https://github.com/KalicoCrew/kalico/pull/94)

- [gcode: RELOAD_GCODE_MACROS command](https://github.com/KalicoCrew/kalico/pull/305)

- [probe: dockable Probe](https://github.com/KalicoCrew/kalico/pull/43) ([klipper#4328](https://github.com/Klipper3d/klipper/pull/4328))

- [probe: drop the first result](https://github.com/KalicoCrew/kalico/pull/2) ([klipper#3397](https://github.com/Klipper3d/klipper/issues/3397))

- [probe: z_calibration](https://github.com/KalicoCrew/kalico/pull/31) ([klipper#4614](https://github.com/Klipper3d/klipper/pull/4614) / [protoloft/z_calibration](https://github.com/protoloft/klipper_z_calibration))

- [z_tilt: z-tilt calibration](https://github.com/KalicoCrew/kalico/pull/105) ([klipper3d#4083](https://github.com/Klipper3d/klipper/pull/4083) / [dk/ztilt_calibration](https://github.com/KalicoCrew/kalico/pull/54))

- [stepper: home_current](https://github.com/KalicoCrew/kalico/pull/65)

- [stepper: current_change_dwell_time](https://github.com/KalicoCrew/kalico/pull/90)

- [homing: post-home retract](https://github.com/KalicoCrew/kalico/pull/65)

- [homing: sensorless minimum home distance](https://github.com/KalicoCrew/kalico/pull/65)

- [homing: min_home_dist](https://github.com/KalicoCrew/kalico/pull/90)

- [virtual_sdcard: scanning of subdirectories](https://github.com/KalicoCrew/kalico/pull/68) ([klipper#6327](https://github.com/Klipper3d/klipper/pull/6327))

- [retraction: z_hop while retracting](https://github.com/KalicoCrew/kalico/pull/83) ([klipper#6311](https://github.com/Klipper3d/klipper/pull/6311))

- [danger_options: allow plugins to override conflicting extras](https://github.com/KalicoCrew/kalico/pull/82)

- [danger_options: expose the multi mcu homing timeout as a parameter](https://github.com/KalicoCrew/kalico/pull/93)

- [danger_options: option to configure the homing elapsed distance tolerance](https://github.com/KalicoCrew/kalico/pull/110)

- [danger_options: option to ignore ADC out of range](https://github.com/KalicoCrew/kalico/pull/129)

- [temperature_mcu: add reference_voltage](https://github.com/KalicoCrew/kalico/pull/99) ([klipper#5713](https://github.com/Klipper3d/klipper/pull/5713))

- [adxl345: improve ACCELEROMETER_QUERY command](https://github.com/KalicoCrew/kalico/pull/124)

- [extruder: add flag to use the PA constant from a trapq move vs a cached value](https://github.com/KalicoCrew/kalico/pull/132)

- [force_move: turn on by default](https://github.com/KalicoCrew/kalico/pull/135)

- [respond: turn on by default](https://github.com/KalicoCrew/kalico/pull/296)

- [exclude_object: turn on by default](https://github.com/KalicoCrew/kalico/pull/306)

- [bed_mesh: add bed_mesh_default config option](https://github.com/KalicoCrew/kalico/pull/143)

- [config: CONFIG_SAVE updates included files](https://github.com/KalicoCrew/kalico/pull/153)

- [kinematics: independent X&Y accel/velocity for corexy and cartesian](https://github.com/KalicoCrew/kalico/pull/4)

- [kinematics: independent X&Y accel/velocity for corexz](https://github.com/KalicoCrew/kalico/pull/267)

- [idle_timeout: allow the idle timeout to be disabled](https://github.com/KalicoCrew/kalico/issues/165)

- [canbus: custom CAN bus uuid hash for deterministic uuids](https://github.com/KalicoCrew/kalico/pull/156)

- [filament_switch|motion_sensor:  runout distance, smart and runout gcode](https://github.com/KalicoCrew/kalico/pull/158)

- [z_tilt|qgl: custom threshold for probe_points_increasing check](https://github.com/KalicoCrew/kalico/pull/189)

- [save_config: save without restarting the firmware](https://github.com/KalicoCrew/kalico/pull/191)

- [configfile: recursive globs](https://github.com/KalicoCrew/kalico/pull/200) / ([klipper#6375](https://github.com/Klipper3d/klipper/pull/6375))

- [temperature_fan: curve control algorithm](https://github.com/KalicoCrew/kalico/pull/193)

- [shaper_calibrate: store and expose accel_per_hz](https://github.com/KalicoCrew/kalico/pull/224)

- [resonance_tester: accepts ACCEL_PER_HZ in TEST_RESONANCES](https://github.com/KalicoCrew/kalico/pull/312)

- [mcu: support for AT32F403](https://github.com/KalicoCrew/kalico/pull/284)

- [z_tilt, quad_gantry_level: adaptive horizontal move z](https://github.com/KalicoCrew/kalico/pull/336)

- [core: non-critical-mcus](https://github.com/KalicoCrew/kalico/pull/339)

- [gcode_macros: !python templates](https://github.com/KalicoCrew/kalico/pull/360)

- [core: action_log](https://github.com/KalicoCrew/kalico/pull/367)

- [danger_options: configurable homing constants](https://github.com/KalicoCrew/kalico/pull/378)

If you're feeling adventurous, take a peek at the extra features in the bleeding-edge-v2 branch [feature documentation](docs/Bleeding_Edge.md)
and [feature configuration reference](docs/Config_Reference_Bleeding_Edge.md):

- [extruder/pa: do not smooth base extruder position, only advance](https://github.com/KalicoCrew/kalico/pull/266)

- [dmbutyugin's advanced-features branch - Pull Request #262](https://github.com/KalicoCrew/kalico/pull/262)
  - stepper: high precision stepping protocol
  - extruder: sync extruder motion with input shaper
  - extruder: new print_pa_tower utility
  - input_shaper: smooth input shapers
  - input_shaper: new print_ringing_tower utility

<<<<<<< HEAD
- [core: non critical mcus](https://github.com/DangerKlippers/danger-klipper/pull/42)

## Switch to Danger Klipper
=======
## Switch to Kalico
>>>>>>> e0901b2f

> [!NOTE]
> Any add-on modules you are using will need to be reinstalled after switching to Kalico. This includes things like Beacon support, led-effect, etc.
>
> Any data in ~/printer_data such as printer configs and macros will be unaffected.

### Option 1. Manually clone the repository

If desired, make a backup copy of your existing Klipper installation by running:

```bash
mv ~/klipper ~/klipper_old
```

Then clone the Kalico repo and restart the klipper service:

```bash
<<<<<<< HEAD
git clone https://github.com/LynxCrew/danger-klipper.git ~/klipper
=======
git clone https://github.com/KalicoCrew/kalico.git ~/klipper
>>>>>>> e0901b2f
sudo systemctl restart klipper
```

### Option 2. Using KIAUH

For users that are not comfortable using Git directly, [KIAUH v6](https://github.com/dw-0/kiauh) is able to use custom repositories.

To do this, add the Kalico repo to KIAUH's custom repository settings with the following steps:

From the KIAUH menu select:

- [S] Settings
- 1\) Set custom Klipper repository
<<<<<<< HEAD
- Use `https://github.com/LynxCrew/danger-klipper` as the new repository URL
- Use `master` or `bleeding-edge-v2` as the new branch name
=======
- Use `https://github.com/KalicoCrew/kalico` as the new repository URL
- Use `main` or `bleeding-edge-v2` as the new branch name
>>>>>>> e0901b2f
- Select 'Y' to apply the changes
- Enter 'B' for back twice
- 'Q' to quit

### Option 3. Adding a git-remote to the existing installation
Can switch back to mainline klipper at any time via a `git checkout upstream_main`

```bash
cd ~/klipper
<<<<<<< HEAD
git remote add danger https://github.com/LynxCrew/danger-klipper.git
git checkout -b upstream-master origin/master
=======
git remote add kalico https://github.com/KalicoCrew/kalico.git
git checkout -b upstream-main origin/master
>>>>>>> e0901b2f
git branch -D master
git checkout -b main kalico/main
sudo systemctl restart klipper
sudo systemctl restart moonraker
```

---

Kalico is a 3d-Printer firmware. It combines the power of a general
purpose computer with one or more micro-controllers. See the
[features document](https://docs.kalico.gg/Features.html) for more
information on why you should use Kalico.

To begin using Kalico start by
[installing](https://docs.kalico.gg/Installation.html) it.

Kalico is Free Software. See the [license](COPYING) or read the
[documentation](https://docs.kalico.gg/Overview.html).

[![Join me on Discord](https://discord.com/api/guilds/1297243471442214913/widget.png?style=banner2)](https://kalico.gg/discord)<|MERGE_RESOLUTION|>--- conflicted
+++ resolved
@@ -1,11 +1,7 @@
-<<<<<<< HEAD
-This is a custom fork of DangerKlipper, incorporating a few self written features but also a bunch of rejected klipper prs that are still very good in my opinion or features written by other people that just didnt make it into DangerKlipper.
+This is a custom fork of Kalico, incorporating a few self written features but also a bunch of rejected klipper prs that are still very good in my opinion or features written by other people that just didnt make it into Kalico.
 I dont take credit for that code as I didnt write it!
 
-<p align="center"><a href="https://dangerklipper.io"><img align="center" src="docs/img/klipper-logo.png" alt="Danger-Klipper Logo"></a></p>
-=======
 <p align="center"><a href="https://docs.kalico.gg"><img align="center" src="docs/logo/kalico-big.png" alt="Kalico Logo"></a></p>
->>>>>>> e0901b2f
 
 [![Action Status](https://github.com/KalicoCrew/kalico/actions/workflows/ci-build_test.yaml/badge.svg?branch=main)](https://github.com/KalicoCrew/kalico/actions/workflows/ci-build_test.yaml)
 
@@ -147,13 +143,7 @@
   - input_shaper: smooth input shapers
   - input_shaper: new print_ringing_tower utility
 
-<<<<<<< HEAD
-- [core: non critical mcus](https://github.com/DangerKlippers/danger-klipper/pull/42)
-
-## Switch to Danger Klipper
-=======
 ## Switch to Kalico
->>>>>>> e0901b2f
 
 > [!NOTE]
 > Any add-on modules you are using will need to be reinstalled after switching to Kalico. This includes things like Beacon support, led-effect, etc.
@@ -171,11 +161,7 @@
 Then clone the Kalico repo and restart the klipper service:
 
 ```bash
-<<<<<<< HEAD
 git clone https://github.com/LynxCrew/danger-klipper.git ~/klipper
-=======
-git clone https://github.com/KalicoCrew/kalico.git ~/klipper
->>>>>>> e0901b2f
 sudo systemctl restart klipper
 ```
 
@@ -189,13 +175,8 @@
 
 - [S] Settings
 - 1\) Set custom Klipper repository
-<<<<<<< HEAD
 - Use `https://github.com/LynxCrew/danger-klipper` as the new repository URL
 - Use `master` or `bleeding-edge-v2` as the new branch name
-=======
-- Use `https://github.com/KalicoCrew/kalico` as the new repository URL
-- Use `main` or `bleeding-edge-v2` as the new branch name
->>>>>>> e0901b2f
 - Select 'Y' to apply the changes
 - Enter 'B' for back twice
 - 'Q' to quit
@@ -205,13 +186,8 @@
 
 ```bash
 cd ~/klipper
-<<<<<<< HEAD
 git remote add danger https://github.com/LynxCrew/danger-klipper.git
 git checkout -b upstream-master origin/master
-=======
-git remote add kalico https://github.com/KalicoCrew/kalico.git
-git checkout -b upstream-main origin/master
->>>>>>> e0901b2f
 git branch -D master
 git checkout -b main kalico/main
 sudo systemctl restart klipper
