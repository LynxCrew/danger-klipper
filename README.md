<p align="center"><a href="https://dangerklipper.io"><img align="center" src="docs/img/klipper-logo.png" alt="Danger-Klipper Logo"></a></p>

[![Action Status](https://github.com/DangerKlippers/danger-klipper/actions/workflows/ci-build_test.yaml/badge.svg?branch=master)](https://github.com/DangerKlippers/danger-klipper/actions/workflows/ci-build_test.yaml)

# Welcome to the Danger Klipper project!

This is a community-maintained fork of the [Klipper](https://github.com/Klipper3d/klipper) firmware.

Our goal is to support features and behavior that could be "risky" if used incorrectly.

If I want my printer to light itself on fire, I should be able to make my printer light itself on fire.

See the [Danger Features document](https://dangerklipper.io/Danger_Features.html) for more information on *some* of the differences from Klipper.

## Features merged into the master branch:

- [core: no Python2 tests; no PRU boards](https://github.com/DangerKlippers/danger-klipper/pull/39)

- [core: git-untracked folder, plugins for user-plugins](https://github.com/DangerKlippers/danger-klipper/pull/82)

- [core: danger_options](https://github.com/DangerKlippers/danger-klipper/pull/67)

- [core: rotate log file at every restart](https://github.com/DangerKlippers/danger-klipper/pull/181)

- [fan: normalising Fan PWM power](https://github.com/DangerKlippers/danger-klipper/pull/44) ([klipper#6307](https://github.com/Klipper3d/klipper/pull/6307))

- [fan: reverse FAN](https://github.com/DangerKlippers/danger-klipper/pull/51) ([klipper#4983](https://github.com/Klipper3d/klipper/pull/4983))

- [heaters: modify PID without reload](https://github.com/DangerKlippers/danger-klipper/pull/35)

- [heaters: MPC temperature control](https://github.com/DangerKlippers/danger-klipper/pull/333)

- [heaters: velocity PID](https://github.com/DangerKlippers/danger-klipper/pull/47) ([klipper#6272](https://github.com/Klipper3d/klipper/pull/6272))

- [heaters: PID-Profiles](https://github.com/DangerKlippers/danger-klipper/pull/162)

- [heaters: expose heater thermistor out of min/max](https://github.com/DangerKlippers/danger-klipper/pull/182)

- [heaters/fan: new heated_fan module](https://github.com/DangerKlippers/danger-klipper/pull/259)

- [gcode: jinja2.ext.do extension](https://github.com/DangerKlippers/danger-klipper/pull/26) ([klipper#5149](https://github.com/Klipper3d/klipper/pull/5149))

- [gcode: gcode_shell_command](https://github.com/DangerKlippers/danger-klipper/pull/71) ([klipper#2173](https://github.com/Klipper3d/klipper/pull/2173) / [kiuah](https://github.com/dw-0/kiauh/blob/master/resources/gcode_shell_command.py) )

- [gcode: expose math functions to gcode macros](https://github.com/DangerKlippers/danger-klipper/pull/173) ([klipper#4072](https://github.com/Klipper3d/klipper/pull/4072))

- [gcode: HEATER_INTERRUPT gcode command](https://github.com/DangerKlippers/danger-klipper/pull/94)

- [gcode: RELOAD_GCODE_MACROS command](https://github.com/DangerKlippers/danger-klipper/pull/305)

- [probe: dockable Probe](https://github.com/DangerKlippers/danger-klipper/pull/43) ([klipper#4328](https://github.com/Klipper3d/klipper/pull/4328))

- [probe: drop the first result](https://github.com/DangerKlippers/danger-klipper/pull/2) ([klipper#3397](https://github.com/Klipper3d/klipper/issues/3397))

- [probe: z_calibration](https://github.com/DangerKlippers/danger-klipper/pull/31) ([klipper#4614](https://github.com/Klipper3d/klipper/pull/4614) / [protoloft/z_calibration](https://github.com/protoloft/klipper_z_calibration))

- [z_tilt: z-tilt calibration](https://github.com/DangerKlippers/danger-klipper/pull/105) ([klipper3d#4083](https://github.com/Klipper3d/klipper/pull/4083) / [dk/ztilt_calibration](https://github.com/DangerKlippers/danger-klipper/pull/54))

- [stepper: home_current](https://github.com/DangerKlippers/danger-klipper/pull/65)

- [stepper: current_change_dwell_time](https://github.com/DangerKlippers/danger-klipper/pull/90)

- [homing: post-home retract](https://github.com/DangerKlippers/danger-klipper/pull/65)

- [homing: sensorless minimum home distance](https://github.com/DangerKlippers/danger-klipper/pull/65)

- [homing: min_home_dist](https://github.com/DangerKlippers/danger-klipper/pull/90)

- [virtual_sdcard: scanning of subdirectories](https://github.com/DangerKlippers/danger-klipper/pull/68) ([klipper#6327](https://github.com/Klipper3d/klipper/pull/6327))

- [retraction: z_hop while retracting](https://github.com/DangerKlippers/danger-klipper/pull/83) ([klipper#6311](https://github.com/Klipper3d/klipper/pull/6311))

- [danger_options: allow plugins to override conflicting extras](https://github.com/DangerKlippers/danger-klipper/pull/82)

- [danger_options: expose the multi mcu homing timeout as a parameter](https://github.com/DangerKlippers/danger-klipper/pull/93)

- [danger_options: option to configure the homing elapsed distance tolerance](https://github.com/DangerKlippers/danger-klipper/pull/110)

- [danger_options: option to ignore ADC out of range](https://github.com/DangerKlippers/danger-klipper/pull/129)

- [temperature_mcu: add reference_voltage](https://github.com/DangerKlippers/danger-klipper/pull/99) ([klipper#5713](https://github.com/Klipper3d/klipper/pull/5713))

- [adxl345: improve ACCELEROMETER_QUERY command](https://github.com/DangerKlippers/danger-klipper/pull/124)

- [extruder: add flag to use the PA constant from a trapq move vs a cached value](https://github.com/DangerKlippers/danger-klipper/pull/132)

- [force_move: turn on by default](https://github.com/DangerKlippers/danger-klipper/pull/135)

- [respond: turn on by default](https://github.com/DangerKlippers/danger-klipper/pull/296)

- [exclude_object: turn on by default](https://github.com/DangerKlippers/danger-klipper/pull/306)

- [bed_mesh: add bed_mesh_default config option](https://github.com/DangerKlippers/danger-klipper/pull/143)

- [config: CONFIG_SAVE updates included files](https://github.com/DangerKlippers/danger-klipper/pull/153)

- [kinematics: independent X&Y accel/velocity for corexy and cartesian](https://github.com/DangerKlippers/danger-klipper/pull/4)

- [kinematics: independent X&Y accel/velocity for corexz](https://github.com/DangerKlippers/danger-klipper/pull/267)

- [idle_timeout: allow the idle timeout to be disabled](https://github.com/DangerKlippers/danger-klipper/issues/165)

- [canbus: custom CAN bus uuid hash for deterministic uuids](https://github.com/DangerKlippers/danger-klipper/pull/156)

- [filament_switch|motion_sensor:  runout distance, smart and runout gcode](https://github.com/DangerKlippers/danger-klipper/pull/158)

- [z_tilt|qgl: custom threshold for probe_points_increasing check](https://github.com/DangerKlippers/danger-klipper/pull/189)

- [save_config: save without restarting the firmware](https://github.com/DangerKlippers/danger-klipper/pull/191)

- [configfile: recursive globs](https://github.com/DangerKlippers/danger-klipper/pull/200) / ([klipper#6375](https://github.com/Klipper3d/klipper/pull/6375))

- [temperature_fan: curve control algorithm](https://github.com/DangerKlippers/danger-klipper/pull/193)

- [shaper_calibrate: store and expose accel_per_hz](https://github.com/DangerKlippers/danger-klipper/pull/224)

- [resonance_tester: accepts ACCEL_PER_HZ in TEST_RESONANCES](https://github.com/DangerKlippers/danger-klipper/pull/312)

- [mcu: support for AT32F403](https://github.com/DangerKlippers/danger-klipper/pull/284)

- [z_tilt, quad_gantry_level: adaptive horizontal move z](https://github.com/DangerKlippers/danger-klipper/pull/336)

- [core: non-critical-mcus](https://github.com/DangerKlippers/danger-klipper/pull/339)

- [core: action_log](https://github.com/DangerKlippers/danger-klipper/pull/367)

- [danger_options: configurable homing constants](https://github.com/DangerKlippers/danger-klipper/pull/378)

If you're feeling adventurous, take a peek at the extra features in the bleeding-edge-v2 branch [feature documentation](docs/Bleeding_Edge.md)
and [feature configuration reference](docs/Config_Reference_Bleeding_Edge.md):

- [extruder/pa: do not smooth base extruder position, only advance](https://github.com/DangerKlippers/danger-klipper/pull/266)

- [dmbutyugin's advanced-features branch - Pull Request #262](https://github.com/DangerKlippers/danger-klipper/pull/262)
  - stepper: high precision stepping protocol
  - extruder: sync extruder motion with input shaper
  - extruder: new print_pa_tower utility
  - input_shaper: smooth input shapers
  - input_shaper: new print_ringing_tower utility

- [core: non critical mcus](https://github.com/DangerKlippers/danger-klipper/pull/42)

## Switch to Danger Klipper

> [!NOTE]
> Any add-on modules you are using will need to be reinstalled after switching to Danger Klipper. This includes things like Beacon support, led-effect, etc.
>
> Any data in ~/printer_data such as printer configs and macros will be unaffected.

### Option 1. Manually clone the repository

If desired, make a backup copy of your existing Klipper installation by running:

```bash
mv ~/klipper ~/klipper_old
```

Then clone the Danger Klipper repo and restart the klipper service:

```bash
git clone https://github.com/LynxCrew/danger-klipper.git ~/klipper
sudo systemctl restart klipper
```

### Option 2. Using KIAUH

For users that are not comfortable using Git directly, [KIAUH v6](https://github.com/dw-0/kiauh) is able to use custom repositories.

<<<<<<< HEAD
```bash
echo "LynxCrew/danger-klipper" >> ~/kiauh/klipper_repos.txt
~/kiauh/kiauh.sh
```
=======
To do this, add the Danger Klipper repo to KIAUH's custom repository settings with the following steps:
>>>>>>> b2acb140

From the KIAUH menu select:

- [S] Settings
- 1\) Set custom Klipper repository
- Use `https://github.com/DangerKlippers/danger-klipper` as the new repository URL
- Use `master` or `bleeding-edge-v2` as the new branch name
- Select 'Y' to apply the changes
- Enter 'B' for back twice
- 'Q' to quit

### Option 3. Adding a git-remote to the existing installation
Can switch back to mainline klipper at any time via a `git checkout upstream_master`

```bash
cd ~/klipper
git remote add danger https://github.com/LynxCrew/danger-klipper.git
git checkout -b upstream-master origin/master
git branch -D master
git checkout -b master danger/master
sudo systemctl restart klipper
sudo systemctl restart moonraker
```

---

"Dangerous Klipper for dangerous users"

Klipper is a 3d-Printer firmware. It combines the power of a general
purpose computer with one or more micro-controllers. See the
[features document](https://dangerklipper.io/Features.html) for more
information on why you should use Klipper.

To begin using Klipper start by
[installing](https://dangerklipper.io/Installation.html) it.

Klipper is Free Software. See the [license](COPYING) or read the
[documentation](https://dangerklipper.io/Overview.html).

[![Join me on Discord](https://discord.com/api/guilds/1029426383614648421/widget.png?style=banner2)](https://discord.gg/armchairengineeringsux)<|MERGE_RESOLUTION|>--- conflicted
+++ resolved
@@ -166,20 +166,13 @@
 
 For users that are not comfortable using Git directly, [KIAUH v6](https://github.com/dw-0/kiauh) is able to use custom repositories.
 
-<<<<<<< HEAD
-```bash
-echo "LynxCrew/danger-klipper" >> ~/kiauh/klipper_repos.txt
-~/kiauh/kiauh.sh
-```
-=======
 To do this, add the Danger Klipper repo to KIAUH's custom repository settings with the following steps:
->>>>>>> b2acb140
 
 From the KIAUH menu select:
 
 - [S] Settings
 - 1\) Set custom Klipper repository
-- Use `https://github.com/DangerKlippers/danger-klipper` as the new repository URL
+- Use `https://github.com/LynxCrew/danger-klipper` as the new repository URL
 - Use `master` or `bleeding-edge-v2` as the new branch name
 - Select 'Y' to apply the changes
 - Enter 'B' for back twice
