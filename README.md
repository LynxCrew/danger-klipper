--- conflicted
+++ resolved
@@ -186,14 +186,9 @@
 
 ```bash
 cd ~/klipper
-<<<<<<< HEAD
 git remote add danger https://github.com/LynxCrew/danger-klipper.git
-git checkout -b upstream-master origin/master
-=======
-git remote add kalico https://github.com/KalicoCrew/kalico.git
 git fetch kalico
 git checkout -b upstream-main origin/master
->>>>>>> 55336a1a
 git branch -D master
 git checkout -b main kalico/main
 sudo systemctl restart klipper
