--- conflicted
+++ resolved
@@ -144,7 +144,6 @@
     bool "Support Software Based SPI \"bit-banging\""
     depends on HAVE_GPIO && WANT_GPIO_SPI
     default y
-<<<<<<< HEAD
 
 config WANT_GPIO_SDIO
     bool "Support SDIO Devices"
@@ -164,16 +163,6 @@
     default y
 config WANT_NEOPIXEL
     bool "Support NeoPixels"
-=======
-config NEED_SENSOR_BULK
-    bool
-    depends on WANT_SENSORS || WANT_LIS2DW
-    default y
-menu "Optional features (to reduce code size)"
-    depends on HAVE_LIMITED_CODE_SIZE
-config WANT_GPIO_BITBANGING
-    bool "Support GPIO \"bit-banging\" devices"
->>>>>>> 289bef5f
     depends on HAVE_GPIO
     default y
 config WANT_PULSE_COUNTER
@@ -185,6 +174,10 @@
     depends on HAVE_GPIO
     default y
 
+config NEED_SENSOR_BULK
+    bool
+    depends on WANT_SENSORS || WANT_LIS2DW
+    default y
 endmenu
 
 # Generic configuration options for CANbus
