--- conflicted
+++ resolved
@@ -320,11 +320,7 @@
         out = ["seq: %02x" % (msgseq,)]
         pos = MESSAGE_HEADER_SIZE
         while 1:
-<<<<<<< HEAD
-            msgid = s[pos]
-=======
             msgid, param_pos = self.msgid_parser.parse(s, pos)
->>>>>>> 82364d47
             mid = self.messages_by_id.get(msgid, self.unknown)
             params, pos = mid.parse(s, pos)
             out.append(mid.format_params(params))
