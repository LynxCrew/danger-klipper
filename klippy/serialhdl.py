--- conflicted
+++ resolved
@@ -476,11 +476,7 @@
         )
 
     def handle_default(self, params):
-<<<<<<< HEAD
-        if self.danger_options.disable_serial_reader_warnings:
-=======
         if get_danger_options().log_serial_reader_warnings:
->>>>>>> 5c437632
             logging.warn("%sgot %s", self.warn_prefix, params)
 
 
