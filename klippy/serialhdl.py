# Serial port management for firmware communication
#
# Copyright (C) 2016-2021  Kevin O'Connor <kevin@koconnor.net>
#
# This file may be distributed under the terms of the GNU GPLv3 license.
import logging, threading, os
import serial

import msgproto, chelper, util
from extras.danger_options import get_danger_options


class error(Exception):
    pass


class SerialReader:
    def __init__(self, reactor, warn_prefix="", mcu=None):
        self.reactor = reactor
        self.warn_prefix = warn_prefix
        self.mcu = mcu
        # Serial port
        self.serial_dev = None
        self.msgparser = msgproto.MessageParser(warn_prefix=warn_prefix)
        # C interface
        self.ffi_main, self.ffi_lib = chelper.get_ffi()
        self.serialqueue = None
        self.default_cmd_queue = self.alloc_command_queue()
        self.stats_buf = self.ffi_main.new("char[4096]")
        # Threading
        self.lock = threading.Lock()
        self.background_thread = None
        # Message handlers
        self.handlers = {}
        self.register_response(self._handle_unknown_init, "#unknown")
        self.register_response(self.handle_output, "#output")
        # Sent message notification tracking
        self.last_notify_id = 0
        self.pending_notifications = {}
        self.danger_options = self.mcu.get_printer().lookup_object(
            "danger_options"
        )

    def _bg_thread(self):
        response = self.ffi_main.new("struct pull_queue_message *")
        while True:
            self.ffi_lib.serialqueue_pull(self.serialqueue, response)
            count = response.len
            if count < 0:
                break
            if response.notify_id:
                params = {
                    "#sent_time": response.sent_time,
                    "#receive_time": response.receive_time,
                }
                completion = self.pending_notifications.pop(response.notify_id)
                self.reactor.async_complete(completion, params)
                continue
            params = self.msgparser.parse(response.msg[0:count])
            params["#sent_time"] = response.sent_time
            params["#receive_time"] = response.receive_time
            hdl = (params["#name"], params.get("oid"))
            try:
                with self.lock:
                    hdl = self.handlers.get(hdl, self.handle_default)
                    hdl(params)
            except:
                logging.exception("%sException in serial callback", self.warn_prefix)

    def _error(self, msg, *params):
        raise error(self.warn_prefix + (msg % params))

    def _get_identify_data(self, eventtime):
        # Query the "data dictionary" from the micro-controller
        identify_data = b""
        while True:
            msg = "identify offset=%d count=%d" % (len(identify_data), 40)
            try:
                params = self.send_with_response(msg, "identify_response")
            except error as e:
                logging.exception("%sWait for identify_response", self.warn_prefix)
                return None
            if params["offset"] == len(identify_data):
                msgdata = params["data"]
                if not msgdata:
                    # Done
                    return identify_data
                identify_data += msgdata

    def _start_session(self, serial_dev, serial_fd_type=b"u", client_id=0):
        self.serial_dev = serial_dev
        self.serialqueue = self.ffi_main.gc(
            self.ffi_lib.serialqueue_alloc(
                serial_dev.fileno(), serial_fd_type, client_id
            ),
            self.ffi_lib.serialqueue_free,
        )
        self.background_thread = threading.Thread(target=self._bg_thread)
        self.background_thread.start()
        # Obtain and load the data dictionary from the firmware
        completion = self.reactor.register_callback(self._get_identify_data)
        identify_data = completion.wait(self.reactor.monotonic() + 5.0)
        if identify_data is None:
            logging.info("%sTimeout on connect", self.warn_prefix)
            self.disconnect()
            return False
        msgparser = msgproto.MessageParser(warn_prefix=self.warn_prefix)
        msgparser.process_identify(identify_data)
        self.msgparser = msgparser
        self.register_response(self.handle_unknown, "#unknown")
        # Setup baud adjust
        if serial_fd_type == b"c":
            wire_freq = msgparser.get_constant_float("CANBUS_FREQUENCY", None)
        else:
            wire_freq = msgparser.get_constant_float("SERIAL_BAUD", None)
        if wire_freq is not None:
            self.ffi_lib.serialqueue_set_wire_frequency(self.serialqueue, wire_freq)
        receive_window = msgparser.get_constant_int("RECEIVE_WINDOW", None)
        if receive_window is not None:
            self.ffi_lib.serialqueue_set_receive_window(
                self.serialqueue, receive_window
            )
        return True

<<<<<<< HEAD
    def check_canbus_connect(self, canbus_uuid, canbus_nodeid, canbus_iface="can0"):
=======
    def check_canbus_connect(
        self, canbus_uuid, canbus_nodeid, canbus_iface="can0"
    ):
        # this doesn't work
        # because we don't have a way to query for the _existence_ of a device
        # on the network, without "assigning" the device.
        # if we query for unassigned, we get a response from the device
        # but then klipper can't connect to it.
        # same reason we klipper can't connect to a can device after we
        # do a ~/scripts/canbus_query.py command
>>>>>>> 73f778df
        import can  # XXX

        logging.getLogger("can").setLevel(logging.WARN)
        txid = canbus_nodeid * 2 + 256
        filters = [{"can_id": txid + 1, "can_mask": 0x7FF, "extended": False}]
        # Prep for SET_NODEID command
        try:
            uuid = int(canbus_uuid, 16)
        except ValueError:
            uuid = -1
        if uuid < 0 or uuid > 0xFFFFFFFFFFFF:
            self._error("Invalid CAN uuid")

        CANBUS_ID_ADMIN = 0x3F0
        CMD_QUERY_UNASSIGNED = 0x00
        RESP_NEED_NODEID = 0x20
        filters = [
            {
                "can_id": CANBUS_ID_ADMIN + 1,
                "can_mask": 0x7FF,
                "extended": False,
            }
        ]

        msg = can.Message(
            arbitration_id=CANBUS_ID_ADMIN,
            data=[CMD_QUERY_UNASSIGNED],
            is_extended_id=False,
        )
        try:
            bus = can.interface.Bus(
                channel=canbus_iface,
                can_filters=filters,
                bustype="socketcan",
            )
            bus.send(msg)
        except (can.CanError, os.error) as e:
            logging.warning("%scan issue: %s", self.warn_prefix, e)
            return False

        start_time = curtime = self.reactor.monotonic()
<<<<<<< HEAD
        while 1:
=======
        while True:
>>>>>>> 73f778df
            tdiff = start_time + 1.0 - curtime
            if tdiff <= 0.0:
                break
            msg = bus.recv(tdiff)
            curtime = self.reactor.monotonic()
            if (
                msg is None
                or msg.arbitration_id != CANBUS_ID_ADMIN + 1
                or msg.dlc < 7
                or msg.data[0] != RESP_NEED_NODEID
            ):
                continue
<<<<<<< HEAD
            found_uuid = sum([v << ((5 - i) * 8) for i, v in enumerate(msg.data[1:7])])
=======
            found_uuid = sum(
                [v << ((5 - i) * 8) for i, v in enumerate(msg.data[1:7])]
            )
>>>>>>> 73f778df
            logging.info(f"found_uuid: {found_uuid}")
            if found_uuid == uuid:
                self.disconnect()
                bus.close = bus.shutdown  # XXX
                return True
        bus.close = bus.shutdown  # XXX
        # logging.info(f"couldn't find uuid: {uuid}")
        return False

    def connect_canbus(self, canbus_uuid, canbus_nodeid, canbus_iface="can0"):
        import can  # XXX

        txid = canbus_nodeid * 2 + 256
        filters = [{"can_id": txid + 1, "can_mask": 0x7FF, "extended": False}]
        # Prep for SET_NODEID command
        try:
            uuid = int(canbus_uuid, 16)
        except ValueError:
            uuid = -1
        if uuid < 0 or uuid > 0xFFFFFFFFFFFF:
            self._error("Invalid CAN uuid")
        uuid = [(uuid >> (40 - i * 8)) & 0xFF for i in range(6)]
        CANBUS_ID_ADMIN = 0x3F0
        CMD_SET_NODEID = 0x01
        set_id_cmd = [CMD_SET_NODEID] + uuid + [canbus_nodeid]
        set_id_msg = can.Message(
            arbitration_id=CANBUS_ID_ADMIN,
            data=set_id_cmd,
            is_extended_id=False,
        )
        # Start connection attempt
        logging.info("%sStarting CAN connect", self.warn_prefix)
        start_time = self.reactor.monotonic()
        while True:
            if self.reactor.monotonic() > start_time + 90.0:
                self._error("Unable to connect")
            try:
                bus = can.interface.Bus(
                    channel=canbus_iface,
                    can_filters=filters,
                    bustype="socketcan",
                )
                bus.send(set_id_msg)
            except (can.CanError, os.error) as e:
                logging.warning("%sUnable to open CAN port: %s", self.warn_prefix, e)
                self.reactor.pause(self.reactor.monotonic() + 5.0)
                continue
            bus.close = bus.shutdown  # XXX
            ret = self._start_session(bus, b"c", txid)
            if not ret:
                continue
            # Verify correct canbus_nodeid to canbus_uuid mapping
            try:
                params = self.send_with_response("get_canbus_id", "canbus_id")
                got_uuid = bytearray(params["canbus_uuid"])
                if got_uuid == bytearray(uuid):
                    break
            except:
                logging.exception("%sError in canbus_uuid check", self.warn_prefix)
            logging.info("%sFailed to match canbus_uuid - retrying..", self.warn_prefix)
            self.disconnect()

    def connect_pipe(self, filename):
        logging.info("%sStarting connect", self.warn_prefix)
        start_time = self.reactor.monotonic()
        while True:
            if self.reactor.monotonic() > start_time + 90.0:
                self._error("Unable to connect")
            try:
                fd = os.open(filename, os.O_RDWR | os.O_NOCTTY)
            except OSError as e:
                logging.warning("%sUnable to open port: %s", self.warn_prefix, e)
                self.reactor.pause(self.reactor.monotonic() + 5.0)
                continue
            serial_dev = os.fdopen(fd, "rb+", 0)
            ret = self._start_session(serial_dev)
            if ret:
                break

    def connect_uart(self, serialport, baud, rts=True):
        # Initial connection
        logging.info("%sStarting serial connect", self.warn_prefix)
        start_time = self.reactor.monotonic()
        while 1:
<<<<<<< HEAD
            if self.serialqueue is not None:  # if we're already connected, don't recon
=======
            if (
                self.serialqueue is not None
            ):  # if we're already connected, don't recon
>>>>>>> 73f778df
                break
            if self.reactor.monotonic() > start_time + 90.0:
                self._error("Unable to connect")
            try:
                serial_dev = serial.Serial(baudrate=baud, timeout=0, exclusive=True)
                serial_dev.port = serialport
                serial_dev.rts = rts
                serial_dev.open()
            except (OSError, IOError, serial.SerialException) as e:
                logging.warning("%sUnable to open serial port: %s", self.warn_prefix, e)
                self.reactor.pause(self.reactor.monotonic() + 5.0)
                continue
            stk500v2_leave(serial_dev, self.reactor)
            ret = self._start_session(serial_dev)
            if ret:
                break

    def check_connect(self, serialport, baud, rts=True):
        serial_dev = serial.Serial(baudrate=baud, timeout=0, exclusive=False)
        serial_dev.port = serialport
        serial_dev.rts = rts
        try:
            serial_dev.open()
        except Exception:
            return False
        serial_dev.close()
        return True

    def connect_file(self, debugoutput, dictionary, pace=False):
        self.serial_dev = debugoutput
        self.msgparser.process_identify(dictionary, decompress=False)
        self.serialqueue = self.ffi_main.gc(
            self.ffi_lib.serialqueue_alloc(self.serial_dev.fileno(), b"f", 0),
            self.ffi_lib.serialqueue_free,
        )

    def set_clock_est(self, freq, conv_time, conv_clock, last_clock):
        self.ffi_lib.serialqueue_set_clock_est(
            self.serialqueue, freq, conv_time, conv_clock, last_clock
        )

    def disconnect(self):
        if self.serialqueue is not None:
            self.ffi_lib.serialqueue_exit(self.serialqueue)
            if self.background_thread is not None:
                self.background_thread.join()
            self.background_thread = self.serialqueue = None
        if self.serial_dev is not None:
            self.serial_dev.close()
            self.serial_dev = None
        for pn in self.pending_notifications.values():
            pn.complete(None)
        self.pending_notifications.clear()

    def stats(self, eventtime):
        if self.serialqueue is None:
            return ""
        self.ffi_lib.serialqueue_get_stats(
            self.serialqueue, self.stats_buf, len(self.stats_buf)
        )
        return str(self.ffi_main.string(self.stats_buf).decode())

    def get_reactor(self):
        return self.reactor

    def get_msgparser(self):
        return self.msgparser

    def get_serialqueue(self):
        return self.serialqueue

    def get_default_command_queue(self):
        return self.default_cmd_queue

    # Serial response callbacks
    def register_response(self, callback, name, oid=None):
        with self.lock:
            if callback is None:
                del self.handlers[name, oid]
            else:
                self.handlers[name, oid] = callback

    def _check_noncritical_disconnected(self):
        if self.mcu is not None and self.mcu.non_critical_disconnected:
            self._error("non-critical MCU is disconnected")

    # Command sending
    def raw_send(self, cmd, minclock, reqclock, cmd_queue):
        self._check_noncritical_disconnected()
        if self.serialqueue is None:
<<<<<<< HEAD
            logging.info(
                "%sSerial connection closed, cmd: %s",
                self.warn_prefix,
                repr(cmd),
            )
=======
>>>>>>> 73f778df
            return
        self.ffi_lib.serialqueue_send(
            self.serialqueue, cmd_queue, cmd, len(cmd), minclock, reqclock, 0
        )

    def raw_send_wait_ack(self, cmd, minclock, reqclock, cmd_queue):
        self._check_noncritical_disconnected()
        if self.serialqueue is None:
<<<<<<< HEAD
            logging.info(
                "%sSerial connection closed, in wait ack, cmd: %s",
                self.warn_prefix,
                repr(cmd),
            )
=======
>>>>>>> 73f778df
            return
        self.last_notify_id += 1
        nid = self.last_notify_id
        completion = self.reactor.completion()
        self.pending_notifications[nid] = completion
        self.ffi_lib.serialqueue_send(
            self.serialqueue, cmd_queue, cmd, len(cmd), minclock, reqclock, nid
        )
        params = completion.wait()
        if params is None:
            self._error("Serial connection closed")
        return params

    def send(self, msg, minclock=0, reqclock=0):
        cmd = self.msgparser.create_command(msg)
        self.raw_send(cmd, minclock, reqclock, self.default_cmd_queue)

    def send_with_response(self, msg, response):
        cmd = self.msgparser.create_command(msg)
        src = SerialRetryCommand(self, response)
        return src.get_response([cmd], self.default_cmd_queue)

    def alloc_command_queue(self):
        return self.ffi_main.gc(
            self.ffi_lib.serialqueue_alloc_commandqueue(),
            self.ffi_lib.serialqueue_free_commandqueue,
        )

    # Dumping debug lists
    def dump_debug(self):
        out = []
        out.append("Dumping serial stats: %s" % (self.stats(self.reactor.monotonic()),))
        sdata = self.ffi_main.new("struct pull_queue_message[1024]")
        rdata = self.ffi_main.new("struct pull_queue_message[1024]")
        scount = self.ffi_lib.serialqueue_extract_old(
            self.serialqueue, 1, sdata, len(sdata)
        )
        rcount = self.ffi_lib.serialqueue_extract_old(
            self.serialqueue, 0, rdata, len(rdata)
        )
        out.append("Dumping send queue %d messages" % (scount,))
        for i in range(scount):
            msg = sdata[i]
            cmds = self.msgparser.dump(msg.msg[0 : msg.len])
            out.append(
                "Sent %d %f %f %d: %s"
                % (i, msg.receive_time, msg.sent_time, msg.len, ", ".join(cmds))
            )
        out.append("Dumping receive queue %d messages" % (rcount,))
        for i in range(rcount):
            msg = rdata[i]
            cmds = self.msgparser.dump(msg.msg[0 : msg.len])
            out.append(
                "Receive: %d %f %f %d: %s"
                % (i, msg.receive_time, msg.sent_time, msg.len, ", ".join(cmds))
            )
        return "\n".join(out)

    # Default message handlers
    def _handle_unknown_init(self, params):
        logging.debug(
            "%sUnknown message %d (len %d) while identifying",
            self.warn_prefix,
            params["#msgid"],
            len(params["#msg"]),
        )

    def handle_unknown(self, params):
        logging.warning(
            "%sUnknown message type %d: %s",
            self.warn_prefix,
            params["#msgid"],
            repr(params["#msg"]),
        )

    def handle_output(self, params):
        logging.info("%s%s: %s", self.warn_prefix, params["#name"], params["#msg"])

    def handle_default(self, params):
        if get_danger_options().log_serial_reader_warnings:
            logging.warning("%s got %s", self.warn_prefix, params)


# Class to send a query command and return the received response
class SerialRetryCommand:
    def __init__(self, serial, name, oid=None):
        self.serial = serial
        self.name = name
        self.oid = oid
        self.last_params = None
        self.serial.register_response(self.handle_callback, name, oid)

    def handle_callback(self, params):
        self.last_params = params

    def get_response(self, cmds, cmd_queue, minclock=0, reqclock=0):
        retries = 5
        retry_delay = 0.010
        while True:
            for cmd in cmds[:-1]:
                self.serial.raw_send(cmd, minclock, reqclock, cmd_queue)
            self.serial.raw_send_wait_ack(cmds[-1], minclock, reqclock, cmd_queue)
            params = self.last_params
            if params is not None:
                self.serial.register_response(None, self.name, self.oid)
                return params
            if retries <= 0:
                self.serial.register_response(None, self.name, self.oid)
                raise error("Unable to obtain '%s' response" % (self.name,))
            reactor = self.serial.reactor
            reactor.pause(reactor.monotonic() + retry_delay)
            retries -= 1
            retry_delay *= 2.0


# Attempt to place an AVR stk500v2 style programmer into normal mode
def stk500v2_leave(ser, reactor):
    logging.debug("Starting stk500v2 leave programmer sequence")
    util.clear_hupcl(ser.fileno())
    origbaud = ser.baudrate
    # Request a dummy speed first as this seems to help reset the port
    ser.baudrate = 2400
    ser.read(1)
    # Send stk500v2 leave programmer sequence
    ser.baudrate = 115200
    reactor.pause(reactor.monotonic() + 0.100)
    ser.read(4096)
    ser.write(b"\x1b\x01\x00\x01\x0e\x11\x04")
    reactor.pause(reactor.monotonic() + 0.050)
    res = ser.read(4096)
    logging.debug("Got %s from stk500v2", repr(res))
    ser.baudrate = origbaud


def cheetah_reset(serialport, reactor):
    # Fysetc Cheetah v1.2 boards have a weird stateful circuitry for
    # configuring the bootloader. This sequence takes care of disabling it for
    # sure.
    # Open the serial port with RTS asserted
    ser = serial.Serial(baudrate=2400, timeout=0, exclusive=True)
    ser.port = serialport
    ser.rts = True
    ser.open()
    ser.read(1)
    reactor.pause(reactor.monotonic() + 0.100)
    # Toggle DTR
    ser.dtr = True
    reactor.pause(reactor.monotonic() + 0.100)
    ser.dtr = False
    # Deassert RTS
    reactor.pause(reactor.monotonic() + 0.100)
    ser.rts = False
    reactor.pause(reactor.monotonic() + 0.100)
    # Toggle DTR again
    ser.dtr = True
    reactor.pause(reactor.monotonic() + 0.100)
    ser.dtr = False
    reactor.pause(reactor.monotonic() + 0.100)
    ser.close()


# Attempt an arduino style reset on a serial port
def arduino_reset(serialport, reactor):
    # First try opening the port at a different baud
    ser = serial.Serial(serialport, 2400, timeout=0, exclusive=True)
    ser.read(1)
    reactor.pause(reactor.monotonic() + 0.100)
    # Then toggle DTR
    ser.dtr = True
    reactor.pause(reactor.monotonic() + 0.100)
    ser.dtr = False
    reactor.pause(reactor.monotonic() + 0.100)
    ser.close()<|MERGE_RESOLUTION|>--- conflicted
+++ resolved
@@ -122,9 +122,6 @@
             )
         return True
 
-<<<<<<< HEAD
-    def check_canbus_connect(self, canbus_uuid, canbus_nodeid, canbus_iface="can0"):
-=======
     def check_canbus_connect(
         self, canbus_uuid, canbus_nodeid, canbus_iface="can0"
     ):
@@ -135,7 +132,6 @@
         # but then klipper can't connect to it.
         # same reason we klipper can't connect to a can device after we
         # do a ~/scripts/canbus_query.py command
->>>>>>> 73f778df
         import can  # XXX
 
         logging.getLogger("can").setLevel(logging.WARN)
@@ -177,11 +173,7 @@
             return False
 
         start_time = curtime = self.reactor.monotonic()
-<<<<<<< HEAD
-        while 1:
-=======
         while True:
->>>>>>> 73f778df
             tdiff = start_time + 1.0 - curtime
             if tdiff <= 0.0:
                 break
@@ -194,13 +186,9 @@
                 or msg.data[0] != RESP_NEED_NODEID
             ):
                 continue
-<<<<<<< HEAD
-            found_uuid = sum([v << ((5 - i) * 8) for i, v in enumerate(msg.data[1:7])])
-=======
             found_uuid = sum(
                 [v << ((5 - i) * 8) for i, v in enumerate(msg.data[1:7])]
             )
->>>>>>> 73f778df
             logging.info(f"found_uuid: {found_uuid}")
             if found_uuid == uuid:
                 self.disconnect()
@@ -285,13 +273,9 @@
         logging.info("%sStarting serial connect", self.warn_prefix)
         start_time = self.reactor.monotonic()
         while 1:
-<<<<<<< HEAD
-            if self.serialqueue is not None:  # if we're already connected, don't recon
-=======
             if (
                 self.serialqueue is not None
             ):  # if we're already connected, don't recon
->>>>>>> 73f778df
                 break
             if self.reactor.monotonic() > start_time + 90.0:
                 self._error("Unable to connect")
@@ -382,14 +366,6 @@
     def raw_send(self, cmd, minclock, reqclock, cmd_queue):
         self._check_noncritical_disconnected()
         if self.serialqueue is None:
-<<<<<<< HEAD
-            logging.info(
-                "%sSerial connection closed, cmd: %s",
-                self.warn_prefix,
-                repr(cmd),
-            )
-=======
->>>>>>> 73f778df
             return
         self.ffi_lib.serialqueue_send(
             self.serialqueue, cmd_queue, cmd, len(cmd), minclock, reqclock, 0
@@ -398,14 +374,6 @@
     def raw_send_wait_ack(self, cmd, minclock, reqclock, cmd_queue):
         self._check_noncritical_disconnected()
         if self.serialqueue is None:
-<<<<<<< HEAD
-            logging.info(
-                "%sSerial connection closed, in wait ack, cmd: %s",
-                self.warn_prefix,
-                repr(cmd),
-            )
-=======
->>>>>>> 73f778df
             return
         self.last_notify_id += 1
         nid = self.last_notify_id
