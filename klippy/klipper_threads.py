--- conflicted
+++ resolved
@@ -103,8 +103,6 @@
         finally:
             self.k_threads.registered_threads.remove(self)
             self.thread = None
-<<<<<<< HEAD
-=======
 
     def end(self):
         self.running = False
@@ -114,7 +112,6 @@
 
     def unregister(self):
         self.running = False
->>>>>>> 88721613
 
     def finalize(self):
         if self.thread is not None and self.thread.is_alive():
