# Z-Probe support
#
# Copyright (C) 2017-2021  Kevin O'Connor <kevin@koconnor.net>
#
# This file may be distributed under the terms of the GNU GPLv3 license.
import logging
import pins
import math
from . import manual_probe

HINT_TIMEOUT = """
If the probe did not move far enough to trigger, then
consider reducing the Z axis minimum position so the probe
can travel further (the Z minimum position can be negative).
"""


class PrinterProbe:
    def __init__(self, config, mcu_probe):
        self.printer = config.get_printer()
        self.name = config.get_name()
        self.mcu_probe = mcu_probe
        self.speed = config.getfloat("speed", 5.0, above=0.0)
        self.horizontal_move_speed = config.getfloat(
            "horizontal_move_speed", self.speed, above=0.0
        )
        self.lift_speed = config.getfloat("lift_speed", self.speed, above=0.0)
        self.x_offset = config.getfloat("x_offset", 0.0)
        self.y_offset = config.getfloat("y_offset", 0.0)
        self.z_offset = config.getfloat("z_offset")
        self.drop_first_result = config.getboolean("drop_first_result", False)
        self.probe_calibrate_z = 0.0
        self.multi_probe_pending = False
        self.last_state = False
        self.last_z_result = 0.0
        self.gcode_move = self.printer.load_object(config, "gcode_move")
        # Infer Z position to move to during a probe
        if config.has_section("stepper_z"):
            zconfig = config.getsection("stepper_z")
            self.z_position = zconfig.getfloat("position_min", 0.0, note_valid=False)
        else:
            pconfig = config.getsection("printer")
            self.z_position = pconfig.getfloat(
                "minimum_z_position", 0.0, note_valid=False
            )
        # Multi-sample support (for improved accuracy)
        self.sample_count = config.getint("samples", 1, minval=1)
        self.sample_retract_dist = config.getfloat(
            "sample_retract_dist", 2.0, above=0.0
        )
        atypes = ["median", "average"]
        self.samples_result = config.getchoice("samples_result", atypes, "average")
        self.samples_tolerance = config.getfloat("samples_tolerance", 0.100, minval=0.0)
        self.samples_retries = config.getint("samples_tolerance_retries", 0, minval=0)
        # Register z_virtual_endstop pin
        self.printer.lookup_object("pins").register_chip("probe", self)
        # Register homing event handlers
        self.printer.register_event_handler(
            "homing:homing_move_begin", self._handle_homing_move_begin
        )
        self.printer.register_event_handler(
            "homing:homing_move_end", self._handle_homing_move_end
        )
        self.printer.register_event_handler(
            "homing:home_rails_begin", self._handle_home_rails_begin
        )
        self.printer.register_event_handler(
            "homing:home_rails_end", self._handle_home_rails_end
        )
        self.printer.register_event_handler(
            "gcode:command_error", self._handle_command_error
        )
        # Register PROBE/QUERY_PROBE commands
        self.gcode = self.printer.lookup_object("gcode")
        self.gcode.register_command("PROBE", self.cmd_PROBE, desc=self.cmd_PROBE_help)
        self.gcode.register_command(
            "QUERY_PROBE", self.cmd_QUERY_PROBE, desc=self.cmd_QUERY_PROBE_help
        )
        self.gcode.register_command(
            "PROBE_CALIBRATE",
            self.cmd_PROBE_CALIBRATE,
            desc=self.cmd_PROBE_CALIBRATE_help,
        )
        self.gcode.register_command(
            "PROBE_ACCURACY",
            self.cmd_PROBE_ACCURACY,
            desc=self.cmd_PROBE_ACCURACY_help,
        )
        self.gcode.register_command(
            "Z_OFFSET_APPLY_PROBE",
            self.cmd_Z_OFFSET_APPLY_PROBE,
            desc=self.cmd_Z_OFFSET_APPLY_PROBE_help,
        )

    def _handle_homing_move_begin(self, hmove):
        if self.mcu_probe in hmove.get_mcu_endstops():
            self.mcu_probe.probe_prepare(hmove)

    def _handle_homing_move_end(self, hmove):
        if self.mcu_probe in hmove.get_mcu_endstops():
            self.mcu_probe.probe_finish(hmove)

    def _handle_home_rails_begin(self, homing_state, rails):
        endstops = [es for rail in rails for es, name in rail.get_endstops()]
        if self.mcu_probe in endstops:
            self.multi_probe_begin(always_restore_toolhead=True)

    def _handle_home_rails_end(self, homing_state, rails):
        endstops = [es for rail in rails for es, name in rail.get_endstops()]
        if self.mcu_probe in endstops:
            self.multi_probe_end()

    def _handle_command_error(self):
        try:
            self.multi_probe_end()
        except:
            logging.exception("Multi-probe end")

    def multi_probe_begin(self, always_restore_toolhead=False):
        try:
            self.mcu_probe.multi_probe_begin(always_restore_toolhead)
        except:
            self.mcu_probe.multi_probe_begin()
        self.multi_probe_pending = True

    def multi_probe_end(self):
        if self.multi_probe_pending:
            self.multi_probe_pending = False
            self.mcu_probe.multi_probe_end()

    def setup_pin(self, pin_type, pin_params):
        if pin_type != "endstop" or pin_params["pin"] != "z_virtual_endstop":
            raise pins.error("Probe virtual endstop only useful as endstop pin")
        if pin_params["invert"] or pin_params["pullup"]:
            raise pins.error("Can not pullup/invert probe virtual endstop")
        return self.mcu_probe

    def get_lift_speed(self, gcmd=None):
        if gcmd is not None:
            return gcmd.get_float("LIFT_SPEED", self.lift_speed, above=0.0)
        return self.lift_speed

    def get_offsets(self):
        return self.x_offset, self.y_offset, self.z_offset

    def _probe(self, speed):
        toolhead = self.printer.lookup_object("toolhead")
        curtime = self.printer.get_reactor().monotonic()
        if "z" not in toolhead.get_status(curtime)["homed_axes"]:
            raise self.printer.command_error("Must home before probe")
        pos = toolhead.get_position()
        pos[2] = self.z_position
        try:
            epos = self.mcu_probe.probing_move(pos, speed)
        except self.printer.command_error as e:
            reason = str(e)
            if "Timeout during endstop homing" in reason:
                reason += HINT_TIMEOUT
            raise self.printer.command_error(reason)
        # get z compensation from axis_twist_compensation
        axis_twist_compensation = self.printer.lookup_object(
            "axis_twist_compensation", None
        )
        z_compensation = 0
        if axis_twist_compensation is not None:
            z_compensation = axis_twist_compensation.get_z_compensation_value(pos)
        # add z compensation to probe position
        epos[2] += z_compensation
        self.gcode.respond_info(
            "probe at %.3f,%.3f is z=%.6f" % (epos[0], epos[1], epos[2])
        )
        return epos[:3]

    def _move(self, coord, speed):
        self.printer.lookup_object("toolhead").manual_move(coord, speed)

    def _calc_mean(self, positions):
        count = float(len(positions))
        return [sum([pos[i] for pos in positions]) / count for i in range(3)]

    def _calc_median(self, positions):
        z_sorted = sorted(positions, key=(lambda p: p[2]))
        middle = len(positions) // 2
        if (len(positions) & 1) == 1:
            # odd number of samples
            return z_sorted[middle]
        # even number of samples
        return self._calc_mean(z_sorted[middle - 1 : middle + 1])

    @property
    def _drop_first_result(self):
        if hasattr(self, "drop_first_result"):
            return self.drop_first_result
        return False

    def run_probe(self, gcmd):
        speed = gcmd.get_float("PROBE_SPEED", self.speed, above=0.0)
        lift_speed = self.get_lift_speed(gcmd)
        sample_count = gcmd.get_int("SAMPLES", self.sample_count, minval=1)
        sample_retract_dist = gcmd.get_float(
            "SAMPLE_RETRACT_DIST", self.sample_retract_dist, above=0.0
        )
        samples_tolerance = gcmd.get_float(
            "SAMPLES_TOLERANCE", self.samples_tolerance, minval=0.0
        )
        samples_retries = gcmd.get_int(
            "SAMPLES_TOLERANCE_RETRIES", self.samples_retries, minval=0
        )
        samples_result = gcmd.get("SAMPLES_RESULT", self.samples_result)
        must_notify_multi_probe = not self.multi_probe_pending
        if must_notify_multi_probe:
            self.multi_probe_begin(always_restore_toolhead=True)
        probexy = self.printer.lookup_object("toolhead").get_position()[:2]
        retries = 0
        positions = []

        first_probe = True
        while len(positions) < sample_count:
            # Probe position
            if self.drop_first_result and first_probe:
                gcmd.respond_info("Settling sample (ignored)...")
                pos = self._probe(speed)
                first_probe = False
                liftpos = [None, None, pos[2] + sample_retract_dist]
                self._move(liftpos, lift_speed)
                continue
            pos = self._probe(speed)
            positions.append(pos)
            # Check samples tolerance
            z_positions = [p[2] for p in positions]
            if max(z_positions) - min(z_positions) > samples_tolerance:
                if retries >= samples_retries:
                    raise gcmd.error("Probe samples exceed samples_tolerance")
                gcmd.respond_info("Probe samples exceed tolerance. Retrying...")
                retries += 1
                positions = []
            # Retract
            if len(positions) < sample_count:
                self._move(probexy + [pos[2] + sample_retract_dist], lift_speed)
        if must_notify_multi_probe:
            self.multi_probe_end()
        # Calculate and return result
        if samples_result == "median":
            return self._calc_median(positions)
        return self._calc_mean(positions)

    cmd_PROBE_help = "Probe Z-height at current XY position"

    def cmd_PROBE(self, gcmd):
        drop_first_result = gcmd.get_int("DROP_FIRST_RESULT", self.drop_first_result)
        original_drop_first_result = self.drop_first_result
        self.drop_first_result = drop_first_result

        pos = self.run_probe(gcmd)
        gcmd.respond_info("Result is z=%.6f" % (pos[2],))
        self.last_z_result = pos[2]

        self.drop_first_result = original_drop_first_result

    cmd_QUERY_PROBE_help = "Return the status of the z-probe"

    def cmd_QUERY_PROBE(self, gcmd):
        toolhead = self.printer.lookup_object("toolhead")
        print_time = toolhead.get_last_move_time()
        res = self.mcu_probe.query_endstop(print_time)
        self.last_state = res
        gcmd.respond_info("probe: %s" % (["open", "TRIGGERED"][not not res],))

    def get_status(self, eventtime):
        return {
            "name": self.name,
            "last_query": self.last_state,
            "last_z_result": self.last_z_result,
        }

    cmd_PROBE_ACCURACY_help = "Probe Z-height accuracy at current XY position"

    def cmd_PROBE_ACCURACY(self, gcmd):
        drop_first_result = gcmd.get_int("DROP_FIRST_RESULT", self.drop_first_result)
        original_drop_first_result = self.drop_first_result
        self.drop_first_result = drop_first_result

        speed = gcmd.get_float("PROBE_SPEED", self.speed, above=0.0)
        lift_speed = self.get_lift_speed(gcmd)
        sample_count = gcmd.get_int("SAMPLES", 10, minval=1)
        sample_retract_dist = gcmd.get_float(
            "SAMPLE_RETRACT_DIST", self.sample_retract_dist, above=0.0
        )
        toolhead = self.printer.lookup_object("toolhead")
        pos = toolhead.get_position()
        gcmd.respond_info(
            "PROBE_ACCURACY at X:%.3f Y:%.3f Z:%.3f"
            " (samples=%d retract=%.3f"
            " speed=%.1f lift_speed=%.1f)\n"
            % (
                pos[0],
                pos[1],
                pos[2],
                sample_count,
                sample_retract_dist,
                speed,
                lift_speed,
            )
        )
        # Probe bed sample_count times
        self.multi_probe_begin(always_restore_toolhead=True)
        positions = []

        first_probe = True
        while len(positions) < sample_count:
            # Probe position
            if self.drop_first_result and first_probe:
                gcmd.respond_info("Settling sample (ignored)...")
                pos = self._probe(speed)
                first_probe = False
                liftpos = [None, None, pos[2] + sample_retract_dist]
                self._move(liftpos, lift_speed)
                continue
            pos = self._probe(speed)
            positions.append(pos)
            # Retract
            liftpos = [None, None, pos[2] + sample_retract_dist]
            self._move(liftpos, lift_speed)
        self.multi_probe_end()
        # Calculate maximum, minimum and average values
        max_value = max([p[2] for p in positions])
        min_value = min([p[2] for p in positions])
        range_value = max_value - min_value
        avg_value = self._calc_mean(positions)[2]
        median = self._calc_median(positions)[2]
        # calculate the standard deviation
        deviation_sum = 0
        for i in range(len(positions)):
            deviation_sum += pow(positions[i][2] - avg_value, 2.0)
        sigma = (deviation_sum / len(positions)) ** 0.5
        # Show information
        gcmd.respond_info(
            "probe accuracy results: maximum %.6f, minimum %.6f, range %.6f, "
            "average %.6f, median %.6f, standard deviation %.6f"
            % (max_value, min_value, range_value, avg_value, median, sigma)
        )

        self.drop_first_result = original_drop_first_result

    def probe_calibrate_finalize(self, kin_pos):
        if kin_pos is None:
            return
        z_offset = self.probe_calibrate_z - kin_pos[2]
        self.gcode.respond_info(
            "%s: z_offset: %.3f\n"
            "The SAVE_CONFIG command will update the printer config file\n"
            "with the above and restart the printer." % (self.name, z_offset)
        )
        configfile = self.printer.lookup_object("configfile")
        configfile.set(self.name, "z_offset", "%.3f" % (z_offset,))

    cmd_PROBE_CALIBRATE_help = "Calibrate the probe's z_offset"

    def cmd_PROBE_CALIBRATE(self, gcmd):
        drop_first_result = gcmd.get_int("DROP_FIRST_RESULT", self.drop_first_result)
        original_drop_first_result = self.drop_first_result
        self.drop_first_result = drop_first_result

        manual_probe.verify_no_manual_probe(self.printer)
        # Perform initial probe
        lift_speed = self.get_lift_speed(gcmd)
        curpos = self.run_probe(gcmd)
        # Move away from the bed
        self.probe_calibrate_z = curpos[2]
        curpos[2] += 5.0
        self._move(curpos, lift_speed)
        # Move the nozzle over the probe point
        curpos[0] += self.x_offset
        curpos[1] += self.y_offset
        self._move(curpos, self.horizontal_move_speed)
        # Start manual probe
        manual_probe.ManualProbeHelper(
            self.printer, gcmd, self.probe_calibrate_finalize
        )

        self.drop_first_result = original_drop_first_result

    def cmd_Z_OFFSET_APPLY_PROBE(self, gcmd):
        offset = self.gcode_move.get_status()["homing_origin"].z
        configfile = self.printer.lookup_object("configfile")
        if offset == 0:
            self.gcode.respond_info("Nothing to do: Z Offset is 0")
        else:
            new_calibrate = self.z_offset - offset
            self.gcode.respond_info(
                "%s: z_offset: %.3f\n"
                "The SAVE_CONFIG command will update the printer config file\n"
                "with the above and restart the printer." % (self.name, new_calibrate)
            )
            configfile.set(self.name, "z_offset", "%.3f" % (new_calibrate,))

    cmd_Z_OFFSET_APPLY_PROBE_help = "Adjust the probe's z_offset"


# Endstop wrapper that enables probe specific features
class ProbeEndstopWrapper:
    def __init__(self, config):
        self.printer = config.get_printer()
        self.position_endstop = config.getfloat("z_offset")
        self.stow_on_each_sample = config.getboolean("deactivate_on_each_sample", True)
        gcode_macro = self.printer.load_object(config, "gcode_macro")
        self.activate_gcode = gcode_macro.load_template(config, "activate_gcode", "")
        self.deactivate_gcode = gcode_macro.load_template(
            config, "deactivate_gcode", ""
        )
        # Create an "endstop" object to handle the probe pin
        ppins = self.printer.lookup_object("pins")
        pin = config.get("pin")
        pin_params = ppins.lookup_pin(pin, can_invert=True, can_pullup=True)
        mcu = pin_params["chip"]
        self.mcu_endstop = mcu.setup_pin("endstop", pin_params)
        self.printer.register_event_handler(
            "klippy:mcu_identify", self._handle_mcu_identify
        )
        # Wrappers
        self.get_mcu = self.mcu_endstop.get_mcu
        self.add_stepper = self.mcu_endstop.add_stepper
        self.get_steppers = self.mcu_endstop.get_steppers
        self.home_start = self.mcu_endstop.home_start
        self.home_wait = self.mcu_endstop.home_wait
        self.query_endstop = self.mcu_endstop.query_endstop
        # multi probes state
        self.multi = "OFF"

    def _handle_mcu_identify(self):
        kin = self.printer.lookup_object("toolhead").get_kinematics()
        for stepper in kin.get_steppers():
            if stepper.is_active_axis("z"):
                self.add_stepper(stepper)

    def _raise_probe(self):
        toolhead = self.printer.lookup_object("toolhead")
        start_pos = toolhead.get_position()
        self.deactivate_gcode.run_gcode_from_command()
        position_pairs = zip(toolhead.get_position()[:3], start_pos[:3])
        if any(abs(a - b) > 1e-6 for a, b in position_pairs):
            raise self.printer.command_error(
                "Toolhead moved during probe deactivate_gcode script"
            )

    def _lower_probe(self):
        toolhead = self.printer.lookup_object("toolhead")
        start_pos = toolhead.get_position()
        self.activate_gcode.run_gcode_from_command()
        position_pairs = zip(toolhead.get_position()[:3], start_pos[:3])
        if any(abs(a - b) > 1e-6 for a, b in position_pairs):
            raise self.printer.command_error(
                "Toolhead moved during probe activate_gcode script"
            )

    def multi_probe_begin(self):
        if self.stow_on_each_sample:
            return
        self.multi = "FIRST"

    def multi_probe_end(self):
        if self.stow_on_each_sample:
            return
        self._raise_probe()
        self.multi = "OFF"

    def probing_move(self, pos, speed):
        phoming = self.printer.lookup_object("homing")
        return phoming.probing_move(self, pos, speed)

    def probe_prepare(self, hmove):
        if self.multi == "OFF" or self.multi == "FIRST":
            self._lower_probe()
            if self.multi == "FIRST":
                self.multi = "ON"

    def probe_finish(self, hmove):
        if self.multi == "OFF":
            self._raise_probe()

    def get_position_endstop(self):
        return self.position_endstop


# Helper code that can probe a series of points and report the
# position at each point.
class ProbePointsHelper:
    def __init__(
        self,
        config,
        finalize_callback,
        default_points=None,
        option_name="points",
    ):
        self.printer = config.get_printer()
        self.finalize_callback = finalize_callback
        self.probe_points = default_points
        self.name = config.get_name()
        self.gcode = self.printer.lookup_object("gcode")
        # Read config settings
        if default_points is None or config.get(option_name, None) is not None:
            self.probe_points = config.getlists(
                option_name, seps=(",", "\n"), parser=float, count=2
            )
<<<<<<< HEAD
        self.move_z_speed = config.getfloat("horizontal_move_z_speed", None, above=0.0)
        self.default_horizontal_move_z = config.getfloat("horizontal_move_z", 5.0)
        self.def_adaptive_horizontal_move_z = config.getboolean(
            "adaptive_horizontal_move_z", False
        )
        self.def_min_horizontal_move_z = config.getfloat("min_horizontal_move_z", None)
        if (
            self.def_min_horizontal_move_z is not None
            and not self.def_adaptive_horizontal_move_z
        ):
            raise config.error(
                "'adaptive_horizontal_move_z' must be enabled before enabling 'min_horizontal_move_z'"
            )
        self.def_min_horizontal_move_z = (
            0.0
            if self.def_min_horizontal_move_z is None
            else self.def_min_horizontal_move_z
=======
        def_move_z = config.getfloat("horizontal_move_z", 5.0)
        self.default_horizontal_move_z = def_move_z
        self.adaptive_horizontal_move_z = config.getboolean(
            "adaptive_horizontal_move_z", False
        )
        self.min_horizontal_move_z = config.getfloat(
            "min_horizontal_move_z", 1.0
>>>>>>> 8bff020a
        )
        self.speed = config.getfloat("speed", 50.0, above=0.0)
        self.use_offsets = False
        # Internal probing state
        self.lift_speed = self.speed
        self.probe_offsets = (0.0, 0.0, 0.0)
        self.results = []

    def get_probe_points(self):
        return self.probe_points

    def minimum_points(self, n):
        if len(self.probe_points) < n:
            raise self.printer.config_error(
                "Need at least %d probe points for %s" % (n, self.name)
            )

    def update_probe_points(self, points, min_points):
        self.probe_points = points
        self.minimum_points(min_points)

    def use_xy_offsets(self, use_offsets):
        self.use_offsets = use_offsets

    def get_lift_speed(self):
        return self.lift_speed

    def _lift_toolhead(self):
        toolhead = self.printer.lookup_object("toolhead")
        # Lift toolhead
        speed = self.lift_speed
        if not self.results:
            # Use full speed to first probe position
            speed = self.speed
        elif self.move_z_speed is not None:
            speed = self.move_z_speed
        toolhead.manual_move([None, None, self.horizontal_move_z], speed)

    def _move_next(self):
        toolhead = self.printer.lookup_object("toolhead")
<<<<<<< HEAD
        done = False
=======
>>>>>>> 8bff020a
        # Check if done probing
        done = False
        if len(self.results) >= len(self.probe_points):
            toolhead.get_last_move_time()
            res = self.finalize_callback(self.probe_offsets, self.results)
            if isinstance(res, (int, float)):
                if res == 0:
                    done = True
                if self.adaptive_horizontal_move_z:
                    # then res is error
<<<<<<< HEAD
                    error = math.ceil(res) or 1.0
                    self.horizontal_move_z = error + max(
                        self.probe_offsets[2], self.min_horizontal_move_z
=======
                    error = math.ceil(res)
                    self.horizontal_move_z = max(
                        error + self.probe_offsets[2],
                        self.min_horizontal_move_z,
>>>>>>> 8bff020a
                    )
            elif res != "retry":
                done = True
            self.results = []
        self._lift_toolhead()
        if done:
            return True
        # Move to next XY probe point
        nextpos = list(self.probe_points[len(self.results)])
        if self.use_offsets:
            nextpos[0] -= self.probe_offsets[0]
            nextpos[1] -= self.probe_offsets[1]
        toolhead.manual_move(nextpos, self.speed)
        return False

    def start_probe(self, gcmd):
        manual_probe.verify_no_manual_probe(self.printer)
        # Lookup objects
        probe = self.printer.lookup_object("probe", None)
        method = gcmd.get("METHOD", "automatic").lower()
        self.results = []
<<<<<<< HEAD
        self.horizontal_move_z = gcmd.get_float(
            "HORIZONTAL_MOVE_Z", self.default_horizontal_move_z
        )
        self.adaptive_horizontal_move_z = gcmd.get_int(
            "ADAPTIVE_HORIZONTAL_MOVE_Z", self.def_adaptive_horizontal_move_z
        )
        self.min_horizontal_move_z = gcmd.get_float("MIN_HORIZONTAL_MOVE_Z", None)
        if (
            self.min_horizontal_move_z is not None
            and not self.adaptive_horizontal_move_z
        ):
            raise gcmd.error(
                "min_horizontal_move_z can not be set when "
                "adaptive_horizontal_move_z is disabled"
            )
        self.min_horizontal_move_z = (
            self.def_min_horizontal_move_z
            if self.min_horizontal_move_z is None
            else self.min_horizontal_move_z
        )
=======

        def_move_z = self.default_horizontal_move_z
        self.horizontal_move_z = gcmd.get_float("HORIZONTAL_MOVE_Z", def_move_z)

>>>>>>> 8bff020a
        if probe is None or method != "automatic":
            # Manual probe
            self.lift_speed = self.speed
            self.probe_offsets = (0.0, 0.0, 0.0)
            self._manual_probe_start()
            return
        # Perform automatic probing
        self.lift_speed = probe.get_lift_speed(gcmd)
        self.probe_offsets = probe.get_offsets()
        if self.horizontal_move_z < self.probe_offsets[2]:
            raise gcmd.error("horizontal_move_z can't be less than probe's z_offset")
        probe.multi_probe_begin()
        while True:
            done = self._move_next()
            if done:
                break
            pos = probe.run_probe(gcmd)
            self.results.append(pos)
        probe.multi_probe_end()

    def _manual_probe_start(self):
        done = self._move_next()
        if not done:
            gcmd = self.gcode.create_gcode_command("", "", {})
            manual_probe.ManualProbeHelper(
                self.printer, gcmd, self._manual_probe_finalize
            )

    def _manual_probe_finalize(self, kin_pos):
        if kin_pos is None:
            return
        self.results.append(kin_pos)
        self._manual_probe_start()


def load_config(config):
    return PrinterProbe(config, ProbeEndstopWrapper(config))<|MERGE_RESOLUTION|>--- conflicted
+++ resolved
@@ -502,7 +502,6 @@
             self.probe_points = config.getlists(
                 option_name, seps=(",", "\n"), parser=float, count=2
             )
-<<<<<<< HEAD
         self.move_z_speed = config.getfloat("horizontal_move_z_speed", None, above=0.0)
         self.default_horizontal_move_z = config.getfloat("horizontal_move_z", 5.0)
         self.def_adaptive_horizontal_move_z = config.getboolean(
@@ -520,15 +519,6 @@
             0.0
             if self.def_min_horizontal_move_z is None
             else self.def_min_horizontal_move_z
-=======
-        def_move_z = config.getfloat("horizontal_move_z", 5.0)
-        self.default_horizontal_move_z = def_move_z
-        self.adaptive_horizontal_move_z = config.getboolean(
-            "adaptive_horizontal_move_z", False
-        )
-        self.min_horizontal_move_z = config.getfloat(
-            "min_horizontal_move_z", 1.0
->>>>>>> 8bff020a
         )
         self.speed = config.getfloat("speed", 50.0, above=0.0)
         self.use_offsets = False
@@ -569,10 +559,6 @@
 
     def _move_next(self):
         toolhead = self.printer.lookup_object("toolhead")
-<<<<<<< HEAD
-        done = False
-=======
->>>>>>> 8bff020a
         # Check if done probing
         done = False
         if len(self.results) >= len(self.probe_points):
@@ -583,16 +569,9 @@
                     done = True
                 if self.adaptive_horizontal_move_z:
                     # then res is error
-<<<<<<< HEAD
                     error = math.ceil(res) or 1.0
                     self.horizontal_move_z = error + max(
                         self.probe_offsets[2], self.min_horizontal_move_z
-=======
-                    error = math.ceil(res)
-                    self.horizontal_move_z = max(
-                        error + self.probe_offsets[2],
-                        self.min_horizontal_move_z,
->>>>>>> 8bff020a
                     )
             elif res != "retry":
                 done = True
@@ -614,7 +593,6 @@
         probe = self.printer.lookup_object("probe", None)
         method = gcmd.get("METHOD", "automatic").lower()
         self.results = []
-<<<<<<< HEAD
         self.horizontal_move_z = gcmd.get_float(
             "HORIZONTAL_MOVE_Z", self.default_horizontal_move_z
         )
@@ -635,12 +613,6 @@
             if self.min_horizontal_move_z is None
             else self.min_horizontal_move_z
         )
-=======
-
-        def_move_z = self.default_horizontal_move_z
-        self.horizontal_move_z = gcmd.get_float("HORIZONTAL_MOVE_Z", def_move_z)
-
->>>>>>> 8bff020a
         if probe is None or method != "automatic":
             # Manual probe
             self.lift_speed = self.speed
