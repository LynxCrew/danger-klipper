--- conflicted
+++ resolved
@@ -228,14 +228,9 @@
         first_probe = True
         while len(positions) < sample_count:
             # Probe position
-<<<<<<< HEAD
             if self.drop_first_result and first_probe:
                 gcmd.respond_info("Settling sample (ignored)...")
                 pos = self._probe(speed)
-=======
-            pos = self._probe(speed)
-            if self._drop_first_result and first_probe:
->>>>>>> f949975d
                 first_probe = False
                 liftpos = [None, None, pos[2] + sample_retract_dist]
                 self._move(liftpos, lift_speed)
@@ -329,14 +324,9 @@
         first_probe = True
         while len(positions) < sample_count:
             # Probe position
-<<<<<<< HEAD
             if self.drop_first_result and first_probe:
                 gcmd.respond_info("Settling sample (ignored)...")
                 pos = self._probe(speed)
-=======
-            pos = self._probe(speed)
-            if self._drop_first_result and first_probe:
->>>>>>> f949975d
                 first_probe = False
                 liftpos = [None, None, pos[2] + sample_retract_dist]
                 self._move(liftpos, lift_speed)
