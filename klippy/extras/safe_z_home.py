# Perform Z Homing at specific XY coordinates.
#
# Copyright (C) 2019 Florian Heilmann <Florian.Heilmann@gmx.net>
#
# This file may be distributed under the terms of the GNU GPLv3 license.

class SafeZHoming:
    def __init__(self, config):
        self.printer = config.get_printer()
        x_pos, y_pos = config.getfloatlist("home_xy_position", count=2)
        self.home_x_pos, self.home_y_pos = x_pos, y_pos

        self.z_hop = config.getfloat("z_hop", default=0.0)
        self.z_hop_speed = config.getfloat("z_hop_speed", 15.0, above=0.0)

        zconfig = config.getsection("stepper_z")
        self.max_z = zconfig.getfloat("position_max", note_valid=False)

        self.speed = config.getfloat("speed", 50.0, above=0.0)
        self.move_to_previous = config.getboolean("move_to_previous", False)
        self.home_y_before_x = config.getboolean("home_y_before_x", False)

        self.printer.load_object(config, "homing")
        self.gcode = self.printer.lookup_object("gcode")
        self.prev_G28 = self.gcode.register_command("G28", None)
        self.gcode.register_command("G28", self.cmd_G28)

        if config.has_section("homing_override"):
            raise config.error(
                "homing_override and safe_z_homing cannot" + " be used simultaneously"
            )

    def cmd_G28(self, gcmd):
        toolhead = self.printer.lookup_object("toolhead")

        # Perform Z Hop if necessary
        if self.z_hop != 0.0:
            # Check if Z axis is homed and its last known position
            curtime = self.printer.get_reactor().monotonic()
            kin_status = toolhead.get_kinematics().get_status(curtime)
            pos = toolhead.get_position()

            if "z" not in kin_status["homed_axes"]:
                # Always perform the z_hop if the Z axis is not homed
                pos[2] = 0
                toolhead.set_position(pos, homing_axes=[2])
                toolhead.manual_move([None, None, self.z_hop], self.z_hop_speed)
                if hasattr(toolhead.get_kinematics(), "note_z_not_homed"):
                    toolhead.get_kinematics().note_z_not_homed()
            elif pos[2] < self.z_hop:
                # If the Z axis is homed, and below z_hop, lift it to z_hop
                toolhead.manual_move([None, None, self.z_hop], self.z_hop_speed)

        # Determine which axes we need to home
        need_x, need_y, need_z = [gcmd.get(axis, None) is not None for axis in "XYZ"]
        if not need_x and not need_y and not need_z:
            need_x = need_y = need_z = True

        if need_x or need_y:
            if self.home_y_before_x:
                axis_order = "yx"
            else:
                axis_order = "xy"
            for axis in axis_order:
                if axis == "x" and need_x:
                    g28_gcmd = self.gcode.create_gcode_command("G28", "G28", {"X": "0"})
                    self.prev_G28(g28_gcmd)
                elif axis == "y" and need_y:
                    g28_gcmd = self.gcode.create_gcode_command("G28", "G28", {"Y": "0"})
                    self.prev_G28(g28_gcmd)

        # Home Z axis if necessary
        if need_z:
            # Throw an error if X or Y are not homed
            curtime = self.printer.get_reactor().monotonic()
            kin_status = toolhead.get_kinematics().get_status(curtime)
            if (
                "x" not in kin_status["homed_axes"]
                or "y" not in kin_status["homed_axes"]
            ):
                raise gcmd.error("Must home X and Y axes first")

            # Move to safe XY homing position
            prevpos = toolhead.get_position()
            toolhead.manual_move([self.home_x_pos, self.home_y_pos], self.speed)

            # Home Z
            g28_gcmd = self.gcode.create_gcode_command("G28", "G28", {"Z": "0"})
            self.prev_G28(g28_gcmd)

            # Perform Z Hop again for pressure-based probes
            if self.z_hop:
                pos = toolhead.get_position()
                if pos[2] < self.z_hop:
<<<<<<< HEAD
                    toolhead.manual_move([None, None, self.z_hop], self.z_hop_speed)
=======
                    toolhead.manual_move(
                        [None, None, self.z_hop], self.z_hop_speed
                    )

>>>>>>> 2a3a6529
            # Move XY back to previous positions
            if self.move_to_previous:
                toolhead.manual_move(prevpos[:2], self.speed)


def load_config(config):
    return SafeZHoming(config)<|MERGE_RESOLUTION|>--- conflicted
+++ resolved
@@ -92,14 +92,10 @@
             if self.z_hop:
                 pos = toolhead.get_position()
                 if pos[2] < self.z_hop:
-<<<<<<< HEAD
-                    toolhead.manual_move([None, None, self.z_hop], self.z_hop_speed)
-=======
                     toolhead.manual_move(
                         [None, None, self.z_hop], self.z_hop_speed
                     )
 
->>>>>>> 2a3a6529
             # Move XY back to previous positions
             if self.move_to_previous:
                 toolhead.manual_move(prevpos[:2], self.speed)
