# Support fans that are enabled when temperature exceeds a set threshold
#
# Copyright (C) 2016-2020  Kevin O'Connor <kevin@koconnor.net>
#
# This file may be distributed under the terms of the GNU GPLv3 license.
<<<<<<< HEAD
import statistics
=======

>>>>>>> 55336a1a
import numpy as np

from . import fan

KELVIN_TO_CELSIUS = -273.15
MAX_FAN_TIME = 5.0
AMBIENT_TEMP = 25.0
PID_PARAM_BASE = 255.0


class TemperatureFan:
    def __init__(self, config, defined_fan=None, super_fan=None):
        self.full_name = config.get_name()
        self.name = self.full_name.split()[-1]
        self.printer = config.get_printer()
        if defined_fan is None:
            self.fan = fan.Fan(config, default_shutdown_speed=1.0)
        else:
            self.fan = defined_fan
        self.min_temp = config.getfloat("min_temp", minval=KELVIN_TO_CELSIUS)
        self.max_temp = config.getfloat("max_temp", above=self.min_temp)
        pheaters = self.printer.load_object(config, "heaters")
        self.sensor = pheaters.setup_sensor(config)
        self.sensor.setup_minmax(self.min_temp, self.max_temp)
        self.sensor.setup_callback(self.temperature_callback)
        pheaters.register_sensor(config, self)
        self.speed_delay = self.sensor.get_report_time_delta()
        self.max_speed_conf = config.getfloat(
            "max_speed", 1.0, above=0.0, maxval=1.0
        )
        self.max_speed = self.max_speed_conf
        self.min_speed_conf = config.getfloat(
            "min_speed", 0.3, minval=0.0, maxval=1.0
        )
        self.min_speed = self.min_speed_conf
        self.mode = "automatic"
        self.manual_speed = None
        self.last_temp = 0.0
        self.measured_min = 99999999.0
        self.measured_max = -99999999.0
        self.last_temp_time = 0.0
        self.target_temp_conf = config.getfloat(
            "target_temp",
            40.0 if self.max_temp > 40.0 else self.max_temp,
            minval=self.min_temp,
            maxval=self.max_temp,
        )
        self.target_temp = self.target_temp_conf
        algos = {
            "watermark": ControlBangBang,
            "pid": ControlPID,
            "curve": ControlCurve,
        }
        algo = config.getchoice("control", algos)
        self.control = algo(self, config, super_fan)
        self.next_speed_time = 0.0
        self.last_speed_value = 0.0
        self.enabled = True
        gcode = self.printer.lookup_object("gcode")
        gcode.register_mux_command(
            "SET_TEMPERATURE_FAN_TARGET",
            "TEMPERATURE_FAN",
            self.name,
            self.cmd_SET_TEMPERATURE_FAN,
            desc=self.cmd_SET_TEMPERATURE_FAN_help,
        )
        gcode.register_mux_command(
            "SET_TEMPERATURE_FAN",
            "TEMPERATURE_FAN",
            self.name,
            self.cmd_SET_TEMPERATURE_FAN,
            desc=self.cmd_SET_TEMPERATURE_FAN_help,
        )

    def get_mcu(self):
        return self.fan.get_mcu()

    def set_speed(self, value, read_time=None):
        if read_time is None:
            systime = self.printer.get_reactor().monotonic()
            read_time = self.get_mcu().estimated_print_time(
                systime + fan.output_pin.PIN_MIN_TIME
            )
        return self.set_tf_speed(read_time, value)

    def set_tf_speed(self, read_time, value):
        if value <= 0.0:
            value = 0.0
        elif value < self.min_speed:
            value = self.min_speed
        if self.target_temp <= 0.0:
            value = 0.0
        if (
            read_time < self.next_speed_time or not self.last_speed_value
        ) and abs(value - self.last_speed_value) < 0.05:
            # No significant change in value - can suppress update
            return
        speed_time = read_time + self.speed_delay
        self.next_speed_time = speed_time + 0.75 * MAX_FAN_TIME
        self.last_speed_value = value
        self.fan.set_speed(value, speed_time)

    def temperature_callback(self, read_time, temp):
        self.last_temp = temp
        if self.mode == "manual":
            self.set_speed(self.manual_speed, read_time)
        else:
            self.control.temperature_callback(read_time, temp)
        if temp:
            self.measured_min = min(self.measured_min, temp)
            self.measured_max = max(self.measured_max, temp)

    def get_temp(self, eventtime):
        return self.last_temp, self.target_temp

    def get_min_speed(self):
        return self.min_speed

    def get_max_speed(self):
        return self.max_speed

    def get_status(self, eventtime):
        status = self.fan.get_status(eventtime)
        status["temperature"] = round(self.last_temp, 2)
        status["measured_min_temp"] = round(self.measured_min, 2)
        status["measured_max_temp"] = round(self.measured_max, 2)
        status["target"] = self.target_temp
        status["control"] = self.control.get_type()
        return status

    def is_adc_faulty(self):
        if self.last_temp > self.max_temp or self.last_temp < self.min_temp:
            return True
        return False

    cmd_SET_TEMPERATURE_FAN_help = "Sets a temperature fan target and fan speed limits and enable or disable it"

    def cmd_SET_TEMPERATURE_FAN(self, gcmd):
        target = gcmd.get_float("TARGET", None)
        min_speed = gcmd.get_float("MIN_SPEED", self.min_speed)
        max_speed = gcmd.get_float("MAX_SPEED", self.max_speed)
        speed = gcmd.get_float("SPEED", None)
        mode = gcmd.get("MODE", self.mode if speed is None else "manual")
        if target is not None and self.control.get_type() == "curve":
            raise gcmd.error("Setting Target not supported for control curve")
        if min_speed > max_speed:
            raise self.printer.command_error(
                "Requested min speed (%.1f) is greater than max speed (%.1f)"
                % (min_speed, max_speed)
            )
        self.set_min_speed(min_speed)
        self.set_max_speed(max_speed)
        self.set_manual_speed(speed)
        self.set_mode(mode)
        self.set_temp(self.target_temp_conf if target is None else target)
        self.enabled = gcmd.get_int("ENABLE", self.enabled, minval=0, maxval=1)
        if not self.enabled:
            curtime = self.printer.get_reactor().monotonic()
            print_time = self.fan.get_mcu().estimated_print_time(curtime)
            self.fan.set_speed(0.0, print_time)

    def set_temp(self, degrees):
        if degrees and (degrees < self.min_temp or degrees > self.max_temp):
            raise self.printer.command_error(
                "Requested temperature (%.1f) out of range (%.1f:%.1f)"
                % (degrees, self.min_temp, self.max_temp)
            )
        self.target_temp = degrees

    def set_min_speed(self, speed):
        if speed and (speed < 0.0 or speed > 1.0):
            raise self.printer.command_error(
                "Requested min speed (%.1f) out of range (0.0 : 1.0)" % (speed)
            )
        self.min_speed = speed

    def set_max_speed(self, speed):
        if speed and (speed < 0.0 or speed > 1.0):
            raise self.printer.command_error(
                "Requested max speed (%.1f) out of range (0.0 : 1.0)" % (speed)
            )
        self.max_speed = speed

    def set_manual_speed(self, speed):
        if speed and (speed < self.min_speed or speed > self.max_speed):
            raise self.printer.command_error(
                "Requested max speed (%.1f) out of range (%.1f : %.1f)"
                % (speed, self.min_speed, self.max_speed)
            )
        self.manual_speed = speed

    def set_mode(self, mode):
        if mode not in ("automatic", "manual"):
            raise self.printer.command_error(
                "Requested mode not valid, use 'manual' or 'automatic'"
            )
        self.mode = mode


######################################################################
# Bang-bang control algo
######################################################################


class ControlBangBang:
    def __init__(self, temperature_fan, config, controlled_fan=None):
        self.temperature_fan = temperature_fan
        self.controlled_fan = (
            temperature_fan if controlled_fan is None else controlled_fan
        )
        self.reverse = config.getboolean("reverse", False)
        self.max_delta = config.getfloat("max_delta", 2.0, above=0.0)
        self.heating = False

    def temperature_callback(self, read_time, temp):
        current_temp, target_temp = self.temperature_fan.get_temp(read_time)
        if (
            self.heating != self.reverse
            and temp >= target_temp + self.max_delta
        ):
            self.heating = self.reverse
        elif (
            self.heating == self.reverse
            and temp <= target_temp - self.max_delta
        ):
            self.heating = not self.reverse
        if self.heating:
            self.controlled_fan.set_speed(0.0, read_time)
        else:
            self.controlled_fan.set_speed(
                self.temperature_fan.get_max_speed(), read_time
            )

    def get_type(self):
        return "watermark"


######################################################################
# Proportional Integral Derivative (PID) control algo
######################################################################

PID_SETTLE_DELTA = 1.0
PID_SETTLE_SLOPE = 0.1


class ControlPID:
    def __init__(self, temperature_fan, config, controlled_fan=None):
        self.temperature_fan = temperature_fan
        self.controlled_fan = (
            temperature_fan if controlled_fan is None else controlled_fan
        )
        self.reverse = config.getboolean("reverse", False)
        self.Kp = config.getfloat("pid_Kp") / PID_PARAM_BASE
        self.Ki = config.getfloat("pid_Ki") / PID_PARAM_BASE
        self.Kd = config.getfloat("pid_Kd") / PID_PARAM_BASE
        self.min_deriv_time = config.getfloat("pid_deriv_time", 2.0, above=0.0)
        imax = config.getfloat(
            "pid_integral_max", self.temperature_fan.get_max_speed(), minval=0.0
        )
        self.temp_integ_max = imax / self.Ki
        self.prev_temp = AMBIENT_TEMP
        self.prev_temp_time = 0.0
        self.prev_temp_deriv = 0.0
        self.prev_temp_integ = 0.0

    def temperature_callback(self, read_time, temp):
        current_temp, target_temp = self.temperature_fan.get_temp(read_time)
        time_diff = read_time - self.prev_temp_time
        # Calculate change of temperature
        temp_diff = temp - self.prev_temp
        if time_diff >= self.min_deriv_time:
            temp_deriv = temp_diff / time_diff
        else:
            temp_deriv = (
                self.prev_temp_deriv * (self.min_deriv_time - time_diff)
                + temp_diff
            ) / self.min_deriv_time
        # Calculate accumulated temperature "error"
        temp_err = target_temp - temp
        temp_integ = self.prev_temp_integ + temp_err * time_diff
        temp_integ = max(0.0, min(self.temp_integ_max, temp_integ))
        # Calculate output
        co = self.Kp * temp_err + self.Ki * temp_integ - self.Kd * temp_deriv
        bounded_co = max(0.0, min(self.temperature_fan.get_max_speed(), co))
        if not self.reverse:
            self.controlled_fan.set_speed(
                max(
                    self.controlled_fan.get_min_speed(),
                    self.controlled_fan.get_max_speed() - bounded_co,
                ),
                read_time,
            )
        else:
            self.controlled_fan.set_speed(
                max(self.temperature_fan.get_min_speed(), bounded_co), read_time
            )
        # Store state for next measurement
        self.prev_temp = temp
        self.prev_temp_time = read_time
        self.prev_temp_deriv = temp_deriv
        if co == bounded_co:
            self.prev_temp_integ = temp_integ

    def get_type(self):
        return "pid"


class ControlCurve:
    def __init__(self, temperature_fan, config):
        self.temperature_fan = temperature_fan
<<<<<<< HEAD
        self.controlled_fan = (
            temperature_fan if controlled_fan is None else controlled_fan
        )
=======
>>>>>>> 55336a1a

        points = list(
            config.getlists("points", seps=(",", "\n"), parser=float, count=2)
        )
        points.sort(key=lambda x: x[0])

        if len(points) < 2:
            raise temperature_fan.printer.config_error(
                "At least two points must be defined for curve in "
                "temperature_fan."
            )
        if any(len(point) != 2 for point in points):
            raise temperature_fan.printer.config_error(
                "A point must have exactly one temperature and one pwm setting "
                "value."
            )
        if not all(points[i] <= points[i + 1] for i in range(len(points) - 1)):
            raise temperature_fan.printer.config_error(
                "The fan curve must be monotonically increasing."
            )

        temp_values, pwm_values = zip(*points)

        if len(temp_values) > len(set(temp_values)):
            raise temperature_fan.printer.config_error(
                "Temperature may not exist twice in curve table."
            )
        if temp_values[-1] > temperature_fan.target_temp:
            raise temperature_fan.printer.config_error(
                "Temperature in point may not exceed target_temp."
            )
        if temp_values[0] < temperature_fan.min_temp:
            raise temperature_fan.printer.config_error(
                "Temperature in point may not fall below min_temp."
            )
        if pwm_values[-1] > temperature_fan.get_max_speed():
            raise temperature_fan.printer.config_error(
                "Speed in point may not exceed max_speed."
            )
        if pwm_values[0] < temperature_fan.get_min_speed():
            raise temperature_fan.printer.config_error(
                "Speed in point may not fall below min_speed."
            )

        if points[0][0] > temperature_fan.min_temp:
            points.insert(0, (temperature_fan.min_temp, points[0][1]))
        if points[-1][0] < temperature_fan.max_temp:
            points.append((temperature_fan.max_temp, points[-1][1]))

<<<<<<< HEAD
=======
        self.smooth_readings = config.getint(
            "smooth_readings", default=None, minval=0
        )
        if self.smooth_readings is not None:
            config.deprecate("smooth_readings")

>>>>>>> 55336a1a
        self.cooling_hysteresis = config.getfloat("cooling_hysteresis", 0.0)
        self.heating_hysteresis = config.getfloat("heating_hysteresis", 0.0)
        self.curve_standard = np.array([*points]).transpose()
        self.curve_heating = np.copy(self.curve_standard)
        self.curve_cooling = np.copy(self.curve_standard)
        self.curve_heating[0, :] += self.heating_hysteresis
        self.curve_cooling[0, :] -= self.cooling_hysteresis
<<<<<<< HEAD
        self.smooth_readings = config.getint("smooth_readings", 10, minval=1)
        self.stored_speeds = []
        for i in range(self.smooth_readings):
            self.stored_speeds.append(0.0)
=======
>>>>>>> 55336a1a

    def temperature_callback(self, read_time, temp):
        current_speed = self.temperature_fan.last_speed_value
        upper_temp = np.interp(
            current_speed, self.curve_heating[1], self.curve_heating[0]
        )
        lower_temp = np.interp(
            current_speed, self.curve_cooling[1], self.curve_cooling[0]
        )

        if temp < lower_temp:
            next_speed = np.interp(
                temp, self.curve_cooling[0], self.curve_cooling[1]
            )
        elif temp > upper_temp:
            next_speed = np.interp(
                temp, self.curve_heating[0], self.curve_heating[1]
            )
        else:
            next_speed = current_speed

<<<<<<< HEAD
        for i in range(1, len(self.stored_speeds)):
            self.stored_speeds[i] = self.stored_speeds[i - 1]
        self.stored_speeds[0] = next_speed
        self.controlled_fan.set_speed(
            statistics.median(self.stored_speeds), read_time
        )
=======
        self.temperature_fan.set_speed(read_time, next_speed)
>>>>>>> 55336a1a

    def get_type(self):
        return "curve"


def load_config_prefix(config):
    return TemperatureFan(config)<|MERGE_RESOLUTION|>--- conflicted
+++ resolved
@@ -3,11 +3,7 @@
 # Copyright (C) 2016-2020  Kevin O'Connor <kevin@koconnor.net>
 #
 # This file may be distributed under the terms of the GNU GPLv3 license.
-<<<<<<< HEAD
 import statistics
-=======
-
->>>>>>> 55336a1a
 import numpy as np
 
 from . import fan
@@ -318,12 +314,6 @@
 class ControlCurve:
     def __init__(self, temperature_fan, config):
         self.temperature_fan = temperature_fan
-<<<<<<< HEAD
-        self.controlled_fan = (
-            temperature_fan if controlled_fan is None else controlled_fan
-        )
-=======
->>>>>>> 55336a1a
 
         points = list(
             config.getlists("points", seps=(",", "\n"), parser=float, count=2)
@@ -373,15 +363,6 @@
         if points[-1][0] < temperature_fan.max_temp:
             points.append((temperature_fan.max_temp, points[-1][1]))
 
-<<<<<<< HEAD
-=======
-        self.smooth_readings = config.getint(
-            "smooth_readings", default=None, minval=0
-        )
-        if self.smooth_readings is not None:
-            config.deprecate("smooth_readings")
-
->>>>>>> 55336a1a
         self.cooling_hysteresis = config.getfloat("cooling_hysteresis", 0.0)
         self.heating_hysteresis = config.getfloat("heating_hysteresis", 0.0)
         self.curve_standard = np.array([*points]).transpose()
@@ -389,13 +370,10 @@
         self.curve_cooling = np.copy(self.curve_standard)
         self.curve_heating[0, :] += self.heating_hysteresis
         self.curve_cooling[0, :] -= self.cooling_hysteresis
-<<<<<<< HEAD
         self.smooth_readings = config.getint("smooth_readings", 10, minval=1)
         self.stored_speeds = []
         for i in range(self.smooth_readings):
             self.stored_speeds.append(0.0)
-=======
->>>>>>> 55336a1a
 
     def temperature_callback(self, read_time, temp):
         current_speed = self.temperature_fan.last_speed_value
@@ -417,16 +395,12 @@
         else:
             next_speed = current_speed
 
-<<<<<<< HEAD
         for i in range(1, len(self.stored_speeds)):
             self.stored_speeds[i] = self.stored_speeds[i - 1]
         self.stored_speeds[0] = next_speed
         self.controlled_fan.set_speed(
             statistics.median(self.stored_speeds), read_time
         )
-=======
-        self.temperature_fan.set_speed(read_time, next_speed)
->>>>>>> 55336a1a
 
     def get_type(self):
         return "curve"
