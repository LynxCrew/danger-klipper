--- conflicted
+++ resolved
@@ -348,15 +348,9 @@
 
     def temperature_callback(self, read_time, temp):
         def _interpolate(below, above, temp):
-<<<<<<< HEAD
-            return ((below[1] * (above[0] - temp)) + (above[1] * (temp - below[0]))) / (
-                above[0] - below[0]
-            )
-=======
             return (
                 (below[1] * (above[0] - temp)) + (above[1] * (temp - below[0]))
             ) / (above[0] - below[0])
->>>>>>> 568ae9f2
 
         temp = self.smooth_temps(temp)
         if temp <= self.curve_table[0][0]:
