# Mechanical bed tilt calibration with multiple Z steppers
#
# Copyright (C) 2018-2019  Kevin O'Connor <kevin@koconnor.net>
#
# This file may be distributed under the terms of the GNU GPLv3 license.
import logging
import mathutil
import importlib
from . import probe


MAX_RETRIES = 30
MAX_RETRY_TOLERANCE = 1.0
MAX_DEVIATION = 50.0


def params_to_normal_form(np, params, offsets):
    v = np.array([offsets[0], offsets[1], params["z_adjust"]])
    r = np.array([1, 0, params["x_adjust"]])
    s = np.array([0, 1, params["y_adjust"]])
    cp = np.cross(r, s)
    return np.append(cp, np.dot(cp, v))


def intersect_3_planes(np, p1, p2, p3):
    a = np.array([p1[0:3], p2[0:3], p3[0:3]])
    b = np.array([p1[3], p2[3], p3[3]])
    sol = np.linalg.solve(a, b)
    return sol


class ZAdjustHelper:
    def __init__(self, config, z_count):
        self.printer = config.get_printer()
        self.name = config.get_name()
        self.z_count = z_count
        self.z_steppers = []
        self.printer.register_event_handler("klippy:connect", self.handle_connect)

    def handle_connect(self):
        kin = self.printer.lookup_object("toolhead").get_kinematics()
        z_steppers = [s for s in kin.get_steppers() if s.is_active_axis("z")]
        if self.z_count is None:
            if len(z_steppers) != 3:
                raise self.printer.config_error(
                    "%s z_positions needs exactly 3 items for calibration" % (self.name)
                )
        elif len(z_steppers) != self.z_count:
            raise self.printer.config_error(
                "%s z_positions needs exactly %d items" % (self.name, len(z_steppers))
            )
        if len(z_steppers) < 2:
            raise self.printer.config_error(
                "%s requires multiple z steppers" % (self.name,)
            )
        self.z_steppers = z_steppers

    def adjust_steppers(self, adjustments, speed):
        toolhead = self.printer.lookup_object("toolhead")
        gcode = self.printer.lookup_object("gcode")
        curpos = toolhead.get_position()
        # Report on movements
        stepstrs = [
            "%s = %.6f" % (s.get_name(), a)
            for s, a in zip(self.z_steppers, adjustments)
        ]
        msg = "Making the following Z adjustments:\n%s" % ("\n".join(stepstrs),)
        gcode.respond_info(msg)
        # Disable Z stepper movements
        toolhead.flush_step_generation()
        for s in self.z_steppers:
            s.set_trapq(None)
        # Move each z stepper (sorted from lowest to highest) until they match
        positions = [(-a, s) for a, s in zip(adjustments, self.z_steppers)]
        positions.sort(key=(lambda k: k[0]))
        first_stepper_offset, first_stepper = positions[0]
        z_low = curpos[2] - first_stepper_offset
        for i in range(len(positions) - 1):
            stepper_offset, stepper = positions[i]
            next_stepper_offset, next_stepper = positions[i + 1]
            toolhead.flush_step_generation()
            stepper.set_trapq(toolhead.get_trapq())
            curpos[2] = z_low + next_stepper_offset
            try:
                toolhead.move(curpos, speed)
                toolhead.set_position(curpos)
            except:
                logging.exception("ZAdjustHelper adjust_steppers")
                toolhead.flush_step_generation()
                for s in self.z_steppers:
                    s.set_trapq(toolhead.get_trapq())
                raise
        # Z should now be level - do final cleanup
        last_stepper_offset, last_stepper = positions[-1]
        toolhead.flush_step_generation()
        last_stepper.set_trapq(toolhead.get_trapq())
        curpos[2] += first_stepper_offset
        toolhead.set_position(curpos)


class ZAdjustStatus:
    def __init__(self, printer):
        self.applied = False
        printer.register_event_handler("stepper_enable:motor_off", self._motor_off)
        printer.register_event_handler("stepper_enable:disable_z", self._motor_off)
        printer.register_event_handler("unhome:mark_as_unhomed_z", self._motor_off)

    def check_retry_result(self, retry_result):
        if (isinstance(retry_result, str) and retry_result == "done") or (
            isinstance(retry_result, (int, float)) and not retry_result
        ):
            self.applied = True
        return retry_result

    def reset(self):
        self.applied = False

    def get_status(self, eventtime):
        return {"applied": self.applied}

    def _motor_off(self, print_time):
        self.reset()


class RetryHelper:
    def __init__(self, config, error_msg_extra=""):
        self.gcode = config.get_printer().lookup_object("gcode")
        self.default_max_retries = config.getint(
            "retries", 0, minval=0, maxval=MAX_RETRIES
        )
        self.default_retry_tolerance = config.getfloat(
            "retry_tolerance", 0.0, above=0.0, maxval=MAX_RETRY_TOLERANCE
        )
        self.default_increasing_threshold = config.getfloat(
            "increasing_threshold", 0.0000001, above=0.0
        )
        self.default_max_deviation = config.getfloat(
            "max_deviation", 5.0, minval=0.0, maxval=MAX_DEVIATION
        )
        self.default_increasing_threshold = config.getfloat(
            "increasing_threshold", 0.0000001, above=0.0
        )
        self.value_label = "Probed points range"
        self.error_msg_extra = error_msg_extra

    def start(self, gcmd):
        self.max_retries = gcmd.get_int(
            "RETRIES", self.default_max_retries, minval=0, maxval=MAX_RETRIES
        )
        self.retry_tolerance = gcmd.get_float(
            "RETRY_TOLERANCE",
            self.default_retry_tolerance,
            minval=0.0,
            maxval=MAX_RETRY_TOLERANCE,
        )
        self.increasing_threshold = gcmd.get_float(
            "INCREASING_THRESHOLD", self.default_increasing_threshold, above=0.0
        )
        self.max_deviation = gcmd.get_float(
            "MAX_DEVIATION",
            self.default_max_deviation,
            minval=0.0,
            maxval=MAX_DEVIATION,
        )
        self.increasing_threshold = gcmd.get_float(
            "INCREASING_THRESHOLD", self.default_increasing_threshold, above=0.0
        )
        self.current_retry = 0
        self.previous = None
        self.increasing = 0

    def check_increase(self, error):
        if self.previous and error > self.previous + self.increasing_threshold:
            self.increasing += 1
        elif self.increasing > 0:
            self.increasing -= 1
        self.previous = error
        return self.increasing > 1

    def check_retry(self, z_positions):
        if self.max_retries == 0:
            return
        error = round(max(z_positions) - min(z_positions), 6)
        self.gcode.respond_info(
            "Retries: %d/%d %s: %0.6f tolerance: %0.6f"
            % (
                self.current_retry,
                self.max_retries,
                self.value_label,
                error,
                self.retry_tolerance,
            )
        )
        if error > self.max_deviation:
            raise self.gcode.error(
                "Retries aborting: %s is exceeding "
                "max_deviation of %.3f" % (self.value_label, self.max_deviation)
            )
        if self.check_increase(error):
            raise self.gcode.error(
                "Retries aborting: %s is increasing. %s"
                % (self.value_label, self.error_msg_extra)
            )
        if error <= self.retry_tolerance:
            return 0.0
        self.current_retry += 1
        if self.current_retry > self.max_retries:
            raise self.gcode.error("Too many retries")
        return error


class ZTilt:
    def __init__(self, config):
        self.printer = config.get_printer()
        self.section = config.get_name()

        try:
            self.numpy = importlib.import_module("numpy")
        except ImportError:
            logging.info("numpy not installed, Z_TILT_CALIBRATE will not be available")
            self.numpy = None

        self.z_positions = config.getlists(
            "z_positions", seps=(",", "\n"), parser=float, count=2
        )
<<<<<<< HEAD
        self.use_probe_offsets = config.getboolean("use_probe_offsets", False)
=======
        self.use_offsets = config.getboolean("use_offsets", False)
        self.use_offsets = config.getboolean("use_probe_offsets", self.use_offsets)
>>>>>>> 17c888d3
        self.z_count = len(self.z_positions)

        self.retry_helper = RetryHelper(config)
        self.probe_helper = probe.ProbePointsHelper(config, self.probe_finalize)
        self.probe_helper.minimum_points(2)

        self.config_z_offsets = config.getfloatlist(
            "z_offsets", count=self.z_count, default=None
        )
        self.z_offsets = self.config_z_offsets

        self.z_status = ZAdjustStatus(self.printer)
        self.z_helper = ZAdjustHelper(config, self.z_count)
        # probe points for calibrate/autodetect
        cal_probe_points = list(self.probe_helper.get_probe_points())
        self.num_probe_points = len(cal_probe_points)
        self.cal_helper = None
        if config.get("extra_points", None) is not None:
            self.cal_helper = probe.ProbePointsHelper(
                config, self.cal_finalize, option_name="extra_points"
            )
            cal_probe_points.extend(self.cal_helper.get_probe_points())
            self.cal_helper.update_probe_points(cal_probe_points, 3)
        self.ad_helper = probe.ProbePointsHelper(config, self.ad_finalize)
        self.ad_helper.update_probe_points(cal_probe_points, 3)
        self.cal_conf_avg_len = config.getint("averaging_len", 3, minval=1)
        self.ad_conf_delta = config.getfloat("autodetect_delta", 1.0, minval=0.1)
        if (
            config.get("autodetect_delta", None) is not None or self.z_positions is None
        ) and self.numpy is None:
            raise config.error(self.err_missing_numpy)

        # Register Z_TILT_ADJUST command
        gcode = self.printer.lookup_object("gcode")
        gcode.register_command(
            "Z_TILT_ADJUST",
            self.cmd_Z_TILT_ADJUST,
            desc=self.cmd_Z_TILT_ADJUST_help,
        )
        if self.cal_helper is not None:
            gcode.register_command(
                "Z_TILT_CALIBRATE",
                self.cmd_Z_TILT_CALIBRATE,
                desc=self.cmd_Z_TILT_CALIBRATE_help,
            )
        gcode.register_command(
            "Z_TILT_AUTODETECT",
            self.cmd_Z_TILT_AUTODETECT,
            desc=self.cmd_Z_TILT_AUTODETECT_help,
        )
        gcode.register_command(
            "Z_TILT_SET_OFFSETS",
            self.cmd_Z_TILT_SET_OFFSETS,
            desc=self.cmd_Z_TILT_SET_OFFSETS_help,
        )

    cmd_Z_TILT_ADJUST_help = "Adjust the Z tilt"
    cmd_Z_TILT_CALIBRATE_help = "Calibrate Z tilt with additional probing " "points"
    cmd_Z_TILT_AUTODETECT_help = "Autodetect pivot point of Z motors"
    cmd_Z_TILT_SET_OFFSETS_help = "Set the offsets for the z_positions"
    err_missing_numpy = (
        "Failed to import `numpy` module, make sure it was "
        "installed via `~/klippy-env/bin/pip install`"
    )

    def cmd_Z_TILT_ADJUST(self, gcmd):
        if self.z_positions is None:
            gcmd.respond_info("No z_positions configured. Run Z_TILT_AUTODETECT first")
            return
        self.z_status.reset()
        self.retry_helper.start(gcmd)
        use_probe_offsets = self.probe_helper.use_offsets
        if self.use_probe_offsets:
            self.probe_helper.use_xy_offsets(True)
        self.probe_helper.start_probe(gcmd)
        self.probe_helper.use_xy_offsets(use_probe_offsets)

    def perform_coordinate_descent(self, offsets, positions):
        # Setup for coordinate descent analysis
        z_offset = offsets[2]
        logging.info("Calculating bed tilt with: %s", positions)
        params = {"x_adjust": 0.0, "y_adjust": 0.0, "z_adjust": z_offset}

        # Perform coordinate descent
        def adjusted_height(pos, params):
            x, y, z = pos
            return (
                z - x * params["x_adjust"] - y * params["y_adjust"] - params["z_adjust"]
            )

        def errorfunc(params):
            total_error = 0.0
            for pos in positions:
                total_error += adjusted_height(pos, params) ** 2
            return total_error

        new_params = mathutil.coordinate_descent(params.keys(), params, errorfunc)

        new_params = mathutil.coordinate_descent(params.keys(), params, errorfunc)
        # Apply results
        speed = self.probe_helper.get_lift_speed()
        logging.info("Calculated bed tilt parameters: %s", new_params)
        return new_params

    def apply_adjustments(self, offsets, new_params):
        z_offset = offsets[2]
        speed = self.probe_helper.get_lift_speed()
        x_adjust = new_params["x_adjust"]
        y_adjust = new_params["y_adjust"]
        z_adjust = (
            new_params["z_adjust"]
            - z_offset
            - x_adjust * offsets[0]
            - y_adjust * offsets[1]
        )
        adjustments = [
            x * x_adjust + y * y_adjust + z_adjust for x, y in self.z_positions
        ]
        self.z_helper.adjust_steppers(adjustments, speed)

    def probe_finalize(self, offsets, positions):
        if self.z_offsets is not None:
            positions = [
                [p[0], p[1], p[2] - o] for (p, o) in zip(positions, self.z_offsets)
            ]
        new_params = self.perform_coordinate_descent(offsets, positions)
        self.apply_adjustments(offsets, new_params)
        return self.z_status.check_retry_result(
            self.retry_helper.check_retry([p[2] for p in positions])
        )

    def cmd_Z_TILT_CALIBRATE(self, gcmd):
        if self.numpy is None:
            gcmd.respond_info(self.err_missing_numpy)
            return
        self.cal_avg_len = gcmd.get_int("AVGLEN", self.cal_conf_avg_len)
        self.cal_gcmd = gcmd
        self.cal_runs = []
        use_probe_offsets = self.cal_helper.use_offsets
        if self.use_probe_offsets:
            self.cal_helper.use_xy_offsets(True)
        self.cal_helper.start_probe(gcmd)
        self.cal_helper.use_xy_offsets(use_probe_offsets)

    def cal_finalize(self, offsets, positions):
        np = self.numpy
        avlen = self.cal_avg_len
        new_params = self.perform_coordinate_descent(offsets, positions)
        self.apply_adjustments(offsets, new_params)
        self.cal_runs.append([p[2] for p in positions])
        if len(self.cal_runs) < avlen + 1:
            return "retry"
        prev_error = np.std(self.cal_runs[-avlen - 1 : -1], axis=0)
        prev_error = np.std(prev_error)
        this_error = np.std(self.cal_runs[-avlen:], axis=0)
        this_error = np.std(this_error)
        self.cal_gcmd.respond_info(
            "previous error: %.6f current error: %.6f" % (prev_error, this_error)
        )
        if this_error < prev_error:
            return "retry"
        z_offsets = np.mean(self.cal_runs[-avlen:], axis=0)
        z_offsets = [z - offsets[2] for z in z_offsets]
        self.z_offsets = z_offsets
        s_zoff = ""
        for off in z_offsets[0 : self.num_probe_points]:
            s_zoff += "%.6f, " % off
        s_zoff = s_zoff[:-2]
        self.cal_gcmd.respond_info("final z_offsets are: %s" % (s_zoff))
        configfile = self.printer.lookup_object("configfile")
        section = self.section
        configfile.set(section, "z_offsets", s_zoff)
        self.cal_gcmd.respond_info(
            "The SAVE_CONFIG command will update the printer config\n"
            "file with these parameters and restart the printer."
        )

    def ad_init(self):
        self.ad_phase = 0
        self.ad_params = []

    def cmd_Z_TILT_AUTODETECT(self, gcmd):
        if self.numpy is None:
            gcmd.respond_info(self.err_missing_numpy)
        self.cal_avg_len = gcmd.get_int("AVGLEN", self.cal_conf_avg_len)
        self.ad_delta = gcmd.get_float("DELTA", self.ad_conf_delta, minval=0.1)
        self.ad_init()
        self.ad_gcmd = gcmd
        self.ad_runs = []
        self.ad_points = []
        self.ad_error = None
        use_probe_offsets = self.ad_helper.use_offsets
        if self.use_probe_offsets:
            self.ad_helper.use_xy_offsets(True)
        self.ad_helper.start_probe(gcmd)
        self.ad_helper.use_xy_offsets(use_probe_offsets)

    ad_adjustments = [
        [0.5, -0.5, -0.5],  # p1 up
        [-1, 1, 0],  # p2 up
        [0, -1, 1],  # p3 up
        [0, 1, 0],  # p3 + p2 up
        [1, -1, 0],  # p3 + p1 up
        [0, 1, -1],  # p2 + p1 up
        [-0.5, -0.5, 0.5],  # back to level
    ]

    def ad_finalize(self, offsets, positions):
        np = self.numpy
        avlen = self.cal_avg_len
        delta = self.ad_delta
        speed = self.probe_helper.get_lift_speed()
        new_params = self.perform_coordinate_descent(offsets, positions)
        if self.ad_phase in range(1, 4):
            new_params["z_adjust"] -= delta / 2
        if self.ad_phase in range(4, 7):
            new_params["z_adjust"] += delta / 2
        if self.ad_phase == 0:
            self.ad_points.append([z for _, _, z in positions[: self.num_probe_points]])
        self.ad_params.append(new_params)
        adjustments = [_a * delta for _a in self.ad_adjustments[self.ad_phase]]
        self.z_helper.adjust_steppers(adjustments, speed)
        if self.ad_phase < 6:
            self.ad_phase += 1
            return "retry"
        # calculcate results
        p = []
        for i in range(7):
            p.append(params_to_normal_form(np, self.ad_params[i], offsets))

        # This is how it works.
        # To find the pivot point, we take 3 planes:
        #  a) the original untilted plane
        #  b) the plane with one motor raised, on one corner opposite the
        #     one we want to determine the pivot point of
        #  c) the plane with the other motor opposite the one we want to
        #     determine the pivot point raised
        # The intersection of all 3 planes is a point very near the pivot
        # point we search for. If the pivot point would be a point on the
        # bed surface, we would already be done. But as the actual pivot
        # point is in most cases below the bed, the intersection of the 3
        # points is behind or in front of the actual point (in X/Y). To
        # compensate for this error, we do the same calculation again, but
        # with the planes b) and c) tilted in the opposite direction and
        # take the average of the 2 points.

        z_p1 = (
            intersect_3_planes(np, p[0], p[2], p[3])[:2],
            intersect_3_planes(np, p[0], p[1], p[3])[:2],
            intersect_3_planes(np, p[0], p[1], p[2])[:2],
        )

        z_p2 = (
            intersect_3_planes(np, p[0], p[5], p[6])[:2],
            intersect_3_planes(np, p[0], p[4], p[6])[:2],
            intersect_3_planes(np, p[0], p[4], p[5])[:2],
        )

        # take the average of positive and negative measurement
        z_pos = []
        for _zp1, _zp2 in zip(z_p1, z_p2):
            _z = []
            for _z1, _z2 in zip(_zp1, _zp2):
                _z.append((_z1 + _z2) / 2)
            z_pos.append(_z)
        s_zpos = ""
        for zp in z_pos:
            s_zpos += "%.6f, %.6f\n" % tuple(zp)
        self.ad_gcmd.respond_info("current estimated z_positions %s" % (s_zpos))
        self.ad_runs.append(z_pos)
        if len(self.ad_runs) >= avlen:
            self.z_positions = np.mean(self.ad_runs[-avlen:], axis=0)
        else:
            self.z_positions = np.mean(self.ad_runs, axis=0)

        # We got a first estimate of the pivot points. Now apply the
        # adjustemts to all motors and repeat the process until the result
        # converges. We determine convergence by keeping track of the last
        # <average_len> + 1 runs and compare the standard deviation over that
        # len between the last two runs. When the error stops to decrease, we
        # are done. The final z_positions are determined by calculating the
        # average over the last <average_len> calculated positions.

        self.apply_adjustments(offsets, self.ad_params[0])
        if len(self.ad_runs) >= avlen:
            errors = np.std(self.ad_runs[-avlen:], axis=0)
            error = np.std(errors)
            if self.ad_error is None:
                self.ad_gcmd.respond_info("current error: %.6f" % (error))
            else:
                self.ad_gcmd.respond_info(
                    "previous error: %.6f current error: %.6f" % (self.ad_error, error)
                )
            if self.ad_error is not None:
                if error >= self.ad_error:
                    self.ad_finalize_done(offsets)
                    return
            self.ad_error = error
        # restart
        self.ad_init()
        return "retry"

    def ad_finalize_done(self, offsets):
        np = self.numpy
        avlen = self.cal_avg_len
        # calculate probe point z offsets
        z_offsets = np.mean(self.ad_points[-avlen:], axis=0)
        z_offsets = [z - offsets[2] for z in z_offsets]
        self.z_offsets = z_offsets
        logging.info("final z_offsets %s", (z_offsets))
        configfile = self.printer.lookup_object("configfile")
        section = self.section
        s_zoff = ""
        for off in z_offsets:
            s_zoff += "%.6f, " % off
        s_zoff = s_zoff[:-2]
        configfile.set(section, "z_offsets", s_zoff)
        s_zpos = ""
        for zpos in self.z_positions:
            s_zpos += "%.6f, %.6f\n" % tuple(zpos)
        configfile.set(section, "z_positions", s_zpos)
        self.ad_gcmd.respond_info("final z_positions are %s" % (s_zpos))
        self.ad_gcmd.respond_info("final z_offsets are: %s" % (s_zoff))
        self.ad_gcmd.respond_info(
            "The SAVE_CONFIG command will update the printer config\n"
            "file with these parameters and restart the printer."
        )

    def cmd_Z_TILT_SET_OFFSETS(self, gcmd):
        z_offset_string = gcmd.get("OFFSETS", default=None)
        if z_offset_string is None:
            self.z_offsets = self.config_z_offsets
        else:
            offsets = [float(offset) for offset in z_offset_string.split(",")]
            if len(offsets) != self.z_count:
                raise gcmd.error(
                    "Offsets have to match amount of z_positions."
                    "\nAmount of z_positions is [%d], but [%d] "
                    "were given." % (self.z_count, len(offsets))
                )
            else:
                self.z_offsets = offsets
        if len(self.z_offsets) > 0:
            z_offset_string = "%.6f" % self.z_offsets[0]
            for i in range(1, len(self.z_offsets)):
                z_offset_string += ", %.6f" % self.z_offsets[i]
            gcmd.respond_info("Current z_offsets are: (%s)" % z_offset_string)
            return
        raise gcmd.error("No z_offsets defined")

    def get_status(self, eventtime):
        return self.z_status.get_status(eventtime)


def load_config(config):
    return ZTilt(config)<|MERGE_RESOLUTION|>--- conflicted
+++ resolved
@@ -223,12 +223,8 @@
         self.z_positions = config.getlists(
             "z_positions", seps=(",", "\n"), parser=float, count=2
         )
-<<<<<<< HEAD
-        self.use_probe_offsets = config.getboolean("use_probe_offsets", False)
-=======
         self.use_offsets = config.getboolean("use_offsets", False)
         self.use_offsets = config.getboolean("use_probe_offsets", self.use_offsets)
->>>>>>> 17c888d3
         self.z_count = len(self.z_positions)
 
         self.retry_helper = RetryHelper(config)
