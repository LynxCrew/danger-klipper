# Tracking of PWM controlled heaters and their temperature control
#
# Copyright (C) 2016-2020  Kevin O'Connor <kevin@koconnor.net>
#
# This file may be distributed under the terms of the GNU GPLv3 license.
import collections
import os
import logging
import threading


######################################################################
# Heater
######################################################################

KELVIN_TO_CELSIUS = -273.15
MAX_HEAT_TIME = 5.0
AMBIENT_TEMP = 25.0
PID_PARAM_BASE = 255.0
PID_PROFILE_VERSION = 1
PID_PROFILE_OPTIONS = {
    "pid_target": (float, "%.2f"),
    "pid_tolerance": (float, "%.4f"),
    "control": (str, "%s"),
    "smooth_time": (float, "%.3f"),
    "pid_kp": (float, "%.3f"),
    "pid_ki": (float, "%.3f"),
    "pid_kd": (float, "%.3f"),
}


class Heater:
    def __init__(self, config, sensor):
        self.printer = config.get_printer()
<<<<<<< HEAD
=======
        self.name = config.get_name()
        self.short_name = short_name = self.name.split()[-1]
>>>>>>> 5c437632
        self.reactor = self.printer.get_reactor()
        self.config = config
        self.configfile = self.printer.lookup_object("configfile")
        self.name = config.get_name()
        self.short_name = short_name = self.name.split()[-1]
        # Setup sensor
        self.sensor = sensor
        self.min_temp = config.getfloat("min_temp", minval=KELVIN_TO_CELSIUS)
        self.max_temp = config.getfloat("max_temp", above=self.min_temp)
        self.max_set_temp = config.getfloat(
            "max_set_temp",
            self.max_temp,
            minval=self.min_temp,
            maxval=self.max_temp,
        )
        self.sensor.setup_minmax(self.min_temp, self.max_temp)
        self.sensor.setup_callback(self.temperature_callback)
        self.pwm_delay = self.sensor.get_report_time_delta()
        # Setup temperature checks
        self.min_extrude_temp = config.getfloat(
            "min_extrude_temp",
            170.0,
            minval=self.min_temp,
            maxval=self.max_temp,
        )
        is_fileoutput = (
            self.printer.get_start_args().get("debugoutput") is not None
        )
        self.can_extrude = self.min_extrude_temp <= 0.0 or is_fileoutput
        self.enabled = True
        self.cold_extrude = False
        self.max_power = config.getfloat(
            "max_power", 1.0, above=0.0, maxval=1.0
        )
        self.smooth_time = config.getfloat("smooth_time", 1.0, above=0.0)
        self.inv_smooth_time = 1.0 / self.smooth_time
        self.is_shutdown = False
        self.lock = threading.Lock()
        self.last_temp = self.smoothed_temp = self.target_temp = 0.0
        self.last_temp_time = 0.0
        # pwm caching
        self.next_pwm_time = 0.0
        self.last_pwm_value = 0.0
        # Those are necessary so the klipper config check does not complain
        config.get("control", None)
        config.getfloat("pid_kp", None)
        config.getfloat("pid_ki", None)
        config.getfloat("pid_kd", None)
        config.getfloat("max_delta", None)
        # Setup output heater pin
        heater_pin = config.get("heater_pin")
        ppins = self.printer.lookup_object("pins")
        self.mcu_pwm = ppins.setup_pin("pwm", heater_pin)
        pwm_cycle_time = config.getfloat(
            "pwm_cycle_time", 0.100, above=0.0, maxval=self.pwm_delay
        )
        self.mcu_pwm.setup_cycle_time(pwm_cycle_time)
        self.mcu_pwm.setup_max_duration(MAX_HEAT_TIME)
        # Load additional modules
        self.printer.load_object(config, "verify_heater %s" % (short_name,))
        self.printer.load_object(config, "pid_calibrate")
        self.gcode = self.printer.lookup_object("gcode")
        self.pmgr = self.ProfileManager(self)
        self.control = self.lookup_control(
            self.pmgr.init_default_profile(), True
        )
        self.gcode.register_mux_command(
            "SET_HEATER_TEMPERATURE",
            "HEATER",
            short_name,
            self.cmd_SET_HEATER_TEMPERATURE,
            desc=self.cmd_SET_HEATER_TEMPERATURE_help,
        )
        self.gcode.register_mux_command(
            "SET_SMOOTH_TIME",
            "HEATER",
            short_name,
            self.cmd_SET_SMOOTH_TIME,
            desc=self.cmd_SET_SMOOTH_TIME_help,
        )
        self.gcode.register_mux_command(
            "PID_PROFILE",
            "HEATER",
            short_name,
            self.pmgr.cmd_PID_PROFILE,
            desc=self.pmgr.cmd_PID_PROFILE_help,
        )
        self.gcode.register_mux_command(
            "SET_HEATER_PID",
            "HEATER",
            short_name,
            self.cmd_SET_HEATER_PID,
            desc=self.cmd_SET_HEATER_PID_help,
        )
        self.printer.register_event_handler(
            "klippy:shutdown", self._handle_shutdown
        )

    def notify_disabled(self, gcmd):
        if gcmd is not None:
            gcmd.respond_info(
                "Heater [%s] is disabled due to an "
                "accelerometer being connected." % self.short_name
            )

        self.printer.register_event_handler(
            "klippy:shutdown", self._handle_shutdown
        )

    def lookup_control(self, profile, load_clean=False):
        algos = collections.OrderedDict(
            {
                "watermark": ControlBangBang,
                "pid": ControlPID,
                "pid_v": ControlVelocityPID,
            }
        )
        return algos[profile["control"]](profile, self, load_clean)

    def set_pwm(self, read_time, value):
        if self.target_temp <= 0.0 or self.is_shutdown:
            value = 0.0
        if (read_time < self.next_pwm_time or not self.last_pwm_value) and abs(
            value - self.last_pwm_value
        ) < 0.05:
            # No significant change in value - can suppress update
            return
        pwm_time = read_time + self.pwm_delay
        self.next_pwm_time = pwm_time + 0.75 * MAX_HEAT_TIME
        self.last_pwm_value = value
        self.mcu_pwm.set_pwm(pwm_time, value)
        # logging.debug("%s: pwm=%.3f@%.3f (from %.3f@%.3f [%.3f])",
        #              self.name, value, pwm_time,
        #              self.last_temp, self.last_temp_time, self.target_temp)

    def temperature_callback(self, read_time, temp):
        with self.lock:
            time_diff = read_time - self.last_temp_time
            self.last_temp = temp
            self.last_temp_time = read_time
            self.control.temperature_update(read_time, temp, self.target_temp)
            temp_diff = temp - self.smoothed_temp
            adj_time = min(time_diff * self.inv_smooth_time, 1.0)
            self.smoothed_temp += temp_diff * adj_time
            self.can_extrude = (
                self.smoothed_temp >= self.min_extrude_temp or self.cold_extrude
            )
        # logging.debug("temp: %.3f %f = %f", read_time, temp)

    def _handle_shutdown(self):
        self.is_shutdown = True

    # External commands
    def get_name(self):
        return self.name

    def get_pwm_delay(self):
        return self.pwm_delay

    def get_max_power(self):
        return self.max_power

    def get_smooth_time(self):
        return self.smooth_time

    def set_inv_smooth_time(self, inv_smooth_time):
        self.inv_smooth_time = inv_smooth_time

    def set_temp(self, degrees):
        if degrees and (degrees < self.min_temp or degrees > self.max_set_temp):
            raise self.printer.command_error(
                "Requested temperature (%.1f) out of range (%.1f:%.1f)"
                % (degrees, self.min_temp, self.max_set_temp)
            )
        with self.lock:
            self.target_temp = degrees

    def get_temp(self, eventtime):
        print_time = (
            self.mcu_pwm.get_mcu().estimated_print_time(eventtime) - 5.0
        )
        with self.lock:
            if self.last_temp_time < print_time:
                return 0.0, self.target_temp
            return self.smoothed_temp, self.target_temp

    def check_busy(self, eventtime):
        with self.lock:
            return self.control.check_busy(
                eventtime, self.smoothed_temp, self.target_temp
            )

    def set_control(self, control, keep_target=True):
        with self.lock:
            old_control = self.control
            self.control = control
            if not keep_target:
                self.target_temp = 0.0
        return old_control

    def get_control(self):
        return self.control

    def alter_target(self, target_temp):
        if target_temp:
            target_temp = max(self.min_temp, min(self.max_temp, target_temp))
        self.target_temp = target_temp

    def stats(self, eventtime):
        with self.lock:
            target_temp = self.target_temp
            last_temp = self.last_temp
            last_pwm_value = self.last_pwm_value
        is_active = target_temp or last_temp > 50.0
        return is_active, "%s: target=%.0f temp=%.1f pwm=%.3f" % (
            self.short_name,
            target_temp,
            last_temp,
            last_pwm_value,
        )

    def get_status(self, eventtime):
        with self.lock:
            target_temp = self.target_temp
            smoothed_temp = self.smoothed_temp
            last_pwm_value = self.last_pwm_value
        return {
            "temperature": round(smoothed_temp, 2),
            "target": target_temp,
            "power": last_pwm_value,
            "pid_profile": self.get_control().get_profile()["name"],
        }

    def set_enabled(self, enabled):
        self.enabled = enabled

    def is_adc_faulty(self):
        if self.last_temp > self.max_temp or self.last_temp < self.min_temp:
            return True
        return False

    cmd_SET_HEATER_TEMPERATURE_help = "Sets a heater temperature"

    def cmd_SET_HEATER_TEMPERATURE(self, gcmd):
        temp = gcmd.get_float("TARGET", 0.0)
        pheaters = self.printer.lookup_object("heaters")
        pheaters.set_temperature(self, temp, gcmd=gcmd)

    cmd_SET_SMOOTH_TIME_help = "Set the smooth time for the given heater"

    def cmd_SET_SMOOTH_TIME(self, gcmd):
        save_to_profile = gcmd.get_int("SAVE_TO_PROFILE", 0, minval=0, maxval=1)
        self.smooth_time = gcmd.get_float(
            "SMOOTH_TIME", self.config_smooth_time, minval=0.0
        )
        self.inv_smooth_time = 1.0 / self.smooth_time
        self.get_control().update_smooth_time()
        if save_to_profile:
            self.get_control().get_profile()["smooth_time"] = self.smooth_time
            self.pmgr.save_profile()

    cmd_SET_HEATER_PID_help = "Sets a heater PID parameter"

    def cmd_SET_HEATER_PID(self, gcmd):
        if not isinstance(self.control, (ControlPID, ControlVelocityPID)):
            raise gcmd.error("Not a PID/PID_V controlled heater")
        kp = gcmd.get_float("KP", None)
        if kp is not None:
            self.control.Kp = kp / PID_PARAM_BASE
        ki = gcmd.get_float("KI", None)
        if ki is not None:
            self.control.Ki = ki / PID_PARAM_BASE
        kd = gcmd.get_float("KD", None)
        if kd is not None:
            self.control.Kd = kd / PID_PARAM_BASE

    class ProfileManager:
        def __init__(self, outer_instance):
            self.outer_instance = outer_instance
            self.profiles = {}
            self.incompatible_profiles = []
            # Fetch stored profiles from Config
            stored_profs = self.outer_instance.config.get_prefix_sections(
                "pid_profile %s" % self.outer_instance.name
            )
            for profile in stored_profs:
                self._init_profile(profile, profile.get_name().split(" ", 2)[2])

        def _init_profile(self, config_section, name):
            version = config_section.getint("pid_version", 1)
            if version != PID_PROFILE_VERSION:
                logging.info(
                    "Profile [%s] not compatible with this version "
                    "of pid_profile.\n"
                    "Profile Version: %d Current Version: %d"
                    % (name, version, PID_PROFILE_VERSION)
                )
                self.incompatible_profiles.append(name)
                return None
            temp_profile = {}
            control = self._check_value_config(
                "control", config_section, str, False
            )
            if control == "watermark":
                temp_profile["max_delta"] = config_section.getfloat(
                    "max_delta", 2.0, above=0.0
                )
            elif control == "pid" or control == "pid_v":
                for key, (type, placeholder) in PID_PROFILE_OPTIONS.items():
                    can_be_none = (
                        key != "pid_kp" and key != "pid_ki" and key != "pid_kd"
                    )
                    temp_profile[key] = self._check_value_config(
                        key, config_section, type, can_be_none
                    )
                if name == "default":
                    temp_profile["smooth_time"] = None
            else:
                raise self.outer_instance.printer.config_error(
                    "Unknown control type '%s' "
                    "in [pid_profile %s %s]."
                    % (control, self.outer_instance.name, name)
                )
            temp_profile["control"] = control
            temp_profile["name"] = name
            self.profiles[name] = temp_profile
            return temp_profile

        def _check_value_config(self, key, config_section, type, can_be_none):
            if type is int:
                value = config_section.getint(key, None)
            elif type is float:
                value = config_section.getfloat(key, None)
            else:
                value = config_section.get(key, None)
            if not can_be_none and value is None:
                raise self.outer_instance.gcode.error(
                    "pid_profile: '%s' has to be "
                    "specified in [pid_profile %s %s]."
                    % (key, self.outer_instance.name, config_section.get_name())
                )
            return value

        def _compute_section_name(self, profile_name):
            return (
                self.outer_instance.name
                if profile_name == "default"
                else (
                    "pid_profile "
                    + self.outer_instance.name
                    + " "
                    + profile_name
                )
            )

        def _check_value_gcmd(
            self,
            name,
            default,
            gcmd,
            type,
            can_be_none,
            minval=None,
            maxval=None,
        ):
            if type is int:
                value = gcmd.get_int(
                    name, default, minval=minval, maxval=maxval
                )
            elif type is float:
                value = gcmd.get_float(
                    name, default, minval=minval, maxval=maxval
                )
            else:
                value = gcmd.get(name, default)
            if not can_be_none and value is None:
                raise self.outer_instance.gcode.error(
                    "pid_profile: '%s' has to be specified." % name
                )
            return value.lower() if type == "lower" else value

        def init_default_profile(self):
            return self._init_profile(self.outer_instance.config, "default")

        def set_values(self, profile_name, gcmd, verbose):
            current_profile = self.outer_instance.get_control().get_profile()
            target = self._check_value_gcmd("TARGET", None, gcmd, float, False)
            tolerance = self._check_value_gcmd(
                "TOLERANCE",
                current_profile["pid_tolerance"],
                gcmd,
                float,
                False,
            )
            control = self._check_value_gcmd(
                "CONTROL", current_profile["control"], gcmd, "lower", False
            )
            kp = self._check_value_gcmd("KP", None, gcmd, float, False)
            ki = self._check_value_gcmd("KI", None, gcmd, float, False)
            kd = self._check_value_gcmd("KD", None, gcmd, float, False)
            smooth_time = self._check_value_gcmd(
                "SMOOTH_TIME", None, gcmd, float, True
            )
            keep_target = self._check_value_gcmd(
                "KEEP_TARGET", 0, gcmd, int, True, minval=0, maxval=1
            )
            load_clean = self._check_value_gcmd(
                "LOAD_CLEAN", 0, gcmd, int, True, minval=0, maxval=1
            )
            temp_profile = {
                "pid_target": target,
                "pid_tolerance": tolerance,
                "control": control,
                "smooth_time": smooth_time,
                "pid_kp": kp,
                "pid_ki": ki,
                "pid_kd": kd,
            }
            temp_control = self.outer_instance.lookup_control(
                temp_profile, load_clean
            )
            self.outer_instance.set_control(temp_control, keep_target)
            msg = (
                "PID Parameters:\n"
                "Target: %.2f,\n"
                "Tolerance: %.4f\n"
                "Control: %s\n" % (target, tolerance, control)
            )
            if smooth_time is not None:
                msg += "Smooth Time: %.3f\n" % smooth_time
            msg += (
                "pid_Kp=%.3f pid_Ki=%.3f pid_Kd=%.3f\n"
                "have been set as current profile." % (kp, ki, kd)
            )
            self.outer_instance.gcode.respond_info(msg)
            self.save_profile(profile_name=profile_name, verbose=True)

        def get_values(self, profile_name, gcmd, verbose):
            temp_profile = self.outer_instance.get_control().get_profile()
            target = temp_profile["pid_target"]
            tolerance = temp_profile["pid_tolerance"]
            control = temp_profile["control"]
            kp = temp_profile["pid_kp"]
            ki = temp_profile["pid_ki"]
            kd = temp_profile["pid_kd"]
            smooth_time = (
                self.outer_instance.get_smooth_time()
                if temp_profile["smooth_time"] is None
                else temp_profile["smooth_time"]
            )
            name = temp_profile["name"]
            self.outer_instance.gcode.respond_info(
                "PID Parameters:\n"
                "Target: %.2f,\n"
                "Tolerance: %.4f\n"
                "Control: %s\n"
                "Smooth Time: %.3f\n"
                "pid_Kp=%.3f pid_Ki=%.3f pid_Kd=%.3f\n"
                "name: %s"
                % (target, tolerance, control, smooth_time, kp, ki, kd, name)
            )

        def save_profile(self, profile_name=None, gcmd=None, verbose=True):
            temp_profile = self.outer_instance.get_control().get_profile()
            if profile_name is None:
                profile_name = temp_profile["name"]
            section_name = self._compute_section_name(profile_name)
            self.outer_instance.configfile.set(
                section_name, "pid_version", PID_PROFILE_VERSION
            )
            for key, (type, placeholder) in PID_PROFILE_OPTIONS.items():
                value = temp_profile[key]
                if value is not None:
                    self.outer_instance.configfile.set(
                        section_name, key, placeholder % value
                    )
            temp_profile["name"] = profile_name
            self.profiles[profile_name] = temp_profile
            if verbose:
                self.outer_instance.gcode.respond_info(
                    "Current PID profile for heater [%s] "
                    "has been saved to profile [%s] "
                    "for the current session.  The SAVE_CONFIG command will\n"
                    "update the printer config file and restart the printer."
                    % (self.outer_instance.name, profile_name)
                )

        def load_profile(self, profile_name, gcmd, verbose):
            verbose = self._check_value_gcmd(
                "VERBOSE", "low", gcmd, "lower", True
            )
            load_clean = self._check_value_gcmd(
                "LOAD_CLEAN", 0, gcmd, int, True, minval=0, maxval=1
            )
            if (
                profile_name
                == self.outer_instance.get_control().get_profile()["name"]
                and not load_clean
            ):
                if verbose == "high" or verbose == "low":
                    self.outer_instance.gcode.respond_info(
                        "PID Profile [%s] already loaded for heater [%s]."
                        % (profile_name, self.outer_instance.name)
                    )
                return
            keep_target = self._check_value_gcmd(
                "KEEP_TARGET", 0, gcmd, int, True, minval=0, maxval=1
            )
            profile = self.profiles.get(profile_name, None)
            defaulted = False
            default = gcmd.get("DEFAULT", None)
            if profile is None:
                if default is None:
                    raise self.outer_instance.gcode.error(
                        "pid_profile: Unknown profile [%s] for heater [%s]."
                        % (profile_name, self.outer_instance.name)
                    )
                profile = self.profiles.get(default, None)
                defaulted = True
                if profile is None:
                    raise self.outer_instance.gcode.error(
                        "pid_profile: Unknown default "
                        "profile [%s] for heater [%s]."
                        % (default, self.outer_instance.name)
                    )
            control = self.outer_instance.lookup_control(profile, load_clean)
            self.outer_instance.set_control(control, keep_target)

            if verbose != "high" and verbose != "low":
                return
            if defaulted:
                self.outer_instance.gcode.respond_info(
                    "Couldn't find profile "
                    "[%s] for heater [%s]"
                    ", defaulted to [%s]."
                    % (profile_name, self.outer_instance.name, default)
                )
            self.outer_instance.gcode.respond_info(
                "PID Profile [%s] loaded for heater [%s].\n"
                % (profile["name"], self.outer_instance.name)
            )
            if verbose == "high":
                smooth_time = (
                    self.outer_instance.get_smooth_time()
                    if profile["smooth_time"] is None
                    else profile["smooth_time"]
                )
                msg = (
                    "Target: %.2f\n"
                    "Tolerance: %.4f\n"
                    "Control: %s\n"
                    % (
                        profile["pid_target"],
                        profile["pid_tolerance"],
                        profile["control"],
                    )
                )
                if smooth_time is not None:
                    msg += "Smooth Time: %.3f\n" % smooth_time
                msg += (
                    "PID Parameters: pid_Kp=%.3f pid_Ki=%.3f pid_Kd=%.3f\n"
                    % (profile["pid_kp"], profile["pid_ki"], profile["pid_kd"])
                )
                self.outer_instance.gcode.respond_info(msg)

        def remove_profile(self, profile_name, gcmd, verbose):
            if profile_name in self.profiles:
                section_name = self._compute_section_name(profile_name)
                self.outer_instance.configfile.remove_section(section_name)
                profiles = dict(self.profiles)
                del profiles[profile_name]
                self.profiles = profiles
                self.outer_instance.gcode.respond_info(
                    "Profile [%s] for heater [%s] "
                    "removed from storage for this session.\n"
                    "The SAVE_CONFIG command will update the printer\n"
                    "configuration and restart the printer"
                    % (profile_name, self.outer_instance.name)
                )
            else:
                self.outer_instance.gcode.respond_info(
                    "No profile named [%s] to remove" % profile_name
                )

        cmd_PID_PROFILE_help = "PID Profile Persistent Storage management"

        def cmd_PID_PROFILE(self, gcmd):
            options = collections.OrderedDict(
                {
                    "LOAD": self.load_profile,
                    "SAVE": self.save_profile,
                    "GET_VALUES": self.get_values,
                    "SET_VALUES": self.set_values,
                    "REMOVE": self.remove_profile,
                }
            )
            for key in options:
                profile_name = gcmd.get(key, None)
                if profile_name is not None:
                    if not profile_name.strip():
                        raise self.outer_instance.gcode.error(
                            "pid_profile: Profile must be specified"
                        )
                    options[key](profile_name, gcmd, True)
                    return
            raise self.outer_instance.gcode.error(
                "pid_profile: Invalid syntax '%s'" % (gcmd.get_commandline(),)
            )


######################################################################
# Bang-bang control algo
######################################################################


class ControlBangBang:
    def __init__(self, profile, heater, load_clean=False):
        self.profile = profile
        self.heater = heater
        self.heater_max_power = heater.get_max_power()
        self.max_delta = profile["max_delta"]
        self.heating = False

    def temperature_update(self, read_time, temp, target_temp):
        if self.heating and temp >= target_temp + self.max_delta:
            self.heating = False
        elif not self.heating and temp <= target_temp - self.max_delta:
            self.heating = True
        if self.heating:
            self.heater.set_pwm(read_time, self.heater_max_power)
        else:
            self.heater.set_pwm(read_time, 0.0)

    def check_busy(self, eventtime, smoothed_temp, target_temp):
        return smoothed_temp < target_temp - self.max_delta

    def update_smooth_time(self):
        self.smooth_time = self.heater.get_smooth_time()  # smoothing window

    def get_profile(self):
        return self.profile

    def get_type(self):
        return "watermark"


######################################################################
# Proportional Integral Derivative (PID) control algo
######################################################################

PID_SETTLE_DELTA = 1.0
PID_SETTLE_SLOPE = 0.1


class ControlPID:
    def __init__(self, profile, heater, load_clean=False):
        self.profile = profile
        self.heater = heater
        self.heater_max_power = heater.get_max_power()
        self.Kp = profile["pid_kp"] / PID_PARAM_BASE
        self.Ki = profile["pid_ki"] / PID_PARAM_BASE
        self.Kd = profile["pid_kd"] / PID_PARAM_BASE
        self.min_deriv_time = (
            self.heater.get_smooth_time()
            if profile["smooth_time"] is None
            else profile["smooth_time"]
        )
        self.heater.set_inv_smooth_time(1.0 / self.min_deriv_time)
        self.temp_integ_max = 0.0
        if self.Ki:
            self.temp_integ_max = self.heater_max_power / self.Ki
        self.prev_temp = (
            AMBIENT_TEMP
            if load_clean
            else self.heater.get_temp(self.heater.reactor.monotonic())[0]
        )
        self.prev_temp_time = 0.0
        self.prev_temp_deriv = 0.0
        self.prev_temp_integ = 0.0

    def temperature_update(self, read_time, temp, target_temp):
        time_diff = read_time - self.prev_temp_time
        # Calculate change of temperature
        temp_diff = temp - self.prev_temp
        if time_diff >= self.min_deriv_time:
            temp_deriv = temp_diff / time_diff
        else:
            temp_deriv = (
                self.prev_temp_deriv * (self.min_deriv_time - time_diff)
                + temp_diff
            ) / self.min_deriv_time
        # Calculate accumulated temperature "error"
        temp_err = target_temp - temp
        temp_integ = self.prev_temp_integ + temp_err * time_diff
        temp_integ = max(0.0, min(self.temp_integ_max, temp_integ))
        # Calculate output
        co = self.Kp * temp_err + self.Ki * temp_integ - self.Kd * temp_deriv
        # logging.debug("pid: %f@%.3f -> diff=%f deriv=%f err=%f integ=%f co=%d",
        #    temp, read_time, temp_diff, temp_deriv, temp_err, temp_integ, co)
        bounded_co = max(0.0, min(self.heater_max_power, co))
        self.heater.set_pwm(read_time, bounded_co)
        # Store state for next measurement
        self.prev_temp = temp
        self.prev_temp_time = read_time
        self.prev_temp_deriv = temp_deriv
        if co == bounded_co:
            self.prev_temp_integ = temp_integ

    def check_busy(self, eventtime, smoothed_temp, target_temp):
        temp_diff = target_temp - smoothed_temp
        return (
            abs(temp_diff) > PID_SETTLE_DELTA
            or abs(self.prev_temp_deriv) > PID_SETTLE_SLOPE
        )

    def update_smooth_time(self):
        self.smooth_time = self.heater.get_smooth_time()  # smoothing window

    def get_profile(self):
        return self.profile

    def get_type(self):
        return "pid"


######################################################################
# Velocity (PID) control algo
######################################################################


class ControlVelocityPID:
    def __init__(self, profile, heater, load_clean=False):
        self.profile = profile
        self.heater = heater
        self.heater_max_power = heater.get_max_power()
        self.Kp = profile["pid_kp"] / PID_PARAM_BASE
        self.Ki = profile["pid_ki"] / PID_PARAM_BASE
        self.Kd = profile["pid_kd"] / PID_PARAM_BASE
        smooth_time = (
            self.heater.get_smooth_time()
            if profile["smooth_time"] is None
            else profile["smooth_time"]
        )
        self.heater.set_inv_smooth_time(1.0 / smooth_time)
        self.smooth_time = smooth_time  # smoothing window
        self.temps = (
            ([AMBIENT_TEMP] * 3)
            if load_clean
            else (
                [self.heater.get_temp(self.heater.reactor.monotonic())[0]] * 3
            )
        )
        self.times = [0.0] * 3  # temperature reading times
        self.d1 = 0.0  # previous smoothed 1st derivative
        self.d2 = 0.0  # previous smoothed 2nd derivative
        self.pwm = 0.0 if load_clean else self.heater.last_pwm_value

    def temperature_update(self, read_time, temp, target_temp):
        # update the temp and time lists
        self.temps.pop(0)
        self.temps.append(temp)
        self.times.pop(0)
        self.times.append(read_time)

        # calculate the 1st derivative: p part in velocity form
        # note the derivative is of the temp and not the error
        # this is to prevent derivative kick
        d1 = self.temps[-1] - self.temps[-2]

        # calculate the error : i part in velocity form
        error = self.times[-1] - self.times[-2]
        error = error * (target_temp - self.temps[-1])

        # calculate the 2nd derivative: d part in velocity form
        # note the derivative is of the temp and not the error
        # this is to prevent derivative kick
        d2 = self.temps[-1] - 2.0 * self.temps[-2] + self.temps[-3]
        d2 = d2 / (self.times[-1] - self.times[-2])

        # smooth both the derivatives using a modified moving average
        # that handles unevenly spaced data points
        n = max(1.0, self.smooth_time / (self.times[-1] - self.times[-2]))
        self.d1 = ((n - 1.0) * self.d1 + d1) / n
        self.d2 = ((n - 1.0) * self.d2 + d2) / n

        # calculate the output
        p = self.Kp * -self.d1  # invert sign to prevent derivative kick
        i = self.Ki * error
        d = self.Kd * -self.d2  # invert sign to prevent derivative kick

        self.pwm = max(0.0, min(self.heater_max_power, self.pwm + p + i + d))
        if target_temp == 0.0:
            self.pwm = 0.0

        # update the heater
        self.heater.set_pwm(read_time, self.pwm)

    def check_busy(self, eventtime, smoothed_temp, target_temp):
        temp_diff = target_temp - smoothed_temp
        return (
            abs(temp_diff) > PID_SETTLE_DELTA or abs(self.d1) > PID_SETTLE_SLOPE
        )

    def update_smooth_time(self):
        self.smooth_time = self.heater.get_smooth_time()  # smoothing window

    def get_profile(self):
        return self.profile

    def get_type(self):
        return "pid_v"


######################################################################
# Sensor and heater lookup
######################################################################


class PrinterHeaters:
    def __init__(self, config):
        self.printer = config.get_printer()
        self.sensor_factories = {}
        self.heaters = {}
        self.gcode_id_to_sensor = {}
        self.available_heaters = []
        self.available_sensors = []
        self.available_monitors = []
        self.has_started = self.have_load_sensors = False
        self.printer.register_event_handler("klippy:ready", self._handle_ready)
        self.printer.register_event_handler(
            "gcode:request_restart", self.turn_off_all_heaters
        )
        # Register commands
        self.gcode = self.printer.lookup_object("gcode")
        self.gcode.register_command(
            "TURN_OFF_HEATERS",
            self.cmd_TURN_OFF_HEATERS,
            desc=self.cmd_TURN_OFF_HEATERS_help,
        )
        self.gcode.register_command("M105", self.cmd_M105, when_not_ready=True)
        self.gcode.register_command(
            "TEMPERATURE_WAIT",
            self.cmd_TEMPERATURE_WAIT,
            desc=self.cmd_TEMPERATURE_WAIT_help,
        )

    def load_config(self, config):
        self.have_load_sensors = True
        # Load default temperature sensors
        pconfig = self.printer.lookup_object("configfile")
        dir_name = os.path.dirname(__file__)
        filename = os.path.join(dir_name, "temperature_sensors.cfg")
        try:
            dconfig = pconfig.read_config(filename)
        except Exception:
            raise config.config_error("Cannot load config '%s'" % (filename,))
        for c in dconfig.get_prefix_sections(""):
            self.printer.load_object(dconfig, c.get_name())

    def add_sensor_factory(self, sensor_type, sensor_factory):
        self.sensor_factories[sensor_type] = sensor_factory

    def setup_heater(self, config, gcode_id=None):
        heater_name = config.get_name().split()[-1]
        if heater_name in self.heaters:
            raise config.error("Heater %s already registered" % (heater_name,))
        # Setup sensor
        sensor = self.setup_sensor(config)
        # Create heater
        self.heaters[heater_name] = heater = Heater(config, sensor)
        self.register_sensor(config, heater, gcode_id)
        self.available_heaters.append(config.get_name())
        return heater

    def get_all_heaters(self):
        return self.available_heaters

    def lookup_heater(self, heater_name):
        if heater_name not in self.heaters:
            raise self.printer.config_error(
                "Unknown heater '%s'" % (heater_name,)
            )
        return self.heaters[heater_name]

    def setup_sensor(self, config):
        if not self.have_load_sensors:
            self.load_config(config)
        sensor_type = config.get("sensor_type")
        if sensor_type not in self.sensor_factories:
            raise self.printer.config_error(
                "Unknown temperature sensor '%s'" % (sensor_type,)
            )
        return self.sensor_factories[sensor_type](config)

    def register_sensor(self, config, psensor, gcode_id=None):
        self.available_sensors.append(config.get_name())
        if gcode_id is None:
            gcode_id = config.get("gcode_id", None)
            if gcode_id is None:
                return
        if gcode_id in self.gcode_id_to_sensor:
            raise self.printer.config_error(
                "G-Code sensor id %s already registered" % (gcode_id,)
            )
        self.gcode_id_to_sensor[gcode_id] = psensor

    def register_monitor(self, config):
        self.available_monitors.append(config.get_name())

    def get_status(self, eventtime):
        return {
            "available_heaters": self.available_heaters,
            "available_sensors": self.available_sensors,
            "available_monitors": self.available_monitors,
        }

    def turn_off_all_heaters(self, print_time=0.0):
        for heater in self.heaters.values():
            heater.set_temp(0.0)

    cmd_TURN_OFF_HEATERS_help = "Turn off all heaters"

    def cmd_TURN_OFF_HEATERS(self, gcmd):
        self.turn_off_all_heaters()

    # G-Code M105 temperature reporting
    def _handle_ready(self):
        self.has_started = True

    def _get_temp(self, eventtime):
        # Tn:XXX /YYY B:XXX /YYY
        out = []
        if self.has_started:
            for gcode_id, sensor in sorted(self.gcode_id_to_sensor.items()):
                cur, target = sensor.get_temp(eventtime)
                out.append("%s:%.1f /%.1f" % (gcode_id, cur, target))
        if not out:
            return "T:0"
        return " ".join(out)

    def cmd_M105(self, gcmd):
        # Get Extruder Temperature
        reactor = self.printer.get_reactor()
        msg = self._get_temp(reactor.monotonic())
        did_ack = gcmd.ack(msg)
        if not did_ack:
            gcmd.respond_raw(msg)

    def _wait_for_temperature(self, heater):
        # Helper to wait on heater.check_busy() and report M105 temperatures

        if self.printer.get_start_args().get("debugoutput") is not None:
            return
<<<<<<< HEAD
=======

        def check(eventtime):
            self.gcode.respond_raw(self._get_temp(eventtime))
            return heater.check_busy(eventtime)

        self.printer.wait_while(check)
>>>>>>> 5c437632

        def check(eventtime):
            self.gcode.respond_raw(self._get_temp(eventtime))
            return heater.check_busy(eventtime)

        self.printer.wait_while(check)

    def set_temperature(self, heater, temp, wait=False, gcmd=None):
        if not heater.enabled:
            heater.notify_disabled(gcmd)
            return
        toolhead = self.printer.lookup_object("toolhead")
        toolhead.register_lookahead_callback((lambda pt: None))
        heater.set_temp(temp)
        if wait and temp:
            self._wait_for_temperature(heater)

    cmd_TEMPERATURE_WAIT_help = "Wait for a temperature on a sensor"

    def cmd_TEMPERATURE_WAIT(self, gcmd):
        sensor_name = gcmd.get("SENSOR")
        if sensor_name not in self.available_sensors:
            raise gcmd.error("Unknown sensor '%s'" % (sensor_name,))
        min_temp = gcmd.get_float("MINIMUM", float("-inf"))
        max_temp = gcmd.get_float("MAXIMUM", float("inf"), above=min_temp)
        if min_temp == float("-inf") and max_temp == float("inf"):
            raise gcmd.error(
                "Error on 'TEMPERATURE_WAIT': missing MINIMUM or MAXIMUM."
            )
        if self.printer.get_start_args().get("debugoutput") is not None:
            return
        if sensor_name in self.heaters:
            sensor = self.heaters[sensor_name]
        else:
            sensor = self.printer.lookup_object(sensor_name)

        def check(eventtime):
            temp, _ = sensor.get_temp(eventtime)
            if temp >= min_temp and temp <= max_temp:
                return False
            gcmd.respond_raw(self._get_temp(eventtime))
            return True

        self.printer.wait_while(check)


def load_config(config):
    return PrinterHeaters(config)<|MERGE_RESOLUTION|>--- conflicted
+++ resolved
@@ -32,16 +32,11 @@
 class Heater:
     def __init__(self, config, sensor):
         self.printer = config.get_printer()
-<<<<<<< HEAD
-=======
         self.name = config.get_name()
         self.short_name = short_name = self.name.split()[-1]
->>>>>>> 5c437632
         self.reactor = self.printer.get_reactor()
         self.config = config
         self.configfile = self.printer.lookup_object("configfile")
-        self.name = config.get_name()
-        self.short_name = short_name = self.name.split()[-1]
         # Setup sensor
         self.sensor = sensor
         self.min_temp = config.getfloat("min_temp", minval=KELVIN_TO_CELSIUS)
@@ -990,15 +985,6 @@
 
         if self.printer.get_start_args().get("debugoutput") is not None:
             return
-<<<<<<< HEAD
-=======
-
-        def check(eventtime):
-            self.gcode.respond_raw(self._get_temp(eventtime))
-            return heater.check_busy(eventtime)
-
-        self.printer.wait_while(check)
->>>>>>> 5c437632
 
         def check(eventtime):
             self.gcode.respond_raw(self._get_temp(eventtime))
