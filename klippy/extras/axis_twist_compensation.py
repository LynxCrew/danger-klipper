--- conflicted
+++ resolved
@@ -139,15 +139,11 @@
         )
         self.speed = compensation.speed
         self.horizontal_move_z = compensation.horizontal_move_z
-<<<<<<< HEAD
         self.start_gcode = compensation.start_gcode
         self.end_gcode = compensation.end_gcode
         self.abort_gcode = compensation.abort_gcode
         self.wait_for_continue = compensation.wait_for_continue
-        self.start_point = (
-=======
         self.x_start_point = (
->>>>>>> 2ac98c38
             compensation.calibrate_start_x,
             compensation.calibrate_y,
         )
@@ -297,7 +293,6 @@
         else:
             raise gcmd.error("AXIS_TWIST_COMPENSATION_CALIBRATE: Invalid axis.")
 
-<<<<<<< HEAD
         # calculate some values
         x_range = self.end_point[0] - self.start_point[0]
         self.interval_dist = x_range / (sample_count - 1)
@@ -308,34 +303,15 @@
             self.nozzle_points, self.probe_x_offset, self.probe_y_offset
         )
 
+        # verify no other manual probe is in progress
+        manual_probe.verify_no_manual_probe(self.printer)
+
         # begin calibration
         self.current_point_index = 0
         self.results = []
         self._calibration(
             self.probe_points, self.nozzle_points, self.interval_dist
         )
-
-    def _calculate_nozzle_points(self, sample_count, interval_dist):
-        # calculate the points to put the probe at, returned as a list of tuples
-        nozzle_points = []
-        for i in range(sample_count):
-            x = self.start_point[0] + i * interval_dist
-            y = self.start_point[1]
-            nozzle_points.append((x, y))
-        return nozzle_points
-=======
-        probe_points = self._calculate_probe_points(
-            nozzle_points, self.probe_x_offset, self.probe_y_offset
-        )
-
-        # verify no other manual probe is in progress
-        manual_probe.verify_no_manual_probe(self.printer)
-
-        # begin calibration
-        self.current_point_index = 0
-        self.results = []
-        self.current_axis = axis
-        self._calibration(gcmd, probe_points, nozzle_points, interval_dist)
 
     def _calculate_corrections(self, coordinates):
         # Extracting x, y, and z values from coordinates
@@ -379,7 +355,6 @@
         y_corrections = [z_desired - avg for avg in avg_z_y]
 
         return x_corrections, y_corrections
->>>>>>> 2ac98c38
 
     def _calculate_probe_points(
         self, nozzle_points, probe_x_offset, probe_y_offset
@@ -447,11 +422,7 @@
         )
 
     def _manual_probe_callback_factory(
-<<<<<<< HEAD
-        self, probe_points, nozzle_points, interval_dist
-=======
-        self, gcmd, probe_points, nozzle_points, interval
->>>>>>> 2ac98c38
+        self, gcmd, probe_points, nozzle_points, interval_dist
     ):
         # returns a callback function for the manual probe
         is_end = self.current_point_index == len(probe_points) - 1
@@ -459,14 +430,7 @@
         def callback(kin_pos):
             if kin_pos is None:
                 # probe was cancelled
-<<<<<<< HEAD
                 self.cmd_ABORT()
-=======
-                gcmd.respond_info(
-                    "AXIS_TWIST_COMPENSATION_CALIBRATE: Probe cancelled, "
-                    "calibration aborted"
-                )
->>>>>>> 2ac98c38
                 return
             z_offset = self.current_measured_z - kin_pos[2]
             self.results.append(z_offset)
@@ -476,7 +440,6 @@
             else:
                 # move to next point
                 self.current_point_index += 1
-<<<<<<< HEAD
 
                 self.probe_points = probe_points
                 self.nozzle_points = nozzle_points
@@ -500,6 +463,7 @@
                     )
                 else:
                     self._calibration(
+                        gcmd,
                         self.probe_points,
                         self.nozzle_points,
                         self.interval_dist,
@@ -535,14 +499,7 @@
         self.gcode.register_command("ABORT", None)
         self.gcode.register_command("CONTINUE", None)
 
-    def _finalize_calibration(self):
-=======
-                self._calibration(gcmd, probe_points, nozzle_points, interval)
-
-        return callback
-
     def _finalize_calibration(self, gcmd):
->>>>>>> 2ac98c38
         # finalize the calibration process
         # calculate average of results
         avg = sum(self.results) / len(self.results)
@@ -552,29 +509,6 @@
         # save the config
         configfile = self.printer.lookup_object("configfile")
         values_as_str = ", ".join(["{:.6f}".format(x) for x in self.results])
-<<<<<<< HEAD
-        configfile.set(self.configname, "z_compensations", values_as_str)
-        configfile.set(
-            self.configname, "compensation_start_x", self.start_point[0]
-        )
-        configfile.set(self.configname, "compensation_end_x", self.end_point[0])
-        self.compensation.z_compensations = self.results
-        self.compensation.compensation_start_x = self.start_point[0]
-        self.compensation.compensation_end_x = self.end_point[0]
-
-        self.nozzle_points = None
-        self.probe_points = None
-        self.interval_dist = None
-
-        self.gcode.register_command("ABORT", None)
-        self.gcode.register_command("CONTINUE", None)
-
-        # output result
-        self.gcmd.respond_info(
-            "AXIS_TWIST_COMPENSATION_CALIBRATE: Calibration complete, "
-            "offsets: %s, mean z_offset: %f" % (self.results, avg)
-        )
-=======
 
         if self.current_axis == "X":
             configfile.set(self.configname, "z_compensations", values_as_str)
@@ -601,14 +535,25 @@
             self.compensation.zy_compensations = self.results
             self.compensation.compensation_start_y = self.y_start_point[1]
             self.compensation.compensation_end_y = self.y_end_point[1]
->>>>>>> 2ac98c38
+
+        self.nozzle_points = None
+        self.probe_points = None
+        self.interval_dist = None
+
+        self.gcode.register_command("ABORT", None)
+        self.gcode.register_command("CONTINUE", None)
+
+        # output result
+        gcmd.respond_info(
+            "AXIS_TWIST_COMPENSATION_CALIBRATE: Calibration complete, "
+            "offsets: %s, mean z_offset: %f" % (self.results, avg)
+        )
 
         self.gcode.respond_info(
             "AXIS_TWIST_COMPENSATION state has been saved "
             "for the current session.  The SAVE_CONFIG command will "
             "update the printer config file and restart the printer."
         )
-<<<<<<< HEAD
 
         self.end_gcode.run_gcode_from_command()
         self.is_active = False
@@ -624,12 +569,6 @@
         raise gcode.error(
             "Already running a twist compensation calibration. Use ABORT"
             " to abort it."
-=======
-        # output result
-        gcmd.respond_info(
-            "AXIS_TWIST_COMPENSATION_CALIBRATE: Calibration complete, "
-            "offsets: %s, mean z_offset: %f" % (self.results, avg)
->>>>>>> 2ac98c38
         )
 
 
