--- conflicted
+++ resolved
@@ -8,18 +8,7 @@
 VALID_GCODE_EXTS = ["gcode", "g", "gco"]
 
 
-<<<<<<< HEAD
 class VirtualSDGCodeProvider:
-=======
-DEFAULT_ERROR_GCODE = """
-{% if 'heaters' in printer %}
-   TURN_OFF_HEATERS
-{% endif %}
-"""
-
-
-class VirtualSD:
->>>>>>> b97b4bdb
     def __init__(self, config):
         self.printer = config.get_printer()
         self.reactor = self.printer.get_reactor()
@@ -34,15 +23,6 @@
         self.current_file = None
         self.file_position = self.file_size = 0
         self.next_file_position = 0
-<<<<<<< HEAD
-=======
-        self.work_timer = None
-        # Error handling
-        gcode_macro = self.printer.load_object(config, "gcode_macro")
-        self.on_error_gcode = gcode_macro.load_template(
-            config, "on_error_gcode", DEFAULT_ERROR_GCODE
-        )
->>>>>>> b97b4bdb
         # Register commands
         self.gcode = self.printer.lookup_object("gcode")
         for cmd in ["M20", "M21", "M26", "M27"]:
@@ -250,6 +230,12 @@
         )
 
 
+DEFAULT_ERROR_GCODE = """
+{% if 'heaters' in printer %}
+   TURN_OFF_HEATERS
+{% endif %}
+"""
+
 class VirtualSD:
     def __init__(self, config):
         self.printer = config.get_printer()
@@ -268,7 +254,7 @@
         # Error handling
         gcode_macro = self.printer.load_object(config, "gcode_macro")
         self.on_error_gcode = gcode_macro.load_template(
-            config, "on_error_gcode", ""
+            config, "on_error_gcode", DEFAULT_ERROR_GCODE
         )
         # Register commands
         self.gcode = self.printer.lookup_object("gcode")
