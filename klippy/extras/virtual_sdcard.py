--- conflicted
+++ resolved
@@ -173,7 +173,7 @@
         except:
             logging.exception("virtual_sdcard file open")
             raise gcmd.error("Unable to open file")
-        gcmd.respond_raw("File opened:%s Size:%d" % (filename, fsize))
+        gcmd.respond_raw("File opened: %s Size: %d" % (filename, fsize))
         gcmd.respond_raw("File selected")
         self.current_file = f
         self.file_position = 0
@@ -192,7 +192,7 @@
 
     def cmd_M20(self, gcmd):
         # List SD card
-        files = self.get_file_list()
+        files = self.get_file_list(self.with_subdirs)
         gcmd.respond_raw("Begin file list")
         for fname, fsize in files:
             gcmd.respond_raw("%s %d" % (fname, fsize))
@@ -350,21 +350,6 @@
         self._set_gcode_provider(self.virtualsd_gcode_provider)
         self.do_resume()
 
-<<<<<<< HEAD
-=======
-    def cmd_M20(self, gcmd):
-        # List SD card
-        files = self.get_file_list(self.with_subdirs)
-        gcmd.respond_raw("Begin file list")
-        for fname, fsize in files:
-            gcmd.respond_raw("%s %d" % (fname, fsize))
-        gcmd.respond_raw("End file list")
-
-    def cmd_M21(self, gcmd):
-        # Initialize SD card
-        gcmd.respond_raw("SD card ok")
-
->>>>>>> f2ca6544
     def cmd_M23(self, gcmd):
         # Select SD file
         if self.work_timer is not None:
@@ -373,37 +358,10 @@
         filename = gcmd.get_raw_command_parameters().strip()
         if filename.startswith("/"):
             filename = filename[1:]
-<<<<<<< HEAD
         self.virtualsd_gcode_provider.load_file(
             gcmd, filename, check_subdirs=True
         )
         self._set_gcode_provider(self.virtualsd_gcode_provider)
-=======
-        self._load_file(gcmd, filename, self.with_subdirs)
-
-    def _load_file(self, gcmd, filename, check_subdirs=False):
-        files = self.get_file_list(check_subdirs)
-        flist = [f[0] for f in files]
-        files_by_lower = {fname.lower(): fname for fname, fsize in files}
-        fname = filename
-        try:
-            if fname not in flist:
-                fname = files_by_lower[fname.lower()]
-            fname = os.path.join(self.sdcard_dirname, fname)
-            f = io.open(fname, "r", newline="")
-            f.seek(0, os.SEEK_END)
-            fsize = f.tell()
-            f.seek(0)
-        except:
-            logging.exception("virtual_sdcard file open")
-            raise gcmd.error("Unable to open file")
-        gcmd.respond_raw("File opened: %s Size: %d" % (filename, fsize))
-        gcmd.respond_raw("File selected")
-        self.current_file = f
-        self.file_position = 0
-        self.file_size = fsize
-        self.print_stats.set_current_file(filename)
->>>>>>> f2ca6544
 
     def cmd_M24(self, gcmd):
         # Start/resume SD print
