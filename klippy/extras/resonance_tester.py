--- conflicted
+++ resolved
@@ -176,11 +176,7 @@
             "sweeping_accel", 400.0, above=0.0
         )
         self.sweeping_period = config.getfloat(
-<<<<<<< HEAD
-            "sweeping_period", 1.2, minval=0.0
-=======
             "sweeping_period", 0.0, minval=0.0
->>>>>>> 2ac98c38
         )
 
     def prepare_test(self, gcmd):
@@ -440,7 +436,6 @@
 
     def _get_max_calibration_freq(self):
         return 1.5 * self.generator.get_max_freq()
-<<<<<<< HEAD
 
     def _check_chip_connection(self, chip, toolhead, gcmd):
         aclient = chip.start_internal_client()
@@ -452,8 +447,6 @@
                 "No accelerometer measurements found for chip "
                 "[%s]" % chip.name
             )
-=======
->>>>>>> 2ac98c38
 
     cmd_TEST_RESONANCES_help = "Runs the resonance test for a specifed axis"
 
