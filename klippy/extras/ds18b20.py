--- conflicted
+++ resolved
@@ -41,11 +41,7 @@
                 self.oid,
                 sid,
                 DS18_MAX_CONSECUTIVE_ERRORS,
-<<<<<<< HEAD
                 int(self.name in get_danger_options().temp_ignore_limits),
-=======
-                int(get_danger_options().temp_ignore_limits),
->>>>>>> f949975d
             )
         )
 
