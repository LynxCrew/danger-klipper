# Helper code for implementing homing operations
#
# Copyright (C) 2016-2021  Kevin O'Connor <kevin@koconnor.net>
#
# This file may be distributed under the terms of the GNU GPLv3 license.
import math
import logging
from extras.danger_options import get_danger_options

HOMING_START_DELAY = 0.001
ENDSTOP_SAMPLE_TIME = 0.000015
ENDSTOP_SAMPLE_COUNT = 4


# Return a completion that completes when all completions in a list complete
def multi_complete(printer, completions):
    if len(completions) == 1:
        return completions[0]
    # Build completion that waits for all completions
    reactor = printer.get_reactor()
    cp = reactor.register_callback(lambda e: [c.wait() for c in completions])
    # If any completion indicates an error, then exit main completion early
    for c in completions:
        reactor.register_callback(lambda e, c=c: cp.complete(1) if c.wait() else 0)
    return cp


# Tracking of stepper positions during a homing/probing move
class StepperPosition:
    def __init__(self, stepper, endstop_name):
        self.stepper = stepper
        self.endstop_name = endstop_name
        self.stepper_name = stepper.get_name()
        self.start_pos = stepper.get_mcu_position()
        self.halt_pos = self.trig_pos = None

    def note_home_end(self, trigger_time):
        self.halt_pos = self.stepper.get_mcu_position()
        self.trig_pos = self.stepper.get_past_mcu_position(trigger_time)


# Implementation of homing/probing moves
class HomingMove:
    def __init__(self, printer, endstops, toolhead=None):
        self.printer = printer
        self.endstops = endstops
        if toolhead is None:
            toolhead = printer.lookup_object("toolhead")
        self.toolhead = toolhead
        self.stepper_positions = []
        self.distance_elapsed = []

    def get_mcu_endstops(self):
        return [es for es, name in self.endstops]

    def _calc_endstop_rate(self, mcu_endstop, movepos, speed):
        startpos = self.toolhead.get_position()
        axes_d = [mp - sp for mp, sp in zip(movepos, startpos)]
        move_d = math.sqrt(sum([d * d for d in axes_d[:3]]))
        move_t = move_d / speed
        max_steps = max(
            [
                (
                    abs(
                        s.calc_position_from_coord(startpos)
                        - s.calc_position_from_coord(movepos)
                    )
                    / s.get_step_dist()
                )
                for s in mcu_endstop.get_steppers()
            ]
        )
        if max_steps <= 0.0:
            return 0.001
        return move_t / max_steps

    def calc_toolhead_pos(self, kin_spos, offsets):
        kin_spos = dict(kin_spos)
        kin = self.toolhead.get_kinematics()
        for stepper in kin.get_steppers():
            sname = stepper.get_name()
            kin_spos[sname] += offsets.get(sname, 0) * stepper.get_step_dist()
        thpos = self.toolhead.get_position()
        return list(kin.calc_position(kin_spos))[:3] + thpos[3:]

    def homing_move(
        self,
        movepos,
        speed,
        probe_pos=False,
        triggered=True,
        check_triggered=True,
    ):
        # Notify start of homing/probing move
        self.printer.send_event("homing:homing_move_begin", self)
        # Note start location
        self.toolhead.flush_step_generation()
        kin = self.toolhead.get_kinematics()
        kin_spos = {
            s.get_name(): s.get_commanded_position() for s in kin.get_steppers()
        }
        self.stepper_positions = [
            StepperPosition(s, name)
            for es, name in self.endstops
            for s in es.get_steppers()
        ]
        # Start endstop checking
        print_time = self.toolhead.get_last_move_time()
        endstop_triggers = []
        for mcu_endstop, name in self.endstops:
            rest_time = self._calc_endstop_rate(mcu_endstop, movepos, speed)
            wait = mcu_endstop.home_start(
                print_time,
                ENDSTOP_SAMPLE_TIME,
                ENDSTOP_SAMPLE_COUNT,
                rest_time,
                triggered=triggered,
            )
            endstop_triggers.append(wait)
        all_endstop_trigger = multi_complete(self.printer, endstop_triggers)

        self.toolhead.dwell(HOMING_START_DELAY)
        # Issue move
        error = None
        try:
            self.toolhead.drip_move(movepos, speed, all_endstop_trigger)
        except self.printer.command_error as e:
            error = "Error during homing move: %s" % (str(e),)
        # Wait for endstops to trigger
        trigger_times = {}
        move_end_print_time = self.toolhead.get_last_move_time()
        for mcu_endstop, name in self.endstops:
            try:
                trigger_time = mcu_endstop.home_wait(move_end_print_time)
            except self.printer.command_error as e:
                if error is None:
                    error = "Error during homing %s: %s" % (name, str(e))
                continue
            if trigger_time > 0.0:
                trigger_times[name] = trigger_time
            elif check_triggered and error is None:
                error = "No trigger on %s after full movement" % (name,)
        # Determine stepper halt positions
        self.toolhead.flush_step_generation()
        for sp in self.stepper_positions:
            tt = trigger_times.get(sp.endstop_name, move_end_print_time)
            sp.note_home_end(tt)
        if probe_pos:
            halt_steps = {
                sp.stepper_name: sp.halt_pos - sp.start_pos
                for sp in self.stepper_positions
            }
            trig_steps = {
                sp.stepper_name: sp.trig_pos - sp.start_pos
                for sp in self.stepper_positions
            }
            haltpos = trigpos = self.calc_toolhead_pos(kin_spos, trig_steps)
            if trig_steps != halt_steps:
                haltpos = self.calc_toolhead_pos(kin_spos, halt_steps)
        else:
            haltpos = trigpos = movepos
            over_steps = {
                sp.stepper_name: sp.halt_pos - sp.trig_pos
                for sp in self.stepper_positions
            }
            steps_moved = {
                sp.stepper_name: (sp.halt_pos - sp.start_pos)
                * sp.stepper.get_step_dist()
                for sp in self.stepper_positions
            }
            filled_steps_moved = {
                sname: steps_moved.get(sname, 0)
                for sname in [s.get_name() for s in kin.get_steppers()]
            }
            self.distance_elapsed = kin.calc_position(filled_steps_moved)
            if any(over_steps.values()):
                self.toolhead.set_position(movepos)
                halt_kin_spos = {
                    s.get_name(): s.get_commanded_position() for s in kin.get_steppers()
                }
                haltpos = self.calc_toolhead_pos(halt_kin_spos, over_steps)
        self.toolhead.set_position(haltpos)
        # Signal homing/probing move complete
        try:
            self.printer.send_event("homing:homing_move_end", self)
        except self.printer.command_error as e:
            if error is None:
                error = str(e)
        if error is not None:
            raise self.printer.command_error(error)
        return trigpos

    def check_no_movement(self):
        if self.printer.get_start_args().get("debuginput") is not None:
            return None
        for sp in self.stepper_positions:
            if sp.start_pos == sp.trig_pos:
                return sp.endstop_name
        return None

    def moved_less_than_dist(self, min_dist, homing_axes):
        homing_axis_distances = [
            dist for i, dist in enumerate(self.distance_elapsed) if i in homing_axes
        ]
        distance_tolerance = get_danger_options().homing_elapsed_distance_tolerance
        if any(
            [
                abs(dist) < min_dist and min_dist - abs(dist) >= distance_tolerance
                for dist in homing_axis_distances
            ]
        ):
            return True
        return False


# State tracking of homing requests
class Homing:
    def __init__(self, printer):
        self.printer = printer
        self.toolhead = printer.lookup_object("toolhead")
        self.changed_axes = []
        self.trigger_mcu_pos = {}
        self.adjust_pos = {}

    def set_axes(self, axes):
        self.changed_axes = axes

    def get_axes(self):
        return self.changed_axes

    def get_trigger_position(self, stepper_name):
        return self.trigger_mcu_pos[stepper_name]

    def set_stepper_adjustment(self, stepper_name, adjustment):
        self.adjust_pos[stepper_name] = adjustment

    def _fill_coord(self, coord):
        # Fill in any None entries in 'coord' with current toolhead position
        thcoord = list(self.toolhead.get_position())
        for i in range(len(coord)):
            if coord[i] is not None:
                thcoord[i] = coord[i]
        return thcoord

    def set_homed_position(self, pos):
        self.toolhead.set_position(self._fill_coord(pos))

    def _set_current_homing(self, homing_axes, pre_homing):
        print_time = self.toolhead.get_last_move_time()
        affected_rails = set()
        for axis in homing_axes:
            axis_name = "xyz"[axis]  # only works for cartesian
            partial_rails = self.toolhead.get_active_rails_for_axis(axis_name)
            affected_rails = affected_rails | set(partial_rails)

        dwell_time = 0.0
        for rail in affected_rails:
            chs = rail.get_tmc_current_helpers()
            for ch in chs:
                if ch is not None:
                    current_dwell_time = ch.set_current_for_homing(
                        print_time, pre_homing
                    )
                    dwell_time = max(dwell_time, current_dwell_time)

        if dwell_time:
            self.toolhead.dwell(dwell_time)

    def home_rails(self, rails, forcepos, movepos):
        # Notify of upcoming homing operation
        self.printer.send_event("homing:home_rails_begin", self, rails)
        # Alter kinematics class to think printer is at forcepo
        homing_axes = [axis for axis in range(3) if forcepos[axis] is not None]
        startpos = self._fill_coord(forcepos)
        homepos = self._fill_coord(movepos)
        self.toolhead.set_position(startpos, homing_axes=homing_axes)
        # Perform first home
        endstops = [es for rail in rails for es in rail.get_endstops()]
        hi = rails[0].get_homing_info()
        hmove = HomingMove(self.printer, endstops)

        self._set_current_homing(homing_axes, pre_homing=True)

        hmove.homing_move(homepos, hi.speed)

        needs_rehome = False
        retract_dist = hi.retract_dist
        if hmove.moved_less_than_dist(hi.min_home_dist, homing_axes):
            needs_rehome = True
            retract_dist = hi.min_home_dist

        if (not hi.use_sensorless_homing or needs_rehome) and retract_dist:
            logging.info("homing:needs rehome: %s", needs_rehome)
            # Retract
            startpos = self._fill_coord(forcepos)
            homepos = self._fill_coord(movepos)
            axes_d = [hp - sp for hp, sp in zip(homepos, startpos)]
            move_d = math.sqrt(sum([d * d for d in axes_d[:3]]))
            retract_r = min(1.0, retract_dist / move_d)
            retractpos = [hp - ad * retract_r for hp, ad in zip(homepos, axes_d)]
            self.toolhead.move(retractpos, hi.retract_speed)
<<<<<<< HEAD
            # Home again
            startpos = [rp - ad * retract_r for rp, ad in zip(retractpos, axes_d)]
            self.toolhead.set_position(startpos)
            print_time = self.toolhead.get_last_move_time()
            for endstop in endstops:
                # re-querying a tmc endstop seems to reset the state
                # otherwise it triggers almost immediately upon second home
                # this seems to be an adequate substitute for a 2 second dwell.
                endstop[0].query_endstop(print_time)
            hmove = HomingMove(self.printer, endstops)
            hmove.homing_move(homepos, hi.second_homing_speed)
            if hmove.check_no_movement() is not None:
                raise self.printer.command_error(
                    "Endstop %s still triggered after retract"
                    % (hmove.check_no_movement(),)
                )
            if (
                hi.use_sensorless_homing
                and needs_rehome
                and hmove.moved_less_than_dist(hi.min_home_dist, homing_axes)
            ):
                raise self.printer.command_error("Early homing trigger on second home!")
        if hi.post_retract_dist:
            startpos = self._fill_coord(forcepos)
            homepos = self._fill_coord(movepos)
            axes_d = [hp - sp for hp, sp in zip(homepos, startpos)]
            move_d = math.sqrt(sum([d * d for d in axes_d[:3]]))
            retract_r = min(1.0, hi.post_retract_dist / move_d)
            retractpos = [hp - ad * retract_r for hp, ad in zip(homepos, axes_d)]
            self.toolhead.move(retractpos, hi.post_retract_speed)
        self._set_current_post_homing(homing_axes)
=======
            if not hi.use_sensorless_homing or needs_rehome:
                # Home again
                startpos = [
                    rp - ad * retract_r for rp, ad in zip(retractpos, axes_d)
                ]
                self.toolhead.set_position(startpos)
                print_time = self.toolhead.get_last_move_time()
                for endstop in endstops:
                    # re-querying a tmc endstop seems to reset the state
                    # otherwise it triggers almost immediately upon second home
                    # this seems to be an adequate substitute for a 2 second dwell.
                    endstop[0].query_endstop(print_time)
                hmove = HomingMove(self.printer, endstops)
                hmove.homing_move(homepos, hi.second_homing_speed)
                try:
                    if hmove.check_no_movement() is not None:
                        raise self.printer.command_error(
                            "Endstop %s still triggered after retract"
                            % (hmove.check_no_movement(),)
                        )
                    if (
                        hi.use_sensorless_homing
                        and needs_rehome
                        and hmove.moved_less_than_dist(
                            hi.min_home_dist, homing_axes
                        )
                    ):
                        raise self.printer.command_error(
                            "Early homing trigger on second home!"
                        )
                finally:
                    self._set_current_homing(homing_axes, pre_homing=False)
                if hi.retract_dist:
                    # Retract (again)
                    startpos = self._fill_coord(forcepos)
                    homepos = self._fill_coord(movepos)
                    axes_d = [hp - sp for hp, sp in zip(homepos, startpos)]
                    move_d = math.sqrt(sum([d * d for d in axes_d[:3]]))
                    retract_r = min(1.0, hi.retract_dist / move_d)
                    retractpos = [
                        hp - ad * retract_r for hp, ad in zip(homepos, axes_d)
                    ]
                    self.toolhead.move(retractpos, hi.retract_speed)

        self._set_current_homing(homing_axes, pre_homing=False)
>>>>>>> d6345973
        # Signal home operation complete
        self.toolhead.flush_step_generation()
        self.trigger_mcu_pos = {
            sp.stepper_name: sp.trig_pos for sp in hmove.stepper_positions
        }
        self.adjust_pos = {}
        self.printer.send_event("homing:home_rails_end", self, rails)
        if any(self.adjust_pos.values()):
            # Apply any homing offsets
            kin = self.toolhead.get_kinematics()
            homepos = self.toolhead.get_position()
            kin_spos = {
                s.get_name(): (
                    s.get_commanded_position() + self.adjust_pos.get(s.get_name(), 0.0)
                )
                for s in kin.get_steppers()
            }
            newpos = kin.calc_position(kin_spos)
            for axis in homing_axes:
                homepos[axis] = newpos[axis]
            self.toolhead.set_position(homepos)


class PrinterHoming:
    def __init__(self, config):
        self.printer = config.get_printer()
        # Register g-code commands
        gcode = self.printer.lookup_object("gcode")
        gcode.register_command("G28", self.cmd_G28)

    def manual_home(self, toolhead, endstops, pos, speed, triggered, check_triggered):
        hmove = HomingMove(self.printer, endstops, toolhead)
        try:
            hmove.homing_move(
                pos, speed, triggered=triggered, check_triggered=check_triggered
            )
        except self.printer.command_error:
            if self.printer.is_shutdown():
                raise self.printer.command_error(
                    "Homing failed due to printer shutdown"
                )
            raise

    def probing_move(self, mcu_probe, pos, speed):
        endstops = [(mcu_probe, "probe")]
        hmove = HomingMove(self.printer, endstops)
        try:
            epos = hmove.homing_move(pos, speed, probe_pos=True)
        except self.printer.command_error:
            if self.printer.is_shutdown():
                raise self.printer.command_error(
                    "Probing failed due to printer shutdown"
                )
            raise
        if hmove.check_no_movement() is not None:
            raise self.printer.command_error("Probe triggered prior to movement")
        return epos

    def cmd_G28(self, gcmd):
        # Move to origin
        axes = []
        for pos, axis in enumerate("XYZ"):
            if gcmd.get(axis, None) is not None:
                axes.append(pos)
        if not axes:
            axes = [0, 1, 2]
        homing_state = Homing(self.printer)
        homing_state.set_axes(axes)
        kin = self.printer.lookup_object("toolhead").get_kinematics()
        try:
            kin.home(homing_state)
        except self.printer.command_error:
            if self.printer.is_shutdown():
                raise self.printer.command_error(
                    "Homing failed due to printer shutdown"
                )
            self.printer.lookup_object("stepper_enable").motor_off()
            raise


def load_config(config):
    return PrinterHoming(config)<|MERGE_RESOLUTION|>--- conflicted
+++ resolved
@@ -299,39 +299,6 @@
             retract_r = min(1.0, retract_dist / move_d)
             retractpos = [hp - ad * retract_r for hp, ad in zip(homepos, axes_d)]
             self.toolhead.move(retractpos, hi.retract_speed)
-<<<<<<< HEAD
-            # Home again
-            startpos = [rp - ad * retract_r for rp, ad in zip(retractpos, axes_d)]
-            self.toolhead.set_position(startpos)
-            print_time = self.toolhead.get_last_move_time()
-            for endstop in endstops:
-                # re-querying a tmc endstop seems to reset the state
-                # otherwise it triggers almost immediately upon second home
-                # this seems to be an adequate substitute for a 2 second dwell.
-                endstop[0].query_endstop(print_time)
-            hmove = HomingMove(self.printer, endstops)
-            hmove.homing_move(homepos, hi.second_homing_speed)
-            if hmove.check_no_movement() is not None:
-                raise self.printer.command_error(
-                    "Endstop %s still triggered after retract"
-                    % (hmove.check_no_movement(),)
-                )
-            if (
-                hi.use_sensorless_homing
-                and needs_rehome
-                and hmove.moved_less_than_dist(hi.min_home_dist, homing_axes)
-            ):
-                raise self.printer.command_error("Early homing trigger on second home!")
-        if hi.post_retract_dist:
-            startpos = self._fill_coord(forcepos)
-            homepos = self._fill_coord(movepos)
-            axes_d = [hp - sp for hp, sp in zip(homepos, startpos)]
-            move_d = math.sqrt(sum([d * d for d in axes_d[:3]]))
-            retract_r = min(1.0, hi.post_retract_dist / move_d)
-            retractpos = [hp - ad * retract_r for hp, ad in zip(homepos, axes_d)]
-            self.toolhead.move(retractpos, hi.post_retract_speed)
-        self._set_current_post_homing(homing_axes)
-=======
             if not hi.use_sensorless_homing or needs_rehome:
                 # Home again
                 startpos = [
@@ -375,9 +342,16 @@
                         hp - ad * retract_r for hp, ad in zip(homepos, axes_d)
                     ]
                     self.toolhead.move(retractpos, hi.retract_speed)
+                if hi.post_retract_dist:
+                    startpos = self._fill_coord(forcepos)
+                    homepos = self._fill_coord(movepos)
+                    axes_d = [hp - sp for hp, sp in zip(homepos, startpos)]
+                    move_d = math.sqrt(sum([d * d for d in axes_d[:3]]))
+                    retract_r = min(1.0, hi.post_retract_dist / move_d)
+                    retractpos = [hp - ad * retract_r for hp, ad in zip(homepos, axes_d)]
+                    self.toolhead.move(retractpos, hi.post_retract_speed)
 
         self._set_current_homing(homing_axes, pre_homing=False)
->>>>>>> d6345973
         # Signal home operation complete
         self.toolhead.flush_step_generation()
         self.trigger_mcu_pos = {
