--- conflicted
+++ resolved
@@ -132,12 +132,6 @@
         trigger_times = {}
         move_end_print_time = self.toolhead.get_last_move_time()
         for mcu_endstop, name in self.endstops:
-<<<<<<< HEAD
-            trigger_time = mcu_endstop.home_wait(move_end_print_time)
-            if trigger_time is None:
-                error = "No trigger on %s after full movement" % (name,)
-            elif trigger_time > 0.0:
-=======
             try:
                 trigger_time = mcu_endstop.home_wait(move_end_print_time)
             except self.printer.command_error as e:
@@ -145,7 +139,6 @@
                     error = "Error during homing %s: %s" % (name, str(e))
                 continue
             if trigger_time > 0.0:
->>>>>>> f949975d
                 trigger_times[name] = trigger_time
             elif check_triggered and error is None:
                 error = "No trigger on %s after full movement" % (name,)
@@ -321,14 +314,8 @@
             needs_rehome = True
             retract_dist = hi.min_home_dist
 
-<<<<<<< HEAD
         if (not hi.use_sensorless_homing or needs_rehome) and retract_dist:
             logging.info("homing:needs rehome: %s", needs_rehome)
-=======
-        # Perform second home
-        if retract_dist:
-            logging.info("homing: needs rehome: %s", needs_rehome)
->>>>>>> f949975d
             # Retract
             startpos = self._fill_coord(forcepos)
             homepos = self._fill_coord(movepos)
