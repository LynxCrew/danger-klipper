# Helper code for implementing homing operations
#
# Copyright (C) 2016-2024  Kevin O'Connor <kevin@koconnor.net>
#
# This file may be distributed under the terms of the GNU GPLv3 license.
import math
import logging
from .danger_options import get_danger_options

# HOMING_START_DELAY = 0.001
# ENDSTOP_SAMPLE_TIME = 0.000015
# ENDSTOP_SAMPLE_COUNT = 4
HOMING_START_DELAY = get_danger_options().homing_start_delay
ENDSTOP_SAMPLE_TIME = get_danger_options().endstop_sample_time
ENDSTOP_SAMPLE_COUNT = get_danger_options().endstop_sample_count


# Return a completion that completes when all completions in a list complete
def multi_complete(printer, completions):
    if len(completions) == 1:
        return completions[0]
    # Build completion that waits for all completions
    reactor = printer.get_reactor()
    cp = reactor.register_callback(lambda e: [c.wait() for c in completions])
    # If any completion indicates an error, then exit main completion early
    for c in completions:
        reactor.register_callback(
            lambda e, c=c: cp.complete(1) if c.wait() else 0
        )
    return cp


# Tracking of stepper positions during a homing/probing move
class StepperPosition:
    def __init__(self, stepper, endstop_name):
        self.stepper = stepper
        self.endstop_name = endstop_name
        self.stepper_name = stepper.get_name()
        self.start_pos = stepper.get_mcu_position()
        self.start_cmd_pos = stepper.mcu_to_commanded_position(self.start_pos)
        self.halt_pos = self.trig_pos = None

    def note_home_end(self, trigger_time):
        self.halt_pos = self.stepper.get_mcu_position()
        self.trig_pos = self.stepper.get_past_mcu_position(trigger_time)

    def verify_no_probe_skew(self, haltpos):
        new_start_pos = self.stepper.get_mcu_position(self.start_cmd_pos)
        if new_start_pos != self.start_pos:
            logging.warning(
                "Stepper '%s' position skew after probe: pos %d now %d",
                self.stepper.get_name(),
                self.start_pos,
                new_start_pos,
            )


# Implementation of homing/probing moves
class HomingMove:
    def __init__(self, printer, endstops, toolhead=None):
        self.printer = printer
        self.endstops = [es for es in endstops if es[0].get_steppers()]
        if toolhead is None:
            toolhead = printer.lookup_object("toolhead")
        self.toolhead = toolhead
        self.stepper_positions = []
        self.distance_elapsed = []

    def get_mcu_endstops(self):
        return [es for es, name in self.endstops]

    def _calc_endstop_rate(self, mcu_endstop, movepos, speed):
        startpos = self.toolhead.get_position()
        axes_d = [mp - sp for mp, sp in zip(movepos, startpos)]
        move_d = math.sqrt(sum([d * d for d in axes_d[:3]]))
        move_t = move_d / speed
        max_steps = max(
            [
                (
                    abs(
                        s.calc_position_from_coord(startpos)
                        - s.calc_position_from_coord(movepos)
                    )
                    / s.get_step_dist()
                )
                for s in mcu_endstop.get_steppers()
            ]
        )
        if max_steps <= 0.0:
            return 0.001
        return move_t / max_steps

    def calc_toolhead_pos(self, kin_spos, offsets):
        kin_spos = dict(kin_spos)
        kin = self.toolhead.get_kinematics()
        for stepper in kin.get_steppers():
            sname = stepper.get_name()
            kin_spos[sname] += offsets.get(sname, 0) * stepper.get_step_dist()
        thpos = self.toolhead.get_position()
        cpos = kin.calc_position(kin_spos)
        return [
            cp if cp is not None else tp for cp, tp in zip(cpos, thpos[:3])
        ] + thpos[3:]

    def homing_move(
        self,
        movepos,
        speed,
        probe_pos=False,
        triggered=True,
        check_triggered=True,
    ):
        # Notify start of homing/probing move
        self.printer.send_event("homing:homing_move_begin", self)
        # Note start location
        self.toolhead.flush_step_generation()
        kin = self.toolhead.get_kinematics()
        kin_spos = {
            s.get_name(): s.get_commanded_position() for s in kin.get_steppers()
        }
        self.stepper_positions = [
            StepperPosition(s, name)
            for es, name in self.endstops
            for s in es.get_steppers()
        ]
        # Start endstop checking
        print_time = self.toolhead.get_last_move_time()
        endstop_triggers = []
        for mcu_endstop, name in self.endstops:
            rest_time = self._calc_endstop_rate(mcu_endstop, movepos, speed)
            wait = mcu_endstop.home_start(
                print_time,
                ENDSTOP_SAMPLE_TIME,
                ENDSTOP_SAMPLE_COUNT,
                rest_time,
                triggered=triggered,
            )
            endstop_triggers.append(wait)
        all_endstop_trigger = multi_complete(self.printer, endstop_triggers)

        self.toolhead.dwell(HOMING_START_DELAY)
        # Issue move
        error = None
        try:
            self.toolhead.drip_move(movepos, speed, all_endstop_trigger)
        except self.printer.command_error as e:
            error = "Error during homing move: %s" % (str(e),)
        # Wait for endstops to trigger
        trigger_times = {}
        move_end_print_time = self.toolhead.get_last_move_time()
        for mcu_endstop, name in self.endstops:
            try:
                trigger_time = mcu_endstop.home_wait(move_end_print_time)
            except self.printer.command_error as e:
                if error is None:
                    error = "Error during homing %s: %s" % (name, str(e))
                continue
            if trigger_time > 0.0:
                trigger_times[name] = trigger_time
            elif check_triggered and error is None:
                error = "No trigger on %s after full movement" % (name,)
        # Determine stepper halt positions
        self.toolhead.flush_step_generation()
        for sp in self.stepper_positions:
            tt = trigger_times.get(sp.endstop_name, move_end_print_time)
            sp.note_home_end(tt)
        if probe_pos:
            halt_steps = {
                sp.stepper_name: sp.halt_pos - sp.start_pos
                for sp in self.stepper_positions
            }
            trig_steps = {
                sp.stepper_name: sp.trig_pos - sp.start_pos
                for sp in self.stepper_positions
            }
            haltpos = trigpos = self.calc_toolhead_pos(kin_spos, trig_steps)
            if trig_steps != halt_steps:
                haltpos = self.calc_toolhead_pos(kin_spos, halt_steps)
            self.toolhead.set_position(haltpos)
            for sp in self.stepper_positions:
                sp.verify_no_probe_skew(haltpos)
        else:
            haltpos = trigpos = movepos
            over_steps = {
                sp.stepper_name: sp.halt_pos - sp.trig_pos
                for sp in self.stepper_positions
            }
            steps_moved = {
                sp.stepper_name: (sp.halt_pos - sp.start_pos)
                * sp.stepper.get_step_dist()
                for sp in self.stepper_positions
            }
            filled_steps_moved = {
                sname: steps_moved.get(sname, 0)
                for sname in [s.get_name() for s in kin.get_steppers()]
            }
            self.distance_elapsed = kin.calc_position(filled_steps_moved)
            if any(over_steps.values()):
                self.toolhead.set_position(movepos)
                halt_kin_spos = {
                    s.get_name(): s.get_commanded_position()
                    for s in kin.get_steppers()
                }
                haltpos = self.calc_toolhead_pos(halt_kin_spos, over_steps)
            self.toolhead.set_position(haltpos)
        # Signal homing/probing move complete
        try:
            self.printer.send_event("homing:homing_move_end", self)
        except self.printer.command_error as e:
            if error is None:
                error = str(e)
        if error is not None:
            raise self.printer.command_error(error)
        return trigpos

    def check_no_movement(self):
        if self.printer.get_start_args().get("debuginput") is not None:
            return None
        for sp in self.stepper_positions:
            if sp.start_pos == sp.trig_pos:
                return sp.endstop_name
        return None

    def moved_less_than_dist(self, min_dist, homing_axes):
        homing_axis_distances = [
            dist
            for i, dist in enumerate(self.distance_elapsed)
            if i in homing_axes
        ]
        distance_tolerance = (
            get_danger_options().homing_elapsed_distance_tolerance
        )
        if any(
            [
                abs(dist) < min_dist
                and min_dist - abs(dist) >= distance_tolerance
                for dist in homing_axis_distances
            ]
        ):
            return True
        return False


# State tracking of homing requests
class Homing:
    def __init__(self, printer):
        self.printer = printer
        self.toolhead = printer.lookup_object("toolhead")
        self.gcode = self.printer.lookup_object("gcode")
        self.changed_axes = []
        self.trigger_mcu_pos = {}
        self.adjust_pos = {}

    def set_axes(self, axes):
        self.changed_axes = axes

    def get_axes(self):
        return self.changed_axes

    def get_trigger_position(self, stepper_name):
        return self.trigger_mcu_pos[stepper_name]

    def set_stepper_adjustment(self, stepper_name, adjustment):
        self.adjust_pos[stepper_name] = adjustment

    def _fill_coord(self, coord):
        # Fill in any None entries in 'coord' with current toolhead position
        thcoord = list(self.toolhead.get_position())
        for i in range(len(coord)):
            if coord[i] is not None:
                thcoord[i] = coord[i]
        return thcoord

    def set_homed_position(self, pos):
        self.toolhead.set_position(self._fill_coord(pos))

<<<<<<< HEAD
    def _set_current_homing(self, homing_axes, pre_homing, perform_dwell=False):
=======
    def _set_homing_accel(self, accel, pre_homing):
        if accel is None:
            return
        if pre_homing:
            self.toolhead.set_accel(accel)
        else:
            self.toolhead.reset_accel()

    def _set_homing_current(self, homing_axes, pre_homing):
>>>>>>> ba25d16a
        print_time = self.toolhead.get_last_move_time()
        affected_rails = set()
        for axis in homing_axes:
            axis_name = "xyz"[axis]  # only works for cartesian
            partial_rails = self.toolhead.get_active_rails_for_axis(axis_name)
            affected_rails = affected_rails | set(partial_rails)

        dwell_time = 0.0
        for rail in affected_rails:
            chs = rail.get_tmc_current_helpers()
            for ch in chs:
                if ch is not None:
                    current_dwell_time = ch.set_current_for_homing(
                        print_time, pre_homing, get_dwell_time=perform_dwell
                    )
                    dwell_time = max(dwell_time, current_dwell_time)

        if dwell_time:
            self.toolhead.dwell(dwell_time)

    def _reset_endstop_states(self, endstops):
        # re-querying a tmc endstop seems to reset the state
        # otherwise it triggers almost immediately upon second home
        # this seems to be an adequate substitute for a 2 second dwell.
        print_time = self.toolhead.get_last_move_time()
        for endstop in endstops:
            endstop[0].query_endstop(print_time)

    def home_rails(self, rails, forcepos, movepos):
        # Notify of upcoming homing operation
        self.printer.send_event("homing:home_rails_begin", self, rails)
        # Alter kinematics class to think printer is at forcepo
        homing_axes = [axis for axis in range(3) if forcepos[axis] is not None]
        startpos = self._fill_coord(forcepos)
        homepos = self._fill_coord(movepos)
        self.toolhead.set_position(startpos, homing_axes=homing_axes)
        # Perform first home
        endstops = [es for rail in rails for es in rail.get_endstops()]
        hi = rails[0].get_homing_info()
        hmove = HomingMove(self.printer, endstops)

        try:
            self._set_homing_accel(hi.accel, pre_homing=True)
            self._set_homing_current(homing_axes, pre_homing=True)
            self._reset_endstop_states(endstops)
            hmove.homing_move(homepos, hi.speed)
        finally:
            self._set_homing_accel(hi.accel, pre_homing=False)

        needs_rehome = False
        retract_dist = hi.retract_dist
        if hmove.moved_less_than_dist(hi.min_home_dist, homing_axes):
            needs_rehome = True
            retract_dist = hi.min_home_dist

        if (not hi.use_sensorless_homing or needs_rehome) and retract_dist:
            if needs_rehome:
                logging.info(
                    "homing:needs rehome: %s",
                    [("X", "Y", "Z")[axis] for axis in homing_axes],
                )
            # Retract
            startpos = self._fill_coord(forcepos)
            homepos = self._fill_coord(movepos)
            axes_d = [hp - sp for hp, sp in zip(homepos, startpos)]
            move_d = math.sqrt(sum([d * d for d in axes_d[:3]]))
            retract_r = min(1.0, retract_dist / move_d)
            retractpos = [
                hp - ad * retract_r for hp, ad in zip(homepos, axes_d)
            ]
            self.toolhead.move(retractpos, hi.retract_speed)
<<<<<<< HEAD
            # Home again
            startpos = [
                rp - ad * retract_r for rp, ad in zip(retractpos, axes_d)
            ]
            self.toolhead.set_position(startpos)
            self._set_current_homing(
                homing_axes,
                pre_homing=True,
                perform_dwell=hi.use_sensorless_homing,
            )
            self._reset_endstop_states(endstops)
            hmove = HomingMove(self.printer, endstops)
            hmove.homing_move(homepos, hi.second_homing_speed)
            try:
                if hmove.check_no_movement() is not None:
                    raise self.printer.command_error(
                        "Endstop %s still triggered after retract"
                        % (hmove.check_no_movement(),)
                    )
                if (
                    hi.use_sensorless_homing
                    and needs_rehome
                    and hmove.moved_less_than_dist(
                        hi.min_home_dist, homing_axes
                    )
                ):
                    raise self.printer.command_error(
                        "Early homing trigger on second home!"
                    )
            finally:
                self._set_current_homing(homing_axes, pre_homing=False)
=======
            if not hi.use_sensorless_homing or needs_rehome:
                try:
                    # Home again
                    startpos = [
                        rp - ad * retract_r
                        for rp, ad in zip(retractpos, axes_d)
                    ]
                    self.toolhead.set_position(startpos)
                    self._reset_endstop_states(endstops)

                    hmove = HomingMove(self.printer, endstops)
                    hmove.homing_move(homepos, hi.second_homing_speed)

                    if hmove.check_no_movement() is not None:
                        raise self.printer.command_error(
                            "Endstop %s still triggered after retract"
                            % (hmove.check_no_movement(),)
                        )
                    if (
                        hi.use_sensorless_homing
                        and needs_rehome
                        and hmove.moved_less_than_dist(
                            hi.min_home_dist, homing_axes
                        )
                    ):
                        raise self.printer.command_error(
                            "Early homing trigger on second home!"
                        )
                finally:
                    self._set_homing_accel(hi.accel, pre_homing=False)
                    self._set_homing_current(homing_axes, pre_homing=False)

                if hi.retract_dist:
                    # Retract (again)
                    startpos = self._fill_coord(forcepos)
                    homepos = self._fill_coord(movepos)
                    axes_d = [hp - sp for hp, sp in zip(homepos, startpos)]
                    move_d = math.sqrt(sum([d * d for d in axes_d[:3]]))
                    retract_r = min(1.0, hi.retract_dist / move_d)
                    retractpos = [
                        hp - ad * retract_r for hp, ad in zip(homepos, axes_d)
                    ]
                    self.toolhead.move(retractpos, hi.retract_speed)
>>>>>>> ba25d16a

        self._set_homing_accel(hi.accel, pre_homing=False)
        self._set_homing_current(homing_axes, pre_homing=False)
        # Signal home operation complete
        self.toolhead.flush_step_generation()
        self.trigger_mcu_pos = {
            sp.stepper_name: sp.trig_pos for sp in hmove.stepper_positions
        }
        self.adjust_pos = {}
        self.printer.send_event("homing:home_rails_end", self, rails)
        if any(self.adjust_pos.values()):
            # Apply any homing offsets
            kin = self.toolhead.get_kinematics()
            homepos = self.toolhead.get_position()
            kin_spos = {
                s.get_name(): (
                    s.get_commanded_position()
                    + self.adjust_pos.get(s.get_name(), 0.0)
                )
                for s in kin.get_steppers()
            }
            newpos = kin.calc_position(kin_spos)
            for axis in homing_axes:
                if newpos[axis] is None:
                    raise self.printer.command_error(
                        "Cannot determine position of toolhead on "
                        "axis %s after homing" % "xyz"[axis]
                    )
                homepos[axis] = newpos[axis]
            self.toolhead.set_position(homepos)

        if hi.post_retract_dist:
            self.toolhead.wait_moves()
            startpos = self._fill_coord(forcepos)
            homepos = self._fill_coord(movepos)
            axes_d = [hp - sp for hp, sp in zip(homepos, startpos)]
            move_d = math.sqrt(sum([d * d for d in axes_d[:3]]))
            retract_r = min(1.0, hi.post_retract_dist / move_d)
            retractpos = [
                hp - ad * retract_r for hp, ad in zip(homepos, axes_d)
            ]
            self.printer.lookup_object("gcode_move").last_position = retractpos
            self.toolhead.move(retractpos, hi.post_retract_speed)
            self.gcode.run_script_from_command("M400")


class PrinterHoming:
    def __init__(self, config):
        self.printer = config.get_printer()
        # Register g-code commands
        gcode = self.printer.lookup_object("gcode")
        gcode.register_command("G28", self.cmd_G28)

    def manual_home(
        self, toolhead, endstops, pos, speed, triggered, check_triggered
    ):
        hmove = HomingMove(self.printer, endstops, toolhead)
        try:
            hmove.homing_move(
                pos, speed, triggered=triggered, check_triggered=check_triggered
            )
        except self.printer.command_error:
            if self.printer.is_shutdown():
                raise self.printer.command_error(
                    "Homing failed due to printer shutdown"
                )
            raise

    def probing_move(self, mcu_probe, pos, speed):
        endstops = [(mcu_probe, "probe")]
        hmove = HomingMove(self.printer, endstops)
        try:
            epos = hmove.homing_move(pos, speed, probe_pos=True)
        except self.printer.command_error:
            if self.printer.is_shutdown():
                raise self.printer.command_error(
                    "Probing failed due to printer shutdown"
                )
            raise
        if hmove.check_no_movement() is not None:
            raise self.printer.command_error(
                "Probe triggered prior to movement"
            )
        return epos

    def cmd_G28(self, gcmd):
        # Move to origin
        axes = []
        for pos, axis in enumerate("XYZ"):
            if gcmd.get(axis, None) is not None:
                axes.append(pos)
        if not axes:
            axes = [0, 1, 2]
        homing_state = Homing(self.printer)
        homing_state.set_axes(axes)
        kin = self.printer.lookup_object("toolhead").get_kinematics()
        try:
            kin.home(homing_state)
        except self.printer.command_error:
            if self.printer.is_shutdown():
                raise self.printer.command_error(
                    "Homing failed due to printer shutdown"
                )
            self.printer.lookup_object("stepper_enable").motor_off()
            raise


def load_config(config):
    return PrinterHoming(config)<|MERGE_RESOLUTION|>--- conflicted
+++ resolved
@@ -274,9 +274,6 @@
     def set_homed_position(self, pos):
         self.toolhead.set_position(self._fill_coord(pos))
 
-<<<<<<< HEAD
-    def _set_current_homing(self, homing_axes, pre_homing, perform_dwell=False):
-=======
     def _set_homing_accel(self, accel, pre_homing):
         if accel is None:
             return
@@ -285,8 +282,7 @@
         else:
             self.toolhead.reset_accel()
 
-    def _set_homing_current(self, homing_axes, pre_homing):
->>>>>>> ba25d16a
+    def _set_homing_current(self, homing_axes, pre_homing, perform_dwell=False):
         print_time = self.toolhead.get_last_move_time()
         affected_rails = set()
         for axis in homing_axes:
@@ -358,21 +354,20 @@
                 hp - ad * retract_r for hp, ad in zip(homepos, axes_d)
             ]
             self.toolhead.move(retractpos, hi.retract_speed)
-<<<<<<< HEAD
-            # Home again
-            startpos = [
-                rp - ad * retract_r for rp, ad in zip(retractpos, axes_d)
-            ]
-            self.toolhead.set_position(startpos)
-            self._set_current_homing(
-                homing_axes,
-                pre_homing=True,
-                perform_dwell=hi.use_sensorless_homing,
-            )
-            self._reset_endstop_states(endstops)
-            hmove = HomingMove(self.printer, endstops)
-            hmove.homing_move(homepos, hi.second_homing_speed)
             try:
+                # Home again
+                startpos = [
+                    rp - ad * retract_r for rp, ad in zip(retractpos, axes_d)
+                ]
+                self.toolhead.set_position(startpos)
+                self._set_current_homing(
+                    homing_axes,
+                    pre_homing=True,
+                    perform_dwell=hi.use_sensorless_homing,
+                )
+                self._reset_endstop_states(endstops)
+                hmove = HomingMove(self.printer, endstops)
+                hmove.homing_move(homepos, hi.second_homing_speed)
                 if hmove.check_no_movement() is not None:
                     raise self.printer.command_error(
                         "Endstop %s still triggered after retract"
@@ -389,52 +384,8 @@
                         "Early homing trigger on second home!"
                     )
             finally:
+                self._set_homing_accel(hi.accel, pre_homing=False)
                 self._set_current_homing(homing_axes, pre_homing=False)
-=======
-            if not hi.use_sensorless_homing or needs_rehome:
-                try:
-                    # Home again
-                    startpos = [
-                        rp - ad * retract_r
-                        for rp, ad in zip(retractpos, axes_d)
-                    ]
-                    self.toolhead.set_position(startpos)
-                    self._reset_endstop_states(endstops)
-
-                    hmove = HomingMove(self.printer, endstops)
-                    hmove.homing_move(homepos, hi.second_homing_speed)
-
-                    if hmove.check_no_movement() is not None:
-                        raise self.printer.command_error(
-                            "Endstop %s still triggered after retract"
-                            % (hmove.check_no_movement(),)
-                        )
-                    if (
-                        hi.use_sensorless_homing
-                        and needs_rehome
-                        and hmove.moved_less_than_dist(
-                            hi.min_home_dist, homing_axes
-                        )
-                    ):
-                        raise self.printer.command_error(
-                            "Early homing trigger on second home!"
-                        )
-                finally:
-                    self._set_homing_accel(hi.accel, pre_homing=False)
-                    self._set_homing_current(homing_axes, pre_homing=False)
-
-                if hi.retract_dist:
-                    # Retract (again)
-                    startpos = self._fill_coord(forcepos)
-                    homepos = self._fill_coord(movepos)
-                    axes_d = [hp - sp for hp, sp in zip(homepos, startpos)]
-                    move_d = math.sqrt(sum([d * d for d in axes_d[:3]]))
-                    retract_r = min(1.0, hi.retract_dist / move_d)
-                    retractpos = [
-                        hp - ad * retract_r for hp, ad in zip(homepos, axes_d)
-                    ]
-                    self.toolhead.move(retractpos, hi.retract_speed)
->>>>>>> ba25d16a
 
         self._set_homing_accel(hi.accel, pre_homing=False)
         self._set_homing_current(homing_axes, pre_homing=False)
