--- conflicted
+++ resolved
@@ -166,15 +166,8 @@
             return 0
 
         if (
-<<<<<<< HEAD
             self.temp < self.min_temp or self.temp > self.max_temp
         ) and not self.ignore:
-=======
-            self.temp < self.min_temp
-            or self.temp > self.max_temp
-            and not get_danger_options().temp_ignore_limits
-        ):
->>>>>>> f949975d
             self.printer.invoke_shutdown(
                 "AHT10 temperature %0.1f outside range of %0.1f:%.01f"
                 % (self.temp, self.min_temp, self.max_temp)
