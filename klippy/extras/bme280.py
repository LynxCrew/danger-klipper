--- conflicted
+++ resolved
@@ -445,11 +445,7 @@
             self.humidity = self._compensate_humidity_bme280(humid_raw)
         if (
             self.temp < self.min_temp or self.temp > self.max_temp
-<<<<<<< HEAD
         ) and not self.ignore:
-=======
-        ) and not get_danger_options().temp_ignore_limits:
->>>>>>> f949975d
             self.printer.invoke_shutdown(
                 "BME280 temperature %0.1f outside range of %0.1f:%.01f"
                 % (self.temp, self.min_temp, self.max_temp)
