# Trad Rack multimaterial system support
#
# Copyright (C) 2022-2024 Ryan Ghosh <rghosh776@gmail.com>
# based on code by Kevin O'Connor <kevin@koconnor.net>
#
# This file may be distributed under the terms of the GNU GPLv3 license.
import logging, math, os, time
from collections import deque
from extras.homing import Homing, HomingMove
from gcode import CommandError
from stepper import LookupMultiRail
import chelper, toolhead, kinematics.extruder

SERVO_NAME = "servo tr_servo"
SELECTOR_STEPPER_NAME = "stepper_tr_selector"
FIL_DRIVER_STEPPER_NAME = "stepper_tr_fil_driver"


class TradRack:
    # variables saved with save_variables
    VARS_CALIB_BOWDEN_LOAD_LENGTH = "tr_calib_bowden_load_length"
    VARS_CALIB_BOWDEN_UNLOAD_LENGTH = "tr_calib_bowden_unload_length"
    VARS_CONFIG_BOWDEN_LENGTH = "tr_config_bowden_length"
    VARS_TOOL_STATUS = "tr_state_tool_status"
    VARS_HEATER_TARGET = "tr_last_heater_target"
    VARS_ACTIVE_LANE = "tr_active_lane"

    # gcode states
    GCODE_STATE_TOOLCHANGE = "TR_TOOLCHANGE_STATE"

    def __init__(self, config):
        self.printer = config.get_printer()
        self.reactor = self.printer.get_reactor()
        self.printer.register_event_handler("klippy:connect", self._handle_connect)
        self.printer.register_event_handler("klippy:ready", self._handle_ready)

        # read spool and buffer pull speeds
        self.spool_pull_speed = config.getfloat(
            "spool_pull_speed", default=100.0, above=0.0
        )
        self.buffer_pull_speed = config.getfloat(
            "buffer_pull_speed", default=self.spool_pull_speed, above=0.0
        )

        # create toolhead
        self.tr_toolhead = TradRackToolHead(
            config,
            self.buffer_pull_speed,
            lambda: self.extruder_sync_manager.is_extruder_synced(),
        )
        self.sel_max_velocity, _ = self.tr_toolhead.get_sel_max_velocity()

        # get servo
        self.servo = TradRackServo(
            self.printer.load_object(config, SERVO_NAME), self.tr_toolhead
        )

        # get kinematics and filament driver endstops
        self.tr_kinematics = self.tr_toolhead.get_kinematics()
        self.fil_driver_endstops = (
            self.tr_kinematics.get_fil_driver_rail().get_endstops()
        )

        # set up toolhead filament sensor
        toolhead_fil_sensor_pin = config.get("toolhead_fil_sensor_pin", None)
        self.toolhead_fil_endstops = []
        if toolhead_fil_sensor_pin is not None:
            # register endstop
            ppins = self.printer.lookup_object("pins")
            mcu_endstop = ppins.setup_pin("endstop", toolhead_fil_sensor_pin)
            name = "toolhead_fil_sensor"
            self.toolhead_fil_endstops.append((mcu_endstop, name))
            query_endstops = self.printer.load_object(config, "query_endstops")
            query_endstops.register_endstop(mcu_endstop, name)

            # add filament driver stepper to endstop
            for stepper in self.tr_kinematics.get_fil_driver_rail().get_steppers():
                mcu_endstop.add_stepper(stepper)

        # set up selector sensor as a runout sensor
        pin = config.getsection(FIL_DRIVER_STEPPER_NAME).get("endstop_pin")
        self.selector_sensor = TradRackRunoutSensor(config, self.handle_runout, pin)

        # read lane count and get lane positions
        self.lane_count = config.getint("lane_count", minval=2)
        self.lane_position_manager = TradRackLanePositionManager(
            self.lane_count, config
        )
        self.lane_positions = self.lane_position_manager.get_lane_positions()

        # create bowden length filters
        bowden_samples = config.getint("bowden_length_samples", default=10, minval=1)
        self.bowden_load_length_filter = MovingAverageFilter(bowden_samples)
        self.bowden_unload_length_filter = MovingAverageFilter(bowden_samples)

        # create extruder sync manager
        self.extruder_sync_manager = TradRackExtruderSyncManager(
            self.printer,
            self.tr_toolhead,
            self.tr_kinematics.get_fil_driver_rail(),
        )

        # read other values
        self.servo_down_angle = config.getfloat("servo_down_angle")
        self.servo_up_angle = config.getfloat("servo_up_angle")
        self.servo_wait = (
            config.getfloat("servo_wait_ms", default=500.0, above=0.0) / 1000.0
        )
        self.selector_unload_length = config.getfloat(
            "selector_unload_length", above=0.0
        )
        self.selector_unload_length_extra = config.getfloat(
            "selector_unload_length_extra", default=0.0, minval=0.0
        )
        self.eject_length = config.getfloat("eject_length", default=30.0, above=0.0)
        self.config_bowden_length = self.bowden_load_length = (
            self.bowden_unload_length
        ) = config.getfloat("bowden_length", above=0.0)
        self.extruder_load_length = config.getfloat("extruder_load_length", above=0.0)
        self.hotend_load_length = config.getfloat("hotend_load_length", above=0.0)
        if self.toolhead_fil_endstops:
            self.toolhead_unload_length = config.getfloat(
                "toolhead_unload_length", minval=0.0
            )
        else:
            self.toolhead_unload_length = config.getfloat(
                "toolhead_unload_length",
                default=self.extruder_load_length + self.hotend_load_length,
                above=0.0,
            )
        self.selector_sense_speed = config.getfloat(
            "selector_sense_speed", default=40.0, above=0.0
        )
        self.selector_unload_speed = config.getfloat(
            "selector_unload_speed", default=60.0, above=0.0
        )
        self.eject_speed = config.getfloat("eject_speed", default=80.0, above=0.0)
        self.toolhead_sense_speed = config.getfloat(
            "toolhead_sense_speed", default=self.selector_sense_speed, above=0.0
        )
        self.extruder_load_speed = config.getfloat(
            "extruder_load_speed", default=60.0, above=0.0
        )
        self.hotend_load_speed = config.getfloat(
            "hotend_load_speed", default=7.0, above=0.0
        )
        self.toolhead_unload_speed = config.getfloat(
            "toolhead_unload_speed", default=self.extruder_load_speed, above=0.0
        )
        self.load_with_toolhead_sensor = config.getboolean(
            "load_with_toolhead_sensor", True
        )
        self.unload_with_toolhead_sensor = config.getboolean(
            "unload_with_toolhead_sensor", True
        )
        self.fil_homing_retract_dist = config.getfloat(
            "fil_homing_retract_dist", 20.0, minval=0.0
        )
        self.target_toolhead_homing_dist = config.getfloat(
            "target_toolhead_homing_dist",
            max(10.0, self.toolhead_unload_length),
            above=0.0,
        )
        self.target_selector_homing_dist = config.getfloat(
            "target_selector_homing_dist", 10.0, above=0.0
        )
        self.fil_homing_lengths = {
            "user load lane": (
                config.getint(
                    "load_lane_time",
                    default=15,
                    minval=self.selector_unload_length / self.selector_sense_speed,
                )
                * self.selector_sense_speed
            ),
            "load selector": config.getfloat(
                "load_selector_homing_dist",
                default=self.selector_unload_length * 2,
                above=self.selector_unload_length,
            ),
            "bowden load": config.getfloat(
                "bowden_load_homing_dist",
                default=self.config_bowden_length,
                above=self.target_toolhead_homing_dist,
            ),
            "bowden unload": config.getfloat(
                "bowden_unload_homing_dist",
                default=self.config_bowden_length,
                above=self.target_selector_homing_dist,
            ),
            "unload toolhead": config.getfloat(
                "unload_toolhead_homing_dist",
                default=(self.extruder_load_length + self.hotend_load_length) * 2,
                above=0.0,
            ),
        }
        self.sync_to_extruder = config.getboolean("sync_to_extruder", False)
        self.user_wait_time = config.getint("user_wait_time", default=15, minval=-1)
        register_toolchange_commands = config.getboolean(
            "register_toolchange_commands", default=True
        )
        self.save_active_lane = config.getboolean("save_active_lane", True)
        self.log_bowden_lengths = config.getboolean("log_bowden_lengths", False)

        # other variables
        self.toolhead = None
        self.curr_lane = None  # which lane the selector is positioned at
        self.active_lane = None  # lane currently loaded in the toolhead
        self.retry_lane = None  # lane to reload before resuming
        self.next_lane = None  # next lane to load to toolhead
        self.next_tool = None  # next tool to load to toolhead
        self.servo_raised = None
        self.lanes_unloaded = [False] * self.lane_count
        self.bowden_load_calibrated = False
        self.bowden_unload_calibrated = False
        self.bowden_load_lengths_filename = os.path.expanduser(
            "~/bowden_load_lengths.csv"
        )
        self.bowden_unload_lengths_filename = os.path.expanduser(
            "~/bowden_unload_lengths.csv"
        )
        self.ignore_next_unload_length = False
        self.last_heater_target = 0.0
        self.tr_next_generator = None
        self.selector_pos_uncertain = False
        self.variables = None

        # resume variables
        self.resume_callbacks = {
            "load toolhead": self._resume_load_toolhead,
            "check condition": self._resume_check_condition,
            "runout": self._resume_runout,
        }
        self.resume_stack = deque()

        # tool mapping
        self.lanes_dead = [False] * self.lane_count
        self.tool_map = []
        self.default_lanes = []
        self._reset_tool_map()

        # runout variables
        self.runout_lane = None
        self.runout_steps_done = 0
        self.replacement_lane = None

        # custom user macros
        gcode_macro = self.printer.load_object(config, "gcode_macro")
        self.pre_unload_macro = gcode_macro.load_template(
            config, "pre_unload_gcode", ""
        )
        self.post_unload_macro = gcode_macro.load_template(
            config, "post_unload_gcode", ""
        )
        self.pre_load_macro = gcode_macro.load_template(config, "pre_load_gcode", "")
        self.post_load_macro = gcode_macro.load_template(config, "post_load_gcode", "")
        self.pause_macro = gcode_macro.load_template(config, "pause_gcode", "PAUSE")
        self.resume_macro = gcode_macro.load_template(config, "resume_gcode", "RESUME")

        # register gcode commands
        self.gcode = self.printer.lookup_object("gcode")
        self.gcode.register_command(
            "TR_HOME", self.cmd_TR_HOME, desc=self.cmd_TR_HOME_help
        )
        self.gcode.register_command(
            "TR_GO_TO_LANE",
            self.cmd_TR_GO_TO_LANE,
            desc=self.cmd_TR_GO_TO_LANE_help,
        )
        self.gcode.register_command(
            "TR_LOAD_LANE",
            self.cmd_TR_LOAD_LANE,
            desc=self.cmd_TR_LOAD_LANE_help,
        )
        self.gcode.register_command(
            "TR_LOAD_TOOLHEAD",
            self.cmd_TR_LOAD_TOOLHEAD,
            desc=self.cmd_TR_LOAD_TOOLHEAD_help,
        )
        self.gcode.register_command(
            "TR_UNLOAD_TOOLHEAD",
            self.cmd_TR_UNLOAD_TOOLHEAD,
            desc=self.cmd_TR_UNLOAD_TOOLHEAD_help,
        )
        self.gcode.register_command(
            "TR_SERVO_DOWN",
            self.cmd_TR_SERVO_DOWN,
            desc=self.cmd_TR_SERVO_DOWN_help,
        )
        self.gcode.register_command(
            "TR_SERVO_UP", self.cmd_TR_SERVO_UP, desc=self.cmd_TR_SERVO_UP_help
        )
        self.gcode.register_command(
            "TR_SERVO_TEST",
            self.cmd_TR_SERVO_TEST,
            desc=self.cmd_TR_SERVO_TEST_help,
        )
        self.gcode.register_command(
            "TR_SET_ACTIVE_LANE",
            self.cmd_TR_SET_ACTIVE_LANE,
            desc=self.cmd_TR_SET_ACTIVE_LANE_help,
        )
        self.gcode.register_command(
            "TR_RESET_ACTIVE_LANE",
            self.cmd_TR_RESET_ACTIVE_LANE,
            desc=self.cmd_TR_RESET_ACTIVE_LANE_help,
        )
        self.gcode.register_command(
            "TR_RESUME", self.cmd_TR_RESUME, desc=self.cmd_TR_RESUME_help
        )
        self.gcode.register_command(
            "TR_LOCATE_SELECTOR",
            self.cmd_TR_LOCATE_SELECTOR,
            desc=self.cmd_TR_LOCATE_SELECTOR_help,
        )
        self.gcode.register_command(
            "TR_CALIBRATE_SELECTOR",
            self.cmd_TR_CALIBRATE_SELECTOR,
            desc=self.cmd_TR_CALIBRATE_SELECTOR_help,
        )
        self.gcode.register_command(
            "TR_NEXT", self.cmd_TR_NEXT, desc=self.cmd_TR_NEXT_help
        )
        self.gcode.register_command(
            "TR_SET_HOTEND_LOAD_LENGTH",
            self.cmd_TR_SET_HOTEND_LOAD_LENGTH,
            desc=self.cmd_TR_SET_HOTEND_LOAD_LENGTH_help,
        )
        self.gcode.register_command(
            "TR_DISCARD_BOWDEN_LENGTHS",
            self.cmd_TR_DISCARD_BOWDEN_LENGTHS,
            desc=self.cmd_TR_DISCARD_BOWDEN_LENGTHS_help,
        )
        self.gcode.register_command(
            "TR_SYNC_TO_EXTRUDER",
            self.cmd_TR_SYNC_TO_EXTRUDER,
            desc=self.cmd_TR_SYNC_TO_EXTRUDER_help,
        )
        self.gcode.register_command(
            "TR_UNSYNC_FROM_EXTRUDER",
            self.cmd_TR_UNSYNC_FROM_EXTRUDER,
            desc=self.cmd_TR_UNSYNC_FROM_EXTRUDER_help,
        )
        self.gcode.register_command(
            "TR_ASSIGN_LANE",
            self.cmd_TR_ASSIGN_LANE,
            desc=self.cmd_TR_ASSIGN_LANE_help,
        )
        self.gcode.register_command(
            "TR_SET_DEFAULT_LANE",
            self.cmd_TR_SET_DEFAULT_LANE,
            desc=self.cmd_TR_SET_DEFAULT_LANE_help,
        )
        self.gcode.register_command(
            "TR_RESET_TOOL_MAP",
            self.cmd_TR_RESET_TOOL_MAP,
            desc=self.cmd_TR_RESET_TOOL_MAP_help,
        )
        self.gcode.register_command(
            "TR_PRINT_TOOL_MAP",
            self.cmd_TR_PRINT_TOOL_MAP,
            desc=self.cmd_TR_PRINT_TOOL_MAP_help,
        )
        self.gcode.register_command(
            "TR_PRINT_TOOL_GROUPS",
            self.cmd_TR_PRINT_TOOL_GROUPS,
            desc=self.cmd_TR_PRINT_TOOL_GROUPS_help,
        )
        if register_toolchange_commands:
            for i in range(self.lane_count):
                self.gcode.register_command(
                    "T{}".format(i),
                    lambda params: self.cmd_SELECT_TOOL(
                        self.gcode._get_extended_params(params)
                    ),
                    desc=self.cmd_SELECT_TOOL_help,
                )

    def _handle_connect(self):
        self.toolhead = self.printer.lookup_object("toolhead")
        save_variables = self.printer.lookup_object("save_variables", None)
        if save_variables is None:
            raise self.printer.config_error(
                "[save_variables] is required for trad_rack"
            )
        self.variables = save_variables.allVariables

    def _handle_ready(self):
        self._load_saved_state()

    def _load_saved_state(self):
        # load bowden lengths if the user has not changed the config value
        prev_config_bowden_length = self.variables.get(self.VARS_CONFIG_BOWDEN_LENGTH)
        if (
            prev_config_bowden_length
            and self.config_bowden_length == prev_config_bowden_length
        ):
            # update load length
            load_length_stats = self.variables.get(self.VARS_CALIB_BOWDEN_LOAD_LENGTH)
            if load_length_stats:
                self.bowden_load_length = load_length_stats["new_set_length"]
                for _ in range(load_length_stats["sample_count"]):
                    self.bowden_load_length_filter.update(self.bowden_load_length)

            # update unload length
            unload_length_stats = self.variables.get(
                self.VARS_CALIB_BOWDEN_UNLOAD_LENGTH
            )
            if unload_length_stats:
                self.bowden_unload_length = unload_length_stats["new_set_length"]
                for _ in range(unload_length_stats["sample_count"]):
                    self.bowden_unload_length_filter.update(self.bowden_unload_length)
        else:
            # save bowden_length config value
            self.gcode.run_script_from_command(
                'SAVE_VARIABLE VARIABLE=%s VALUE="%s"'
                % (self.VARS_CONFIG_BOWDEN_LENGTH, self.config_bowden_length)
            )

        # load last heater target
        self.last_heater_target = self.variables.get(self.VARS_HEATER_TARGET, 0.0)

    def handle_runout(self, eventtime):
        # send pause command
        pause_resume = self.printer.lookup_object("pause_resume")
        pause_resume.send_pause_command()
        # self.printer.get_reactor().pause(eventtime + self.pause_delay)

        # set up resume callback and run pause gcode
        self._set_up_resume_and_pause("runout", {})

        # note runout
        self.runout_lane = self.active_lane
        self._set_active_lane(None)
        self.lanes_unloaded[self.runout_lane] = False
        self.lanes_dead[self.runout_lane] = True
        self.gcode.respond_info(
            "Runout detected at selector on lane {} (tool {})".format(
                self.runout_lane, self.tool_map[self.runout_lane]
            )
        )

        # unload filament and reload from a new lane
        self.runout_steps_done = 0
        self.cmd_TR_RESUME(
            self.gcode.create_gcode_command("TR_RESUME", "TR_RESUME", {})
        )

    # gcode commands
    cmd_TR_HOME_help = "Home Trad Rack's selector"

    def cmd_TR_HOME(self, gcmd):
        # check for filament in the selector
        if self._query_selector_sensor():
            raise self.printer.command_error(
                "Cannot home with filament in selector"
            )

        # reset current lane
        self.curr_lane = None

        # raise servo
        self._raise_servo()

        # home selector
        homing_state = TradRackHoming(self.printer, self.tr_toolhead)
        homing_state.set_axes([0])
        try:
            self.tr_kinematics.home(homing_state)
        except self.printer.command_error:
            if self.printer.is_shutdown():
                raise self.printer.command_error(
                    "Homing failed due to printer shutdown"
                )
            self.printer.lookup_object("stepper_enable").motor_off()
            raise

        # unmark selector position as uncertain
        self.selector_pos_uncertain = False

    cmd_TR_GO_TO_LANE_help = "Move Trad Rack's selector to a filament lane"

    def cmd_TR_GO_TO_LANE(self, gcmd):
        self._go_to_lane(gcmd.get_int("LANE", None))

    cmd_TR_LOAD_LANE_help = (
        "Load filament from the spool into Trad Rack in the specified lane"
    )

    def cmd_TR_LOAD_LANE(self, gcmd):
        lane = gcmd.get_int("LANE", None)
        self._load_lane(lane, gcmd.get_int("RESET_SPEED", 1), True)
        self.lanes_dead[lane] = False

    cmd_TR_LOAD_TOOLHEAD_help = "Load filament from Trad Rack into the toolhead"

    def cmd_TR_LOAD_TOOLHEAD(self, gcmd):
        start_lane = self.active_lane
        lane = gcmd.get_int("LANE", None)
        tool = gcmd.get_int("TOOL", None)

        # select lane
        if lane is None:
            # check tool
            self._check_tool_valid(tool)

            # get default lane for the selected tool
            lane = self.default_lanes[tool]
            if lane is None:
                gcmd.respond_info(
                    "Tool {tool} has no lanes assigned to it. Use"
                    " TR_ASSIGN_LANE LANE=&lt;lane index&gt; TOOL={tool} to"
                    " assign a lane to tool {tool}, then use TR_RESUME to"
                    " continue.".format(tool=str(tool))
                )

                # set up resume callback and pause the print
                # (and wait for user to resume)
                resume_kwargs = {
                    "condition": (lambda t=tool: self.default_lanes[t] is not None),
                    "action": lambda g=gcmd: self.cmd_TR_LOAD_TOOLHEAD(g),
                    "fail_msg": (
                        "Cannot resume. Please use TR_ASSIGN_LANE to assign a"
                        " lane to tool %d, then use TR_RESUME." % tool
                    ),
                }
                self._set_up_resume_and_pause("check condition", resume_kwargs)
                return

        # load toolhead
        try:
            self._load_toolhead(
                lane,
                tool,
                gcmd.get_float("MIN_TEMP", 0.0, minval=0.0),
                gcmd.get_float("EXACT_TEMP", 0.0, minval=0.0),
                gcmd.get_float("BOWDEN_LENGTH", None, minval=0.0),
                gcmd.get_float("EXTRUDER_LOAD_LENGTH", None, minval=0.0),
                gcmd.get_float("HOTEND_LOAD_LENGTH", None, minval=0.0),
            )
        except TradRackLoadError:
            logging.warning(
                "trad_rack: Toolchange from lane {} to {} failed".format(
                    start_lane, lane
                ),
                exc_info=True,
            )

            # set up resume callback and pause the print
            # (and wait for user to resume)
            self._set_up_resume_and_pause("load toolhead", {})
        except SelectorNotHomedError:
            gcmd.respond_info(
                "Selector not homed. Use TR_LOCATE_SELECTOR (or TR_HOME to home"
                " the selector directly), then use TR_RESUME to continue."
            )

            # set up resume callback and pause the print
            # (and wait for user to resume)
            resume_kwargs = {
                "condition": self._is_selector_homed,
                "action": lambda g=gcmd: self.cmd_TR_LOAD_TOOLHEAD(g),
                "fail_msg": (
                    "Cannot resume. Please use either TR_LOCATE_SELECTOR or"
                    " TR_HOME to home the selector, then use TR_RESUME."
                ),
            }
            self._set_up_resume_and_pause("check condition", resume_kwargs)

    cmd_TR_UNLOAD_TOOLHEAD_help = "Unload filament from the toolhead"

    def cmd_TR_UNLOAD_TOOLHEAD(self, gcmd):
        self._unload_toolhead(
            gcmd.get_float("MIN_TEMP", 0.0, minval=0.0),
            gcmd.get_float("EXACT_TEMP", 0.0, minval=0.0),
        )

    cmd_TR_SERVO_DOWN_help = "Lower the servo"

    def cmd_TR_SERVO_DOWN(self, gcmd):
        if not gcmd.get_int("FORCE", 0):
            # check that the selector is at a lane
            if not self._can_lower_servo():
                raise self.printer.command_error(
                    "Selector must be moved to a lane before lowering the servo"
                )

        # lower servo
        self._lower_servo()

    cmd_TR_SERVO_UP_help = "Raise the servo"

    def cmd_TR_SERVO_UP(self, gcmd):
        # raise servo
        self._raise_servo()

    cmd_TR_SERVO_TEST_help = (
        "Test an angle for Trad Rack's servo relative to servo_down_angle"
    )

    def cmd_TR_SERVO_TEST(self, gcmd):
        # get commanded and raw angles
        cmd_angle = gcmd.get_float(
            "ANGLE", abs(self.servo_up_angle - self.servo_down_angle)
        )
        if self.servo_up_angle > self.servo_down_angle:
            raw_angle = self.servo_down_angle + cmd_angle

            def raw_to_cmd(raw):
                return raw - self.servo_down_angle

        else:
            raw_angle = self.servo_down_angle - cmd_angle

            def raw_to_cmd(raw):
                return self.servo_down_angle - raw

        # display angles
        gcmd.respond_info(
            "commanded angle: %.3f\nraw angle: %.3f" % (cmd_angle, raw_angle)
        )

        # check raw angle
        max_angle = self.servo.get_max_angle()
        if raw_angle > max_angle:
            raise self.printer.command_error(
                "Raw angle is above the maximum of %.3f (corresponding to a"
                " commanded angle of %.3f). If the servo is not rotating far"
                " enough, try increasing maximum_pulse_width in the [%s]"
                " section in the config file."
                % (max_angle, raw_to_cmd(max_angle), SERVO_NAME)
            )
        elif raw_angle < 0.0:
            raise self.printer.command_error(
                "Raw angle is below the minimum of 0.0 (corresponding to a"
                " commanded angle of %.3f). If the servo is not rotating far"
                " enough, try decreasing minimum_pulse_width in the [%s]"
                " section in the config file." % (raw_to_cmd(0.0), SERVO_NAME)
            )

        # set servo
        self.servo.set_servo(angle=raw_angle)

    cmd_TR_SET_ACTIVE_LANE_help = (
        "Set lane number that is currently loaded in the toolhead"
    )

    def cmd_TR_SET_ACTIVE_LANE(self, gcmd):
        # get lane
        lane = gcmd.get_int("LANE", None)

        # check lane
        self._check_lane_valid(lane)

        # check for filament in the selector
        if not self._query_selector_sensor():
            raise self.printer.command_error(
                "Cannot set active lane without filament in selector"
            )

        # get current selector position and lane position
        print_time = self.tr_toolhead.get_last_move_time()
        pos = self.tr_toolhead.get_position()
        lane_pos = self.lane_positions[lane]

        # mark selector position as uncertain if not homed or current position
        # doesn't match lane position
        if not (self._is_selector_homed() and pos[0] == lane_pos):
            self.selector_pos_uncertain = True

        # set selector position
        pos[0] = lane_pos
        self.tr_toolhead.set_position(pos, homing_axes=(0,))
        stepper_enable = self.printer.lookup_object("stepper_enable")
        enable = stepper_enable.lookup_enable(SELECTOR_STEPPER_NAME)
        enable.motor_enable(print_time)

        # set current lane and active lane
        self.curr_lane = lane
        self._set_active_lane(lane)

        # reset next lane and tool if there is no longer a pending toolchange
        if self._is_next_toolchange_done():
            self.next_lane = None
            self.next_tool = None

        # restore extruder sync
        self._restore_extruder_sync()

        # make lane the new default for its assigned tool
        self._make_lane_default(lane)

        # enable runout detection
        self.selector_sensor.set_active(True)

        # notify active lane was set without loading the toolhead
        self.printer.send_event("trad_rack:forced_active_lane")

    cmd_TR_RESET_ACTIVE_LANE_help = (
        "Resets active lane to None to indicate the toolhead is not loaded"
    )

    def cmd_TR_RESET_ACTIVE_LANE(self, gcmd):
        self._set_active_lane(None)
        self._raise_servo()
        self.extruder_sync_manager.unsync()
        self.selector_sensor.set_active(False)
        self.printer.send_event("trad_rack:reset_active_lane")

    cmd_TR_RESUME_help = (
        "Completes necessary actions for Trad Rack to recover and resumes the"
        " print"
    )

    def cmd_TR_RESUME(self, gcmd):
        resume_msg = None

        # loop through all resumes in the stack
        while True:
            # pop the last resume
            try:
                resume_callback, resume_kwargs = self.resume_stack.pop()
            except IndexError:
                break
            curr_stack_size = len(self.resume_stack)

            # run the resume callback
            try:
<<<<<<< HEAD
                retry_resume, resume_msg = resume_callback(gcmd, **resume_kwargs)
            except:
=======
                retry_resume, resume_msg = resume_callback(**resume_kwargs)
            except self.printer.command_error:
>>>>>>> df56732f
                # if the resume callback raised an error, add the resume back to
                # the stack
                self.resume_stack.append((resume_callback, resume_kwargs))
                raise

            # if a new resume was set up by the callback, return since the user
            # needs to handle that and call TR_RESUME again
            if len(self.resume_stack) > curr_stack_size:
                return

            # if the resume needs to be retried, add it back to the stack and
            # wait for the user to call TR_RESUME again
            if retry_resume:
                self.resume_stack.append((resume_callback, resume_kwargs))
                return

        # resume the print
        self._send_resume(resume_msg)

    cmd_TR_LOCATE_SELECTOR_help = (
        "Ensures the position of Trad Rack's selector is known so that it is"
        " ready for a print"
    )

    def cmd_TR_LOCATE_SELECTOR(self, gcmd):
        if self._query_selector_sensor():
            if self.active_lane is None and self.save_active_lane:
                # set active lane if a valid lane was saved
                saved_active_lane = self.variables.get(self.VARS_ACTIVE_LANE)
                try:
                    self._check_lane_valid(saved_active_lane)
                    self.active_lane = saved_active_lane
                except self.printer.command_error:
                    pass

            if self.active_lane is None:
                # ask user to set the active lane or unload the lane
                gcmd.respond_info(
                    "Selector sensor is triggered but no active lane is set."
                    " Please use TR_SET_ACTIVE_LANE LANE=&lt;lane index&gt; if"
                    " the toolhead is already loaded, else use"
                    " TR_UNLOAD_TOOLHEAD to unload the filament. Then use"
                    " TR_RESUME to resume the print."
                )
                self.ignore_next_unload_length = True

                # set up callback to run if user takes no action
                if self.user_wait_time != -1:
                    gcmd.respond_info(
                        "If no action is taken within %d seconds, Trad Rack"
                        " will unload the toolhead and resume automatically."
                        % (self.user_wait_time)
                    )
                    RunIfNoActivity(
                        self.tr_toolhead,
                        self.reactor,
                        self._unload_toolhead_and_resume,
                        self.user_wait_time,
                    )

                # set up resume callback and pause the print
                # (and wait for user to resume)
                resume_kwargs = {
                    "condition": (
                        lambda: self.active_lane is not None
                        or not self._query_selector_sensor()
                    ),
                    "action": self._resume_act_locate_selector,
                    "fail_msg": (
                        "Cannot resume. Please use either TR_SET_ACTIVE_LANE or"
                        " TR_UNLOAD_TOOLHEAD, then use TR_RESUME."
                    ),
                }
                self._set_up_resume_and_pause("check condition", resume_kwargs)
            else:
                # (if the selector is homed, nothing needs to be done)
                if not self._is_selector_homed():
                    # set selector position and enable motor
                    # (this allows printing again without reloading the
                    # toolhead if the motor was disabled after the last print)
                    self.cmd_TR_SET_ACTIVE_LANE(
                        self.gcode.create_gcode_command(
                            "TR_SET_ACTIVE_LANE",
                            "TR_SET_ACTIVE_LANE",
                            {"LANE": self.active_lane},
                        )
                    )
                    gcmd.respond_info(
                        "Set lane %d as the active lane" % (self.active_lane)
                    )
        else:
            self._set_active_lane(None)
            self.selector_sensor.set_active(False)
            if not self._is_selector_homed():
                self.cmd_TR_HOME(
                    self.gcode.create_gcode_command("TR_HOME", "TR_HOME", {})
                )

    cmd_TR_CALIBRATE_SELECTOR_help = (
        "Calibrate lane_spacing and the selector's min, endstop, and max" " positions"
    )

    def cmd_TR_CALIBRATE_SELECTOR(self, gcmd):
        self.tr_next_generator = self._calibrate_selector()
        next(self.tr_next_generator)

    cmd_TR_NEXT_help = (
        "You will be prompted to use this command if Trad Rack requires user"
        " confirmation"
    )

    def cmd_TR_NEXT(self, gcmd):
        if self.tr_next_generator:
            try:
                next(self.tr_next_generator)
            except Exception as e:
                self.tr_next_generator = None
                if not isinstance(e, StopIteration):
                    raise
        else:
            raise self.printer.command_error("TR_NEXT command is inactive")

    cmd_TR_SET_HOTEND_LOAD_LENGTH_help = (
        "Sets hotend_load_length. Does not persist across restarts."
    )

    def cmd_TR_SET_HOTEND_LOAD_LENGTH(self, gcmd):
        value = gcmd.get_float("VALUE", None, minval=0.0)
        if value is None:
            adjust = gcmd.get_float("ADJUST", None)
            if adjust is None:
                raise self.printer.command_error(
                    "VALUE or ADJUST must be specified"
                )
            value = max(0.0, self.hotend_load_length + adjust)
        self.hotend_load_length = value
        gcmd.respond_info("hotend_load_length: %f" % (self.hotend_load_length))

    cmd_TR_DISCARD_BOWDEN_LENGTHS_help = (
        "Discards saved bowden lengths and reverts them to the bowden_length"
        " config value"
    )

    def cmd_TR_DISCARD_BOWDEN_LENGTHS(self, gcmd):
        mode = gcmd.get("MODE", "ALL").upper()
        if mode not in ["ALL", "LOAD", "UNLOAD"]:
            raise gcmd.error("Invalid MODE: %s" % mode)

        # discard load length
        if mode in ["ALL", "LOAD"]:
            self.bowden_load_length = self.config_bowden_length
            self.bowden_load_length_filter.reset()
            self.gcode.run_script_from_command(
                'SAVE_VARIABLE VARIABLE=%s VALUE="%s"'
                % (self.VARS_CALIB_BOWDEN_LOAD_LENGTH, {})
            )

        # discard unload length
        if mode in ["ALL", "UNLOAD"]:
            self.bowden_unload_length = self.config_bowden_length
            self.bowden_unload_length_filter.reset()
            self.gcode.run_script_from_command(
                'SAVE_VARIABLE VARIABLE=%s VALUE="%s"'
                % (self.VARS_CALIB_BOWDEN_UNLOAD_LENGTH, {})
            )

    cmd_TR_SYNC_TO_EXTRUDER_help = "Sync Trad Rack's filament driver to the extruder"

    def cmd_TR_SYNC_TO_EXTRUDER(self, gcmd):
        self.toolhead.wait_moves()
        self.sync_to_extruder = True
        self._restore_extruder_sync()

    cmd_TR_UNSYNC_FROM_EXTRUDER_help = (
        "Unsync Trad Rack's filament driver from the extruder"
    )

    def cmd_TR_UNSYNC_FROM_EXTRUDER(self, gcmd):
        self.toolhead.wait_moves()
        self.sync_to_extruder = False
        self._restore_extruder_sync()

    cmd_TR_ASSIGN_LANE_help = "Assign a lane to a tool"

    def cmd_TR_ASSIGN_LANE(self, gcmd):
        lane = gcmd.get_int("LANE", None)
        tool = gcmd.get_int("TOOL", None)

        # check lane and tool
        self._check_lane_valid(lane)
        self._check_tool_valid(tool)

        # assign lane
        self._assign_lane(lane, tool)

        # mark lane as not dead
        self.lanes_dead[lane] = False

        # make lane the new default for the tool
        if gcmd.get_int("SET_DEFAULT", 0):
            self.default_lanes[tool] = lane

    cmd_TR_SET_DEFAULT_LANE_help = "Set the default lane for a tool"

    def cmd_TR_SET_DEFAULT_LANE(self, gcmd):
        lane = gcmd.get_int("LANE", None)
        tool = gcmd.get_int("TOOL", None)

        # check lane
        self._check_lane_valid(lane)

        if tool is None:
            # set lane as default for its currently-assigned tool
            self._make_lane_default(lane)
        else:
            # check tool
            self._check_tool_valid(tool)

            # set lane as default for the tool
            self._set_default_lane(tool, lane)

    cmd_TR_RESET_TOOL_MAP_help = "Reset tools assigned to each lane"

    def cmd_TR_RESET_TOOL_MAP(self, gcmd):
        self._reset_tool_map()

    cmd_TR_PRINT_TOOL_MAP_help = "Print tool assignment for each lane"

    def cmd_TR_PRINT_TOOL_MAP(self, gcmd):
        num_chars = len(str(self.lane_count - 1))
        lane_msg = "|Lane: |"
        tool_msg = "|Tool: |"
        for lane in range(self.lane_count):
            lane_str = str(lane)
            lane_msg += " " * (num_chars - len(lane_str)) + lane_str + "|"
            tool_str = str(self.tool_map[lane])
            tool_msg += " " * (num_chars - len(tool_str)) + tool_str + "|"
        gcmd.respond_info(lane_msg + "\n" + tool_msg)

    cmd_TR_PRINT_TOOL_GROUPS_help = "Print lanes assigned to each tool"

    def cmd_TR_PRINT_TOOL_GROUPS(self, gcmd):
        tool_groups = []
        for _ in range(self.lane_count):
            tool_groups.append([])
        for lane in range(self.lane_count):
            tool_groups[self.tool_map[lane]].append(lane)
        msg = ""
        for tool in range(len(tool_groups)):
            msg += "Tool {}: {}".format(tool, tool_groups[tool])
            if len(tool_groups[tool]) > 1:
                msg += " (default: {})".format(self.default_lanes[tool])
            msg += "\n"
        gcmd.respond_info(msg)

    cmd_SELECT_TOOL_help = (
        "Load filament from Trad Rack into the toolhead with T<index> commands"
    )

    def cmd_SELECT_TOOL(self, gcmd):
        tool = int(gcmd.get_command().partition("T")[2])
        params = gcmd.get_command_parameters()
        params["TOOL"] = tool
        self.cmd_TR_LOAD_TOOLHEAD(
            self.gcode.create_gcode_command(
                "TR_LOAD_TOOLHEAD", "TR_LOAD_TOOLHEAD", params
            )
        )

    # helper functions
    def _lower_servo(self, toolhead_dwell=False):
        self.tr_toolhead.wait_moves()
        self.servo.set_servo(angle=self.servo_down_angle)
        if self.servo_raised or self.servo_raised is None:
            self.tr_toolhead.dwell(self.servo_wait)
            if toolhead_dwell:
                self.toolhead.dwell(self.servo_wait)
        self.servo_raised = False

    def _raise_servo(
        self,
        toolhead_dwell=False,
        tr_toolhead_dwell=True,
        wait_moves=True,
        print_time=None,
    ):
        if wait_moves:
            self.tr_toolhead.wait_moves()
        self.servo.set_servo(angle=self.servo_up_angle, print_time=print_time)
        if not self.servo_raised:
            if tr_toolhead_dwell:
                self.tr_toolhead.dwell(self.servo_wait)
            if toolhead_dwell:
                self.toolhead.dwell(self.servo_wait)
        self.servo_raised = True

    def _is_selector_homed(self):
        return (
            "x"
            in self.tr_toolhead.get_kinematics().get_status(self.reactor.monotonic())[
                "homed_axes"
            ]
        )

    def _query_selector_sensor(self):
        move_time = self.tr_toolhead.get_last_move_time()
        return not not self.fil_driver_endstops[0][0].query_endstop(move_time)

    def _query_toolhead_sensor(self):
        if not self.toolhead_fil_endstops:
            return None
        move_time = self.tr_toolhead.get_last_move_time()
        return not not self.toolhead_fil_endstops[0][0].query_endstop(move_time)

    def _check_lane_valid(self, lane):
        if lane is None or lane > self.lane_count - 1 or lane < 0:
            raise self.printer.command_error("Invalid LANE")

    def _check_tool_valid(self, tool):
        try:
            self._check_lane_valid(tool)
        except self.printer.command_error:
            raise self.printer.command_error("Invalid TOOL")

    def _check_selector_homed(self):
        if not self._is_selector_homed():
            raise SelectorNotHomedError("Must home selector first")

    def _can_lower_servo(self):
        return (
            self._is_selector_homed() and self.curr_lane is not None
        ) or self._query_selector_sensor()

    def _is_next_toolchange_done(self):
        # return True if there is no pending toolchange
        if self.next_lane is None:
            return True

        # check if an active lane is set
        if self.active_lane is None:
            return False

        # check if active lane matches next lane
        if self.active_lane == self.next_lane:
            return True

        # check if active lane is assigned to next tool
        if (
            self.next_tool is not None
            and self.tool_map[self.active_lane] == self.next_tool
        ):
            return True

        return False

    def _reset_fil_driver(self):
        self.extruder_sync_manager.reset_fil_driver()

    def _restore_extruder_sync(self):
        if self.sync_to_extruder and self.active_lane is not None:
            self.extruder_sync_manager.sync_fil_driver_to_extruder()
            self._lower_servo(True)
        else:
            self._raise_servo()
            self.tr_toolhead.wait_moves()
            self.extruder_sync_manager.unsync()

    def _go_to_lane(self, lane):
        # check if homed
        self._check_selector_homed()

        # check lane
        self._check_lane_valid(lane)
        if lane == self.curr_lane:
            return

        # check for filament in the selector
        if self._query_selector_sensor():
<<<<<<< HEAD
            raise self.gcode.error("Cannot change lane with filament in selector")
=======
            raise self.printer.command_error(
                "Cannot change lane with filament in selector"
            )
>>>>>>> df56732f

        # raise servo
        self._raise_servo()

        # move to lane
        self.tr_toolhead.get_last_move_time()
        pos = self.tr_toolhead.get_position()
        pos[0] = self.lane_positions[lane]
        self.tr_toolhead.move(pos, self.sel_max_velocity)

        # set current lane
        self.curr_lane = lane

    def _load_lane(self, lane, reset_speed=False, user_load=False):
        # check lane
        self._check_lane_valid(lane)

        # reset lane speed
        if reset_speed:
            self.lanes_unloaded[lane] = False

        # load filament into the selector
        self._load_selector(lane, user_load=user_load)

        # retract filament into the module
        self._reset_fil_driver()
        self.tr_toolhead.get_last_move_time()
        pos = self.tr_toolhead.get_position()
        pos[1] -= self.selector_unload_length + self.selector_unload_length_extra
        self.tr_toolhead.move(pos, self.selector_unload_speed)

        # undo extra unload length offset
        pos[1] += self.selector_unload_length_extra
        self.tr_toolhead.move(pos, self.selector_unload_speed)

        # reset filament driver position
        self._reset_fil_driver()

        # raise servo
        self._raise_servo()

        if user_load:
            self.gcode.respond_info("Load complete")

    def _wait_for_heater_temp(self, min_temp=0.0, exact_temp=0.0):
        # get current and target temps
        heater = self.toolhead.get_extruder().get_heater()
        smoothed_temp, target_temp = heater.get_temp(self.reactor.monotonic())
        min_extrude_temp = heater.min_extrude_temp

        # raise an error if no valid temp has been set
        if (
            max(min_temp, exact_temp, target_temp, self.last_heater_target)
            < min_extrude_temp
        ):
            raise self.printer.command_error(
                "Extruder temperature must be set above min_extrude_temp"
            )

        # set temp and wait if below acceptable temp
        min_usable_temp = max(min_temp, min_extrude_temp)
        if exact_temp or smoothed_temp < min_usable_temp:
            if exact_temp:
                temp = save_temp = exact_temp
            elif target_temp > min_usable_temp:
                temp = save_temp = target_temp
            else:
                temp = max(min_temp, self.last_heater_target)
                if min_temp >= min_extrude_temp:
                    save_temp = min_temp
                else:
                    save_temp = None
            pheaters = self.printer.lookup_object("heaters")
            pheaters.set_temperature(heater, temp, True)
            return save_temp
        return target_temp

    def _save_heater_target(self, target_temp=None):
        if target_temp is None:
            heater = self.toolhead.get_extruder().get_heater()
            _, target_temp = heater.get_temp(self.reactor.monotonic())
        self.gcode.run_script_from_command(
            'SAVE_VARIABLE VARIABLE=%s VALUE="%s"'
            % (self.VARS_HEATER_TARGET, target_temp)
        )
        self.last_heater_target = target_temp

    def _load_toolhead(
        self,
        lane,
        tool=None,
        min_temp=0.0,
        exact_temp=0.0,
        selector_already_loaded=False,
        bowden_length=None,
        extruder_load_length=None,
        hotend_load_length=None,
    ):
        # save gcode state
        self.gcode.run_script_from_command(
            "SAVE_GCODE_STATE NAME={}".format(self.GCODE_STATE_TOOLCHANGE)
        )

        # reset retry_lane
        self.retry_lane = None

        # keep track of lane in case of an error (and for status)
        self.next_lane = lane

        # keep track of tool for status
        self.next_tool = tool

        # check lane
        self._check_lane_valid(lane)
        if lane == self.active_lane:
            return

        # check if homed
        self._check_selector_homed()

        # check and set lengths
        if bowden_length is None:
            bowden_length = self.bowden_load_length
        if extruder_load_length is None:
            extruder_load_length = self.extruder_load_length
        if hotend_load_length is None:
            hotend_load_length = self.hotend_load_length

<<<<<<< HEAD
        # save gcode state
        self.gcode.run_script_from_command("SAVE_GCODE_STATE NAME=TR_TOOLCHANGE_STATE")

=======
>>>>>>> df56732f
        # wait for heater temp if needed
        save_temp = self._wait_for_heater_temp(min_temp, exact_temp)

        # disable runout detection
        self.selector_sensor.set_active(False)

        if not (selector_already_loaded and self.curr_lane == lane):
            # unload current lane (if filament is detected)
            try:
                self._unload_toolhead()
            except self.printer.command_error:
                self._raise_servo()
                if self.curr_lane is None:
                    self.gcode.respond_info(
                        "Failed to unload. Please either pull the filament out"
                        " of the toolhead and selector or retry with"
                        " TR_UNLOAD_TOOLHEAD, then use TR_RESUME to continue."
                    )
                else:
                    self.gcode.respond_info(
                        "Failed to unload. Please either pull the filament in"
                        " lane {lane} out of the toolhead and selector or retry"
                        " with TR_UNLOAD_TOOLHEAD, then use TR_RESUME to reload"
                        " lane {lane} and continue.".format(lane=str(self.curr_lane))
                    )
                    self.lanes_unloaded[self.curr_lane] = False
                self.retry_lane = self.curr_lane
                logging.warning("trad_rack: Failed to unload toolhead", exc_info=True)
                raise TradRackLoadError(
                    "Failed to load toolhead. Could not unload toolhead before" " load"
                )

            # home if selector position is uncertain
            if self.selector_pos_uncertain:
                try:
                    self.cmd_TR_HOME(
                        self.gcode.create_gcode_command(
                            "TR_HOME", "TR_HOME", {}
                        )
                    )
                except:
                    logging.warning(
                        "trad_rack: Failed to home selector", exc_info=True
                    )
                    raise SelectorNotHomedError("Failed to home selector")

        # notify toolhead load started
        self.printer.send_event("trad_rack:load_started")

        # run pre-load custom gcode
        self.pre_load_macro.run_gcode_from_command()
        self.toolhead.wait_moves()
        self.tr_toolhead.wait_moves()

        # load filament into the selector
        try:
            selected_lane = self._load_selector(lane, tool=tool)
        except self.printer.command_error:
            self._raise_servo()
            if tool is None:
                self.gcode.respond_info(
                    "Failed to load selector from lane {lane}. Use TR_RESUME to"
                    " reload lane {lane} and retry.".format(lane=str(lane))
                )
                self.retry_lane = lane
            else:
                assigned_lanes = self._get_assigned_lanes(tool)
                self.gcode.respond_info(
                    "Failed to load selector from any of the lanes assigned to"
                    " tool {tool}: {lanes}. Use TR_LOAD_LANE LANE=&lt;lane"
                    " index&gt to reload one of these lanes, then use TR_RESUME"
                    " to retry. (If you want to use a different lane, use"
                    " TR_ASSIGN_LANE LANE=&lt;lane index&gt TOOL={tool}"
                    " beforehand.)".format(tool=tool, lanes=assigned_lanes)
                )
            logging.warning("trad_rack: Failed to load selector", exc_info=True)
            raise TradRackLoadError(
                "Failed to load toolhead. Could not load selector from lane %d" % lane
            )

        # update lane and next_lane in case the selector was loaded from a lane
        # other than what was initially specified
        lane = self.next_lane = selected_lane

        # move filament through the bowden tube
        self._reset_fil_driver()
        self.tr_toolhead.get_last_move_time()
        pos = self.tr_toolhead.get_position()
        move_start = pos[1]
        pos[1] += bowden_length
        if self.lanes_unloaded[self.curr_lane]:
            speed = self.buffer_pull_speed
        else:
            speed = self.spool_pull_speed
        reached_sensor_early = True
        if self.load_with_toolhead_sensor and self.toolhead_fil_endstops:
            hmove = HomingMove(
                self.printer, self.toolhead_fil_endstops, self.tr_toolhead
            )
            try:
                # move and check for early sensor trigger
                trigpos = hmove.homing_move(pos, speed, probe_pos=True)

                # if sensor triggered early, retract before next homing move
                pos[1] = trigpos[1] - self.fil_homing_retract_dist
            except self.printer.command_error:
                reached_sensor_early = False
        self.tr_toolhead.move(pos, speed)
        base_length = pos[1] - move_start

        # sync extruder to filament driver
        self.tr_toolhead.wait_moves()
        self.extruder_sync_manager.sync_extruder_to_fil_driver()

        # move filament until toolhead sensor is triggered
        if self.load_with_toolhead_sensor and self.toolhead_fil_endstops:
            pos = self.tr_toolhead.get_position()
            move_start = pos[1]
            pos[1] += self.fil_homing_lengths["bowden load"]
            hmove = HomingMove(
                self.printer, self.toolhead_fil_endstops, self.tr_toolhead
            )
            try:
                trigpos = hmove.homing_move(
                    pos, self.toolhead_sense_speed, probe_pos=True
                )
            except self.printer.command_error:
                self._raise_servo()
                self.extruder_sync_manager.unsync()
                self.gcode.respond_info(
                    "Failed to load toolhead from lane {lane} (no trigger on"
                    " toolhead sensor). Please either pull the filament in lane"
                    " {lane} out of the toolhead and selector or use"
                    " TR_UNLOAD_TOOLHEAD. Then use TR_RESUME to reload lane"
                    " {lane} and retry.".format(lane=str(lane))
                )
                self.retry_lane = lane
                logging.warning(
                    "trad_rack: Toolhead sensor homing move failed",
                    exc_info=True,
                )
                raise TradRackLoadError(
                    "Failed to load toolhead. No trigger on toolhead sensor"
                    " after full movement"
                )

            # update bowden_load_length
            length = (
                trigpos[1] - move_start + base_length - self.target_toolhead_homing_dist
            )
            old_set_length = self.bowden_load_length
            self.bowden_load_length = self.bowden_load_length_filter.update(length)
            samples = self.bowden_load_length_filter.get_entry_count()
            if self.log_bowden_lengths:
                self._write_bowden_length_data(
                    self.bowden_load_lengths_filename,
                    length,
                    old_set_length,
                    self.bowden_load_length,
                    samples,
                )
            self._save_bowden_length("load", self.bowden_load_length, samples)
            if not (self.bowden_load_calibrated or reached_sensor_early):
                self.bowden_load_calibrated = True
<<<<<<< HEAD
                gcmd.respond_info(
                    "Calibrated bowden_load_length: {}".format(self.bowden_load_length)
=======
                self.gcode.respond_info(
                    "Calibrated bowden_load_length: {}".format(
                        self.bowden_load_length
                    )
>>>>>>> df56732f
                )

        # finish loading filament into extruder
        self._reset_fil_driver()
        pos = self.tr_toolhead.get_position()
        pos[1] += extruder_load_length
        self.tr_toolhead.move(pos, self.extruder_load_speed)

        # load filament into hotend
        pos[1] += hotend_load_length
        self.tr_toolhead.move(pos, self.hotend_load_speed)

        # check whether servo move might overlap extruder loading move
        if hotend_load_length:
            if hasattr(toolhead, "LookAheadQueue"):
                hotend_load_time = self.tr_toolhead.lookahead.get_last().min_move_t
            else:
                hotend_load_time = self.tr_toolhead.move_queue.get_last().min_move_t
        else:
            hotend_load_time = 0.0
        servo_delay = max(0.0, self.servo_wait - hotend_load_time)

        # flush lookahead and raise servo before move ends
        print_time = (
            self.tr_toolhead.get_last_move_time() - self.servo_wait + servo_delay
        )
        if not self.sync_to_extruder:
            self._raise_servo(
                tr_toolhead_dwell=False, wait_moves=False, print_time=print_time
            )

            # wait for servo move if necessary
            if servo_delay:
                self.tr_toolhead.dwell(servo_delay)

        # set active lane
        self._set_active_lane(lane)

        # unsync extruder from filament driver
        self.tr_toolhead.wait_moves()
        self._restore_extruder_sync()

        # make lane the new default for its assigned tool
        self._make_lane_default(lane)

        # enable runout detection
        self.selector_sensor.set_active(True)

        # save heater target
        if save_temp is not None:
            self._save_heater_target(target_temp=save_temp)

        # run post-load custom gcode
        self.post_load_macro.run_gcode_from_command()
        self.toolhead.wait_moves()
        self.tr_toolhead.wait_moves()

        # restore gcode state
        self.gcode.run_script_from_command(
            "RESTORE_GCODE_STATE NAME={} MOVE=1".format(
                self.GCODE_STATE_TOOLCHANGE
            )
        )

        # reset next lane and tool
        self.next_lane = None
        self.next_tool = None

        # notify toolhead load complete
        self.printer.send_event("trad_rack:load_complete")

    def _load_selector(self, lane, tool=None, user_load=False):
        try:
            self._do_load_selector(lane, user_load=user_load)
        except self.printer.command_error:
            if tool is None:
                raise
            else:
                lane = self._find_replacement_lane(
                    lane, check_runout_lane=False
                )
                if lane is None:
                    raise self.printer.command_error(
                        "Failed to load filament into selector from any of the"
                        " lanes assigned to tool {}".format(tool)
                    )
        return lane

    def _do_load_selector(self, lane, user_load=False):
        # move selector
        self._go_to_lane(lane)

        # lower servo
        self._lower_servo()
        self.tr_toolhead.wait_moves()

        # prompt user to insert filament
        if user_load:
            self.gcode.respond_info(
                "Please insert filament in lane %d" % (lane)
            )

        # turn the drive gear until filament is detected
        self._reset_fil_driver()
        self.tr_toolhead.get_last_move_time()
        pos = self.tr_toolhead.get_position()
        hmove = HomingMove(self.printer, self.fil_driver_endstops, self.tr_toolhead)
        if user_load:
            length_key = "user load lane"
        else:
            length_key = "load selector"
        pos[1] += self.fil_homing_lengths[length_key]
        try:
            hmove.homing_move(pos, self.selector_sense_speed)
        except self.printer.command_error:
            self._raise_servo()
<<<<<<< HEAD
            logging.warning("trad_rack: Selector homing move failed", exc_info=True)
            raise self.gcode.error(
=======
            logging.warning(
                "trad_rack: Selector homing move failed", exc_info=True
            )
            raise self.printer.command_error(
>>>>>>> df56732f
                "Failed to load filament into selector. No trigger on selector"
                " sensor after full movement"
            )

    def _unload_selector(
        self, base_length=None, mark_calibrated=False, eject=False
    ):
        # check for filament in selector
        if not self._query_selector_sensor():
<<<<<<< HEAD
            gcmd.respond_info("No filament detected. Attempting to load selector")
            self._load_selector(self.curr_lane)
            gcmd.respond_info("Loaded selector. Retracting filament into module")
=======
            self.gcode.respond_info(
                "No filament detected. Attempting to load selector"
            )
            self._load_selector(self.curr_lane)
            self.gcode.respond_info(
                "Loaded selector. Retracting filament into module"
            )
>>>>>>> df56732f
        else:
            # lower servo and turn the drive gear until filament
            # is no longer detected
            self._lower_servo()
            self._reset_fil_driver()
            self.tr_toolhead.get_last_move_time()
            pos = self.tr_toolhead.get_position()
            move_start = pos[1]
            hmove = HomingMove(self.printer, self.fil_driver_endstops, self.tr_toolhead)
            pos[1] -= self.fil_homing_lengths["bowden unload"]
            try:
                trigpos = hmove.homing_move(
                    pos,
                    self.selector_sense_speed,
                    probe_pos=True,
                    triggered=False,
                )
            except self.printer.command_error:
                self._raise_servo()
<<<<<<< HEAD
                logging.warning("trad_rack: Selector homing move failed", exc_info=True)
                raise self.gcode.error(
=======
                logging.warning(
                    "trad_rack: Selector homing move failed", exc_info=True
                )
                raise self.printer.command_error(
>>>>>>> df56732f
                    "Failed to unload filament from selector. Selector sensor"
                    " still triggered after full movement"
                )

            # update bowden_unload_length
            if base_length is not None and not self.ignore_next_unload_length:
                length = (
                    move_start
                    - trigpos[1]
                    + base_length
                    - self.target_selector_homing_dist
                )
                old_set_length = self.bowden_unload_length
                self.bowden_unload_length = self.bowden_unload_length_filter.update(
                    length
                )
                samples = self.bowden_unload_length_filter.get_entry_count()
                if self.log_bowden_lengths:
                    self._write_bowden_length_data(
                        self.bowden_unload_lengths_filename,
                        length,
                        old_set_length,
                        self.bowden_unload_length,
                        samples,
                    )
                self._save_bowden_length("unload", self.bowden_unload_length, samples)
                if mark_calibrated:
                    self.bowden_unload_calibrated = True
                    self.gcode.respond_info(
                        "Calibrated bowden_unload_length: {}".format(
                            self.bowden_unload_length
                        )
                    )

        # retract filament into the module
        self._reset_fil_driver()
        pos = self.tr_toolhead.get_position()
        if eject:
            pos[1] -= self.selector_unload_length + self.eject_length
            speed = self.eject_speed
        else:
            pos[1] -= self.selector_unload_length + self.selector_unload_length_extra
            speed = self.selector_unload_speed
        self.tr_toolhead.move(pos, speed)

        if not eject:
            # undo extra unload length offset
            pos[1] += self.selector_unload_length_extra
            self.tr_toolhead.move(pos, self.selector_unload_speed)

        # reset filament driver position
        self._reset_fil_driver()

        # raise servo
        self._raise_servo()

    def _unload_toolhead(
        self,
        min_temp=0.0,
        exact_temp=0.0,
        force_unload=False,
        sync=False,
        eject=False,
    ):
        selector_sensor_state = self._query_selector_sensor()
        toolhead_sensor_state = self._query_toolhead_sensor()

        # check for filament
        self.toolhead.wait_moves()
        if not (force_unload or selector_sensor_state or toolhead_sensor_state):
            # reset ignore_next_unload_length
            self.ignore_next_unload_length = False

            return

        # check for faulty toolhead or selector sensor
        if not force_unload:
            if toolhead_sensor_state and not selector_sensor_state:
                self.gcode.respond_info(
                    "WARNING: The toolhead filament sensor is triggered but the"
                    " selector sensor is not. This may indicate that one of the"
                    " sensors is faulty or that there is a short piece of"
                    " filament in the bowden tube that does not reach the"
                    " selector."
                )

        # check that the selector is at a lane
        if not self._can_lower_servo():
<<<<<<< HEAD
            raise self.gcode.error("Selector must be moved to a lane before unloading")
=======
            raise self.printer.command_error(
                "Selector must be moved to a lane before unloading"
            )
>>>>>>> df56732f

        # disable runout detection
        self.selector_sensor.set_active(False)

        # notify toolhead unload started
        self.printer.send_event("trad_rack:unload_started")

        # wait for heater temp if needed
        self._wait_for_heater_temp(min_temp, exact_temp)

        # sync filament driver to extruder for pre-unload custom gcode
        if sync:
            self.extruder_sync_manager.sync_fil_driver_to_extruder()
            self._lower_servo(True)

        # run pre-unload custom gcode
        try:
            self.pre_unload_macro.run_gcode_from_command()
            self.toolhead.wait_moves()
            self.tr_toolhead.wait_moves()
        finally:
            # unsync filament driver from extruder
            self.extruder_sync_manager.unsync()

            # reset active lane
            self._set_active_lane(None)

        # lower servo
        self._lower_servo(True)

        # sync extruder to filament driver
        self.tr_toolhead.wait_moves()
        self.extruder_sync_manager.sync_extruder_to_fil_driver()

        # move filament until toolhead sensor is untriggered
        if self.unload_with_toolhead_sensor and self.toolhead_fil_endstops:
            pos = self.tr_toolhead.get_position()
            pos[1] -= self.fil_homing_lengths["unload toolhead"]
            hmove = HomingMove(
                self.printer, self.toolhead_fil_endstops, self.tr_toolhead
            )
            try:
<<<<<<< HEAD
                hmove.homing_move(pos, self.toolhead_sense_speed, triggered=False)
            except:
=======
                hmove.homing_move(
                    pos, self.toolhead_sense_speed, triggered=False
                )
            except self.printer.command_error:
>>>>>>> df56732f
                self._raise_servo()
                self.extruder_sync_manager.unsync()
                logging.warning(
                    "trad_rack: Toolhead sensor homing move failed",
                    exc_info=True,
                )
                raise self.printer.command_error(
                    "Failed to unload toolhead. Toolhead sensor still triggered"
                    " after full movement"
                )

        # get filament out of the extruder
        self._reset_fil_driver()
        pos = self.tr_toolhead.get_position()
        pos[1] -= self.toolhead_unload_length
        self.tr_toolhead.move(pos, self.toolhead_unload_speed)

        # unsync extruder from filament driver
        self.tr_toolhead.wait_moves()
        self.extruder_sync_manager.unsync()

        # move filament through the bowden tube
        self.tr_toolhead.get_last_move_time()
        pos = self.tr_toolhead.get_position()
        move_start = pos[1]
        pos[1] -= self.bowden_unload_length
        hmove = HomingMove(self.printer, self.fil_driver_endstops, self.tr_toolhead)
        reached_sensor_early = True
        try:
            # move and check for early sensor trigger
            trigpos = hmove.homing_move(
                pos, self.buffer_pull_speed, probe_pos=True, triggered=False
            )

            # if sensor triggered early, retract before next homing move
            pos[1] = trigpos[1] + self.fil_homing_retract_dist
        except self.printer.command_error:
            reached_sensor_early = False
        self.tr_toolhead.move(pos, self.buffer_pull_speed)

        # unload selector
<<<<<<< HEAD
        mark_calibrated = not (self.bowden_unload_calibrated or reached_sensor_early)
        self._unload_selector(gcmd, move_start - pos[1], mark_calibrated, eject)
=======
        mark_calibrated = not (
            self.bowden_unload_calibrated or reached_sensor_early
        )
        self._unload_selector(move_start - pos[1], mark_calibrated, eject)
>>>>>>> df56732f

        # note that the current lane's buffer has been filled
        if self.curr_lane is not None:
            self.lanes_unloaded[self.curr_lane] = True

        # reset ignore_next_unload_length
        self.ignore_next_unload_length = False

        # run post-unload custom gcode
        self.post_unload_macro.run_gcode_from_command()
        self.toolhead.wait_moves()
        self.tr_toolhead.wait_moves()

        # notify toolhead unload complete
        self.printer.send_event("trad_rack:unload_complete")

    def _send_pause(self):
        pause_resume = self.printer.lookup_object("pause_resume")
        if pause_resume.get_status(self.reactor.monotonic())["is_paused"]:
            return

        # run pause macro
        self.pause_macro.run_gcode_from_command()

        # if a toolchange is in progress, replace the PAUSE_STATE gcode state
        # with the state from right before the toolchange was initiated
        if not self._is_next_toolchange_done():
            saved_states = self.printer.lookup_object("gcode_move").saved_states
            saved_states["PAUSE_STATE"] = saved_states[
                self.GCODE_STATE_TOOLCHANGE
            ]

    def _send_resume(self, resume_msg=None):
        pause_resume = self.printer.lookup_object("pause_resume")
        if not pause_resume.get_status(self.reactor.monotonic())["is_paused"]:
            return
        if resume_msg:
            self.gcode.respond_info(resume_msg)
        self.resume_macro.run_gcode_from_command()

    def _set_active_lane(self, lane):
        self.active_lane = lane
        if self.save_active_lane:
            self.gcode.run_script_from_command(
                'SAVE_VARIABLE VARIABLE=%s VALUE="%s"' % (self.VARS_ACTIVE_LANE, lane)
            )

    def _reset_tool_map(self):
        self.tool_map = list(range(self.lane_count))
        self.default_lanes = list(range(self.lane_count))

    def _find_replacement_lane(self, runout_lane, check_runout_lane=True):
        tool = self.tool_map[runout_lane]
        pre_dead_lanes = []

        # home if selector position is uncertain
        if self.selector_pos_uncertain:
            self.cmd_TR_HOME(
                self.gcode.create_gcode_command("TR_HOME", "TR_HOME", {})
            )

        # 1st pass - check lanes not marked as dead
        lane = (runout_lane + 1) % self.lane_count
        while True:
            if lane == runout_lane and not check_runout_lane:
                break
            if self.tool_map[lane] == tool:
                if self.lanes_dead[lane]:
                    pre_dead_lanes.append(lane)
                else:
                    try:
                        self._load_selector(lane)
                        self.default_lanes[tool] = lane
                        return lane
                    except self.printer.command_error:
                        self.lanes_dead[lane] = True
            if lane == runout_lane:
                break
            lane = (lane + 1) % self.lane_count

        # 2nd pass - check lanes previously marked as dead
        for lane in pre_dead_lanes:
            try:
                self._load_selector(lane)
                self.lanes_dead[lane] = False
                self.default_lanes[tool] = lane
                return lane
            except self.printer.command_error:
                pass
        return None

    def _set_default_lane(self, tool, lane=None):
        # set lane that was passed in
        if lane is not None:
            self._assign_lane(lane, tool)
            self.default_lanes[tool] = lane
            return

        # find a lane that is already assigned to the tool
        for lane in range(self.lane_count):
            if self.tool_map[lane] == tool:
                self.default_lanes[tool] = lane
                return
        self.default_lanes[tool] = None

    def _make_lane_default(self, lane):
        self.default_lanes[self.tool_map[lane]] = lane

    def _assign_lane(self, lane, tool):
        prev_tool = self.tool_map[lane]

        # assign lane to tool
        self.tool_map[lane] = tool

        # reassign default lane for previous tool if needed
        if self.default_lanes[prev_tool] == lane:
            self._set_default_lane(prev_tool)

        # ensure new tool has a default lane assigned
        if self.default_lanes[tool] is None:
            self.default_lanes[tool] = lane

    def _get_assigned_lanes(self, tool):
        lanes = []
        for lane in range(self.lane_count):
            if self.tool_map[lane] == tool:
                lanes.append(lane)
        return lanes

    def _runout_replace_filament(self):
        check_runout_lane = True

        # unload
        if self.runout_steps_done < 1:
            try:
<<<<<<< HEAD
                self._unload_toolhead(gcmd, force_unload=True, sync=True, eject=True)
            except:
=======
                self._unload_toolhead(force_unload=True, sync=True, eject=True)
                check_runout_lane = False
            except self.printer.command_error:
>>>>>>> df56732f
                self._raise_servo()
                self.gcode.respond_info(
                    "Failed to unload. Please pull filament {} out of the"
                    " toolhead and selector, then use TR_RESUME to "
                    " continue.".format(self.runout_lane)
                )
                logging.warning("trad_rack: Failed to unload toolhead", exc_info=True)
                return False
            self.runout_steps_done = 1

        # find a new lane to use
        selector_already_loaded = False
        if self.runout_steps_done < 2:
            lane = self._find_replacement_lane(
                self.runout_lane, check_runout_lane=check_runout_lane
            )
            if lane is None:
                runout_tool = self.tool_map[self.runout_lane]
                assigned_lanes = self._get_assigned_lanes(runout_tool)
                self.gcode.respond_info(
                    "No replacement lane found for tool {tool}. The following"
                    " lanes are assigned to tool {tool}: {lanes}. Use"
                    " TR_LOAD_LANE LANE=&lt;lane index&gt; to load one of these"
                    " lanes, or use TR_ASSIGN_LANE LANE=&lt;lane index&gt;"
                    " TOOL={tool} to assign another lane. Then use TR_RESUME to"
                    " continue.".format(
                        tool=str(runout_tool), lanes=str(assigned_lanes)
                    )
                )
                return False
            self.replacement_lane = lane
            selector_already_loaded = True
            self.runout_lane = None
            self.runout_steps_done = 2

        # load toolhead
        self._load_toolhead(
            self.replacement_lane,
            selector_already_loaded=selector_already_loaded,
        )
        return True

    def _write_bowden_length_data(
        self, filename, length, old_set_length, new_set_length, samples
    ):
        try:
            with open(filename, "a+") as f:
                if os.stat(filename).st_size == 0:
                    f.write(
                        "time,length,diff_from_set_length,new_set_length,"
                        "new_sample_count\n"
                    )
                f.write(
                    "{},{:.3f},{:.3f},{:.3f},{}\n".format(
                        time.strftime("%Y%m%d_%H%M%S"),
                        length,
                        length - old_set_length,
                        new_set_length,
                        samples,
                    )
                )
        except IOError as e:
            raise self.printer.command_error(
                "Error writing to file '%s': %s", filename, str(e)
            )

    def _save_bowden_length(self, mode, new_set_length, samples):
        length_stats = {
            "new_set_length": new_set_length,
            "sample_count": samples,
        }
        if mode == "load":
            self.gcode.run_script_from_command(
                'SAVE_VARIABLE VARIABLE=%s VALUE="%s"'
                % (self.VARS_CALIB_BOWDEN_LOAD_LENGTH, length_stats)
            )
        else:
            self.gcode.run_script_from_command(
                'SAVE_VARIABLE VARIABLE=%s VALUE="%s"'
                % (self.VARS_CALIB_BOWDEN_UNLOAD_LENGTH, length_stats)
            )

    def _calibrate_selector(self):
        extra_travel_base = 1.0
        extra_travel_per_lane = 0.3

        # prompt user to set the selector at lane 0
        self._prompt_selector_calibration(0)
        yield

        # measure position of lane 0 relative to endstop
        pos_endstop = (
            self.tr_kinematics.get_selector_rail().get_homing_info().position_endstop
        )
        max_travel = self.lane_positions[0] - pos_endstop + extra_travel_base
        endstop_to_lane0 = self._measure_selector_to_endstop(max_travel)

        # prompt user to set the selector at the last lane
        self._prompt_selector_calibration(self.lane_count - 1)
        yield

        # measure position of last lane relative to endstop
        max_travel = (
            self.lane_positions[self.lane_count - 1]
            - self.lane_positions[0]
            + endstop_to_lane0
<<<<<<< HEAD
            + extra_travel
        )
        endstop_to_last_lane = self._measure_selector_to_endstop(max_travel, gcmd)
=======
            + extra_travel_base
            + (self.lane_count - 1) * extra_travel_per_lane
        )
        endstop_to_last_lane = self._measure_selector_to_endstop(max_travel)
>>>>>>> df56732f

        # process calibration and set new lane positions
        pos_endstop, lane_spacing, self.lane_positions = (
            self.lane_position_manager.process_selector_calibration(
                endstop_to_lane0, endstop_to_last_lane, 6
            )
        )

        # round new config values
        pos_endstop = round(pos_endstop, 3)
        pos_min = math.floor(min(pos_endstop, self.lane_positions[0]) * 1000) / 1000
        pos_max = math.ceil(self.lane_positions[self.lane_count - 1] * 1000) / 1000

        # set new selector values
        rail = self.tr_kinematics.get_selector_rail()
        rail.position_min = pos_min
        rail.position_endstop = pos_endstop
        rail.position_max = pos_max

        # set current selector position
        self.tr_toolhead.get_last_move_time()
        pos = self.tr_toolhead.get_position()
        pos[0] = pos_endstop
        self.tr_toolhead.set_position(pos, homing_axes=(0,))

        # show results and prompt user to save config
        self.gcode.respond_info(
            "trad_rack: lane_spacing: {lane_spacing:.6f}\n{stepper}:"
            " position_min: {pos_min:.3f}\n{stepper}: position_endstop:"
            " {pos_endstop:.3f}\n{stepper}: position_max: {pos_max:.3f}\nMake"
            " sure to update the printer config file with these parameters so"
            " they will be kept across restarts.".format(
                lane_spacing=lane_spacing,
                stepper=SELECTOR_STEPPER_NAME,
                pos_min=pos_min,
                pos_endstop=pos_endstop,
                pos_max=pos_max,
            )
        )

    def _prompt_selector_calibration(self, lane):
        # go to lane
        if not self._is_selector_homed():
            self.cmd_TR_HOME(self.gcode.create_gcode_command("TR_HOME", "TR_HOME", {}))
        self._go_to_lane(lane)

        # disable selector motor
        self.tr_toolhead.wait_moves()
        print_time = self.tr_toolhead.get_last_move_time()
        stepper_enable = self.printer.lookup_object("stepper_enable")
        enable = stepper_enable.lookup_enable(SELECTOR_STEPPER_NAME)
        enable.motor_disable(print_time)

        # load filament into the selector
        self._load_selector(lane, user_load=True)

        # extend filament past the sensor
        self._reset_fil_driver()
        self.tr_toolhead.get_last_move_time()
        pos = self.tr_toolhead.get_position()
        pos[1] += 15.0
        self.tr_toolhead.move(pos, self.selector_unload_speed)

        # reset filament driver position
        self._reset_fil_driver()

        # raise servo
        self._raise_servo()

        # prompt user to position selector
        self.tr_toolhead.wait_moves()
        self.gcode.respond_info(
            "To ensure that the filament paths of the lane module and selector"
            " are aligned, adjust the selector's position by hand until the"
            " filament can slide smoothly with very little resistance. Then use"
            " TR_NEXT to continue selector calibration."
        )

    def _measure_selector_to_endstop(self, max_travel):
        # set selector position
        print_time = self.tr_toolhead.get_last_move_time()
        pos = self.tr_toolhead.get_position()
        pos[0] = max_travel
        self.tr_toolhead.set_position(pos, homing_axes=(0,))
        stepper_enable = self.printer.lookup_object("stepper_enable")
        enable = stepper_enable.lookup_enable(SELECTOR_STEPPER_NAME)
        enable.motor_enable(print_time)

        # unload selector into current lane
        self._unload_selector()

        # clear current lane
        self.curr_lane = None

        # prepare for homing move
        self.tr_toolhead.get_last_move_time()
        pos = self.tr_toolhead.get_position()
        pos[0] = 0.0
        rail = self.tr_kinematics.get_selector_rail()
        endstops = rail.get_endstops()
        hi = rail.get_homing_info()
        if hi.retract_dist:
            speed = hi.second_homing_speed
        else:
            speed = hi.speed

        # retract first if endstop is already triggered
        self.selector_endstops = self.tr_kinematics.get_selector_rail().get_endstops()
        move_time = self.tr_toolhead.get_last_move_time()
        if not not self.selector_endstops[0][0].query_endstop(move_time):
            curr_pos = self.tr_toolhead.get_position()
            curr_pos[0] += 5.0
            self.tr_toolhead.move(curr_pos, hi.speed)
            self.tr_toolhead.wait_moves()

        # homing move
        hmove = HomingMove(self.printer, endstops, self.tr_toolhead)
        trigpos = hmove.homing_move(pos, speed, probe_pos=True)

        # set selector position
        self.tr_toolhead.get_last_move_time()
        pos = self.tr_toolhead.get_position()
        pos[0] = hi.position_endstop
        self.tr_toolhead.set_position(pos, homing_axes=(0,))

        # return distance traveled
        return max_travel - trigpos[0]

    # resume callbacks
    def _resume_load_toolhead(self):
        if not self._is_next_toolchange_done():
            selector_already_loaded = False

            # retry loading lane
            if self.retry_lane is not None:
                if self.retry_lane == self.next_lane:
                    self._load_selector(self.retry_lane, user_load=True)
                    selector_already_loaded = True
                else:
                    self._load_lane(self.retry_lane, user_load=True)

            # load next filament into toolhead
            self._load_toolhead(
                self.next_lane,
                tool=self.next_tool,
                selector_already_loaded=selector_already_loaded,
            )

        return False, "Toolhead loaded successfully. Resuming print"

    def _resume_check_condition(
        self,
        condition,
        action=None,
        resume_msg="Resuming print",
        fail_msg="Condition not met to resume",
    ):
        if condition():
            if action is not None:
                action()
            return False, resume_msg
        self.gcode.respond_info(fail_msg)
        return True, None

    def _resume_runout(self):
        if self._runout_replace_filament():
            return False, "Toolhead loaded successfully. Resuming print"
        return True, None

    # other resume helper functions
<<<<<<< HEAD
    def _set_up_resume(self, resume_type, resume_kwargs):
        self.resume_stack.append((self.resume_callbacks[resume_type], resume_kwargs))
=======
    def _set_up_resume_and_pause(self, resume_type, resume_kwargs):
        # clear the resume stack if the print is not paused
        # (if the stack is not already empty but the print is not paused, then
        # the user likely resumed the print manually without using TR_RESUME, so
        # the existing resume setup is no longer relevant)
        pause_resume = self.printer.lookup_object("pause_resume")
        if not pause_resume.get_status(self.reactor.monotonic())["is_paused"]:
            self.resume_stack.clear()

        # add resume callback and arguments
        self.resume_stack.append(
            (self.resume_callbacks[resume_type], resume_kwargs)
        )
>>>>>>> df56732f

        # pause the print
        self._send_pause()

    def _unload_toolhead_and_resume(self):
        pause_resume = self.printer.lookup_object("pause_resume")
        if pause_resume.get_status(self.reactor.monotonic())["is_paused"]:
            self.gcode.respond_info("Unloading toolhead")
            self.cmd_TR_UNLOAD_TOOLHEAD(
                self.gcode.create_gcode_command(
                    "TR_UNLOAD_TOOLHEAD", "TR_UNLOAD_TOOLHEAD", {}
                )
            )
            self.cmd_TR_RESUME(
                self.gcode.create_gcode_command("TR_RESUME", "TR_RESUME", {})
            )

    def _resume_act_locate_selector(self):
        if not self._is_selector_homed():
            self.cmd_TR_HOME(self.gcode.create_gcode_command("TR_HOME", "TR_HOME", {}))
        self.ignore_next_unload_length = False

    # other functions
    def set_fil_driver_multiplier(self, multiplier):
        self.extruder_sync_manager.set_fil_driver_multiplier(multiplier)

    def is_fil_driver_synced(self):
        return self.extruder_sync_manager.is_fil_driver_synced()

    def get_status(self, eventtime):
        return {
            "curr_lane": self.curr_lane,
            "active_lane": self.active_lane,
            "next_lane": self.next_lane,
            "next_tool": self.next_tool,
            "tool_map": self.tool_map,
            "selector_homed": self._is_selector_homed(),
        }


class TradRackToolHead(toolhead.ToolHead, object):
    def __init__(self, config, buffer_pull_speed, is_extruder_synced):
        self.printer = config.get_printer()
        self.danger_options = self.printer.lookup_object("danger_options")
        self.reactor = self.printer.get_reactor()
        self.all_mcus = [m for n, m in self.printer.lookup_objects(module="mcu")]
        self.mcu = self.all_mcus[0]
        if hasattr(toolhead, "LookAheadQueue"):
            self.lookahead = toolhead.LookAheadQueue(self)
            self.lookahead.set_flush_time(toolhead.BUFFER_TIME_HIGH)
        else:
            self.move_queue = toolhead.MoveQueue(self)
            self.move_queue.set_flush_time(toolhead.BUFFER_TIME_HIGH)
        self.commanded_pos = [0.0, 0.0, 0.0, 0.0]
        # Velocity and acceleration control
        tr_config = config.getsection("trad_rack")
        self.sel_max_velocity = tr_config.getfloat("selector_max_velocity", above=0.0)
        self.fil_max_velocity = tr_config.getfloat(
            "filament_max_velocity", default=buffer_pull_speed, above=0.0
        )
        self.max_velocity = max(self.sel_max_velocity, self.fil_max_velocity)
        self.sel_max_accel = tr_config.getfloat("selector_max_accel", above=0.0)
        self.fil_max_accel = tr_config.getfloat(
            "filament_max_accel", default=1500.0, above=0.0
        )
        self.max_accel = max(self.sel_max_accel, self.fil_max_accel)
        self.min_cruise_ratio = config.getfloat(
            "minimum_cruise_ratio", None, below=1.0, minval=0.0
        )
        if self.min_cruise_ratio is None:
            self.min_cruise_ratio = 0.5
            req_accel_to_decel = config.getfloat("max_accel_to_decel", None, above=0.0)
            if req_accel_to_decel is not None:
                config.deprecate("max_accel_to_decel")
                self.min_cruise_ratio = 1.0 - min(
                    1.0, (req_accel_to_decel / self.max_accel)
                )
        self.requested_accel_to_decel = self.min_cruise_ratio * self.max_accel
        self.square_corner_velocity = config.getfloat(
            "square_corner_velocity", 5.0, minval=0.0
        )
        self.junction_deviation = self.max_accel_to_decel = 0.0
        self._calc_junction_deviation()
        # Input stall detection
        self.check_stall_time = 0.0
        self.print_stall = 0
        # Input pause tracking
        self.can_pause = True
        if self.mcu.is_fileoutput():
            self.can_pause = False
        self.need_check_pause = -1.0
        # Print time tracking
        self.print_time = 0.0
        self.special_queuing_state = "NeedPrime"
        self.priming_timer = None
        self.drip_completion = None
        # Flush tracking
        self.flush_timer = self.reactor.register_timer(self._flush_handler)
        self.do_kick_flush_timer = True
        self.last_flush_time = self.last_sg_flush_time = self.min_restart_time = 0.0
        self.need_flush_time = self.step_gen_time = self.clear_history_time = 0.0
        # Kinematic step generation scan window time tracking
        self.kin_flush_delay = toolhead.SDS_CHECK_TIME
        self.kin_flush_times = []
        # Setup iterative solver
        ffi_main, ffi_lib = chelper.get_ffi()
        self.trapq = ffi_main.gc(ffi_lib.trapq_alloc(), ffi_lib.trapq_free)
        self.trapq_append = ffi_lib.trapq_append
        self.trapq_finalize_moves = ffi_lib.trapq_finalize_moves
        self.step_generators = []
        # Create kinematic class
        gcode = self.printer.lookup_object("gcode")
        self.Coord = gcode.Coord
        self.extruder = kinematics.extruder.DummyExtruder(self.printer)
        try:
            self.kin = TradRackKinematics(self, config, is_extruder_synced)
        except config.error as e:
            raise
        except self.printer.lookup_object("pins").error as e:
            raise
        except:
            msg = "Error loading kinematics 'trad_rack'"
            logging.exception(msg)
            raise config.error(msg)
        self.printer.register_event_handler("klippy:shutdown", self._handle_shutdown)

    def set_position(self, newpos, homing_axes=()):
        for _ in range(4 - len(newpos)):
            newpos.append(0.0)
        super(TradRackToolHead, self).set_position(newpos, homing_axes)

    def get_sel_max_velocity(self):
        return self.sel_max_velocity, self.sel_max_accel

    def get_fil_max_velocity(self):
        return self.fil_max_velocity, self.fil_max_accel


class TradRackKinematics:
    def __init__(self, toolhead, config, is_extruder_synced):
        self.printer = config.get_printer()
        # Setup axis rails
        selector_stepper_section = config.getsection(SELECTOR_STEPPER_NAME)
        fil_driver_stepper_section = config.getsection(FIL_DRIVER_STEPPER_NAME)
        selector_rail = LookupMultiRail(selector_stepper_section)
        fil_driver_rail = LookupMultiRail(fil_driver_stepper_section)
        self.rails = [selector_rail, fil_driver_rail]
        for rail, axis in zip(self.rails, "xy"):
            rail.setup_itersolve("cartesian_stepper_alloc", axis.encode())
        for s in self.get_steppers():
            s.set_trapq(toolhead.get_trapq())
            toolhead.register_step_generator(s.generate_steps)
        self.printer.register_event_handler("stepper_enable:motor_off", self._motor_off)

        # Setup boundary checks
        self.sel_max_velocity, self.sel_max_accel = (
            toolhead.get_sel_max_velocity()
        )
        self.fil_max_velocity, self.fil_max_accel = (
            toolhead.get_fil_max_velocity()
        )
        self.stepper_count = len(self.rails)
        self.limits = [(1.0, -1.0)] * self.stepper_count
        self.selector_min = selector_stepper_section.getfloat(
            "position_min", note_valid=False
        )
        self.selector_max = selector_stepper_section.getfloat(
            "position_max", note_valid=False
        )

        self.is_extruder_synced = is_extruder_synced

    def get_steppers(self):
        rails = self.rails
        return [s for rail in rails for s in rail.get_steppers()]

    def calc_position(self, stepper_positions):
        return [stepper_positions[rail.get_name()] for rail in self.rails]

    def set_position(self, newpos, homing_axes):
        for i, rail in enumerate(self.rails):
            rail.set_position(newpos)
            if i in homing_axes:
                self.limits[i] = rail.get_range()

    def note_z_not_homed(self):
        # Helper for Safe Z Home
        pass

    def _home_axis(self, homing_state, axis, rail):
        # Determine movement
        position_min, position_max = rail.get_range()
        hi = rail.get_homing_info()
        homepos = [None, None, None, None]
        homepos[axis] = hi.position_endstop
        forcepos = list(homepos)
        if hi.positive_dir:
            forcepos[axis] -= 1.5 * (hi.position_endstop - position_min)
        else:
            forcepos[axis] += 1.5 * (position_max - hi.position_endstop)
        # Perform homing
        homing_state.home_rails([rail], forcepos, homepos)

    def home(self, homing_state):
        # Each axis is homed independently and in order
        for axis in homing_state.get_axes():
            self._home_axis(homing_state, axis, self.rails[axis])

    def _motor_off(self, print_time):
        self.limits = [(1.0, -1.0)] * self.stepper_count

    def _check_endstops(self, move):
        end_pos = move.end_pos
        for i in range(self.stepper_count):
            if move.axes_d[i] and (
                end_pos[i] < self.limits[i][0] or end_pos[i] > self.limits[i][1]
            ):
                if self.limits[i][0] > self.limits[i][1]:
                    raise move.move_error("Must home axis first")
                raise move.move_error()

    def check_move(self, move):
        limits = self.limits
        xpos, ypos = move.end_pos[:2]
        if (
            xpos < limits[0][0]
            or xpos > limits[0][1]
            or ypos < limits[1][0]
            or ypos > limits[1][1]
        ):
            self._check_endstops(move)

        # Get filament driver speed and accel limits
        if self.is_extruder_synced():
            extruder = self.printer.lookup_object("toolhead").get_extruder()
            fil_max_velocity = min(self.fil_max_velocity, extruder.max_e_velocity)
            fil_max_accel = min(self.fil_max_accel, extruder.max_e_accel)
        else:
            fil_max_velocity = self.fil_max_velocity
            fil_max_accel = self.fil_max_accel

        # Move with both axes - update velocity and accel
        if move.axes_d[0] and move.axes_d[1]:
            vel = move.move_d * min(
                self.sel_max_velocity / abs(move.axes_d[0]),
                fil_max_velocity / abs(move.axes_d[1]),
            )
            accel = move.move_d * min(
                self.sel_max_accel / abs(move.axes_d[0]),
                fil_max_accel / abs(move.axes_d[1]),
            )
            move.limit_speed(vel, accel)

        # Move with selector - update velocity and accel
        elif move.axes_d[0]:
            move.limit_speed(self.sel_max_velocity, self.sel_max_accel)

        # Move with filament driver - update velocity and accel
        elif move.axes_d[1]:
            move.limit_speed(fil_max_velocity, fil_max_accel)

    def get_status(self, eventtime):
        axes = [a for a, (l, h) in zip("xy", self.limits) if l <= h]
        return {
            "homed_axes": "".join(axes),
            "selector_min": self.selector_min,
            "selector_max": self.selector_max,
        }

    def get_selector_rail(self):
        return self.rails[0]

    def get_fil_driver_rail(self):
        return self.rails[1]


class TradRackHoming(Homing, object):
    def __init__(self, printer, toolhead):
        super(TradRackHoming, self).__init__(printer)
        self.toolhead = toolhead

    def home_rails(self, rails, forcepos, movepos):
        # Notify of upcoming homing operation
        self.printer.send_event("homing:home_rails_begin", self, rails)
        # Alter kinematics class to think printer is at forcepos
        homing_axes = [axis for axis in range(3) if forcepos[axis] is not None]
        startpos = self._fill_coord(forcepos)
        homepos = self._fill_coord(movepos)
        self.toolhead.set_position(startpos, homing_axes=homing_axes)
        # Perform first home
        endstops = [es for rail in rails for es in rail.get_endstops()]
        hi = rails[0].get_homing_info()
        hmove = HomingMove(self.printer, endstops, self.toolhead)
        hmove.homing_move(homepos, hi.speed)
        # Perform second home
        if hi.retract_dist:
            # Retract
            startpos = self._fill_coord(forcepos)
            homepos = self._fill_coord(movepos)
            axes_d = [hp - sp for hp, sp in zip(homepos, startpos)]
            move_d = math.sqrt(sum([d * d for d in axes_d[:3]]))
            retract_r = min(1.0, hi.retract_dist / move_d)
            retractpos = [hp - ad * retract_r for hp, ad in zip(homepos, axes_d)]
            self.toolhead.move(retractpos, hi.retract_speed)
            # Home again
            startpos = [rp - ad * retract_r for rp, ad in zip(retractpos, axes_d)]
            self.toolhead.set_position(startpos)
            hmove = HomingMove(self.printer, endstops, self.toolhead)
            hmove.homing_move(homepos, hi.second_homing_speed)
            if hmove.check_no_movement() is not None:
                raise self.printer.command_error(
                    "Endstop %s still triggered after retract"
                    % (hmove.check_no_movement(),)
                )
        # Signal home operation complete
        self.toolhead.flush_step_generation()
        self.trigger_mcu_pos = {
            sp.stepper_name: sp.trig_pos for sp in hmove.stepper_positions
        }
        self.adjust_pos = {}
        self.printer.send_event("homing:home_rails_end", self, rails)
        if any(self.adjust_pos.values()):
            # Apply any homing offsets
            kin = self.toolhead.get_kinematics()
            homepos = self.toolhead.get_position()
            kin_spos = {
                s.get_name(): s.get_commanded_position()
                + self.adjust_pos.get(s.get_name(), 0.0)
                for s in kin.get_steppers()
            }
            newpos = kin.calc_position(kin_spos)
            for axis in homing_axes:
                homepos[axis] = newpos[axis]
            self.toolhead.set_position(homepos)


class TradRackServo:
    def __init__(self, servo, toolhead):
        self.servo = servo
        self.toolhead = toolhead

    def set_servo(self, width=None, angle=None, print_time=None):
        if print_time is None:
            print_time = self.toolhead.get_last_move_time()
        if width is not None:
            self.servo._set_pwm(print_time, self.servo._get_pwm_from_pulse_width(width))
        else:
            self.servo._set_pwm(print_time, self.servo._get_pwm_from_angle(angle))

    def get_max_angle(self):
        return self.servo.max_angle


class TradRackLanePositionManager:
    def __init__(self, lane_count, config):
        self.lane_count = lane_count
        self.lane_spacing = config.getfloat("lane_spacing", above=0.0)
        self.lane_spacing_mods = []
        self.lane_spacing_mod_internal = 0.0
        self.lane_offsets = []
        for i in range(lane_count):
            self.lane_spacing_mods.append(
                config.getfloat("lane_spacing_mod_" + str(i), default=0.0)
            )
            self.lane_spacing_mod_internal += self.lane_spacing_mods[i]
            self.lane_offsets.append(
                config.getfloat("lane_offset_" + str(i), default=0.0)
            )
        self.lane_spacing_mod_internal -= self.lane_spacing_mods[0]

    def get_lane_positions(self):
        lane_positions = []
        curr_pos = 0.0
        for i in range(self.lane_count):
            curr_pos += self.lane_spacing_mods[i]
            lane_positions.append(curr_pos + self.lane_offsets[i])
            curr_pos += self.lane_spacing
        return lane_positions

    def process_selector_calibration(
        self, endstop_to_lane0, endstop_to_last_lane, lane_spacing_ndigits=6
    ):
        # account for lane offsets
        endstop_to_lane0 -= self.lane_offsets[0]
        endstop_to_last_lane -= self.lane_offsets[self.lane_count - 1]

        # calculate endstop position and lane settings
        pos_endstop = self.lane_spacing_mods[0] - endstop_to_lane0
        lane_span = endstop_to_last_lane - endstop_to_lane0
        lane_spacing = (lane_span - self.lane_spacing_mod_internal) / (
            self.lane_count - 1
        )
        self.lane_spacing = round(lane_spacing, lane_spacing_ndigits)
        lane_positions = self.get_lane_positions()

        return pos_endstop, self.lane_spacing, lane_positions


EXTRUDER_TO_FIL_DRIVER = 0
FIL_DRIVER_TO_EXTRUDER = 1


class TradRackExtruderSyncManager:
    def __init__(self, printer, tr_toolhead, fil_driver_rail):
        self.printer = printer
        self.toolhead = None
        self.tr_toolhead = tr_toolhead
        self.fil_driver_rail = fil_driver_rail

        self.printer.register_event_handler("klippy:connect", self._handle_connect)
        self.sync_state = None
        self._prev_sks = None
        self._prev_trapq = None
        self._prev_rotation_dists = None

    def _handle_connect(self):
        self.toolhead = self.printer.lookup_object("toolhead")

    def _get_extruder_mcu_steppers(self):
        extruder = self.toolhead.get_extruder()
        if hasattr(extruder, "get_extruder_steppers"):
            steppers = []
            for extruder_stepper in extruder.get_extruder_steppers():
                steppers.append(extruder_stepper.stepper)
            return steppers
        else:
            return [extruder.extruder_stepper.stepper]

    def reset_fil_driver(self):
        self.tr_toolhead.get_last_move_time()
        pos = self.tr_toolhead.get_position()
        pos[1] = 0.0
        self.tr_toolhead.set_position(pos, homing_axes=(1,))
        if self.sync_state == EXTRUDER_TO_FIL_DRIVER:
            steppers = self._get_extruder_mcu_steppers()
            for stepper in steppers:
                stepper.set_position((0.0, 0.0, 0.0))

    def _sync(self, sync_type):
        self.unsync()
        self.toolhead.flush_step_generation()
        self.tr_toolhead.flush_step_generation()

        ffi_main, ffi_lib = chelper.get_ffi()
        if sync_type == EXTRUDER_TO_FIL_DRIVER:
            steppers = self._get_extruder_mcu_steppers()
            self._prev_trapq = steppers[0].get_trapq()
            external_trapq = self.tr_toolhead.get_trapq()
            stepper_alloc = ffi_lib.cartesian_stepper_alloc(b"y")
            prev_toolhead = self.toolhead
            external_toolhead = self.tr_toolhead
            self.reset_fil_driver()
            new_pos = [0.0, 0.0, 0.0]
        elif sync_type == FIL_DRIVER_TO_EXTRUDER:
            steppers = self.fil_driver_rail.get_steppers()
            self._prev_trapq = self.tr_toolhead.get_trapq()
            extruder = self.toolhead.get_extruder()
            external_trapq = extruder.get_trapq()
            stepper_alloc = ffi_lib.extruder_stepper_alloc()
            prev_toolhead = self.tr_toolhead
            external_toolhead = self.toolhead
            new_pos = extruder.last_position
            if not isinstance(new_pos, list):
                new_pos = [new_pos, 0.0, 0.0]
        else:
            raise Exception("Invalid sync_type: %d" % sync_type)

        self._prev_sks = []
        self._prev_rotation_dists = []
        for stepper in steppers:
            stepper_kinematics = ffi_main.gc(stepper_alloc, ffi_lib.free)
            self._prev_rotation_dists.append(stepper.get_rotation_distance()[0])
            self._prev_sks.append(stepper.set_stepper_kinematics(stepper_kinematics))
            stepper.set_trapq(external_trapq)
            stepper.set_position(new_pos)
            prev_toolhead.step_generators.remove(stepper.generate_steps)
            external_toolhead.register_step_generator(stepper.generate_steps)
        self.sync_state = sync_type

    def sync_extruder_to_fil_driver(self):
        self._sync(EXTRUDER_TO_FIL_DRIVER)

    def sync_fil_driver_to_extruder(self):
        self._sync(FIL_DRIVER_TO_EXTRUDER)
        self.printer.send_event("trad_rack:synced_to_extruder")

    def unsync(self):
        if self.sync_state is None:
            return

        self.toolhead.flush_step_generation()
        self.tr_toolhead.flush_step_generation()

        if self.sync_state == EXTRUDER_TO_FIL_DRIVER:
            steppers = self._get_extruder_mcu_steppers()
            prev_toolhead = self.toolhead
            external_toolhead = self.tr_toolhead
        elif self.sync_state == FIL_DRIVER_TO_EXTRUDER:
            self.printer.send_event("trad_rack:unsyncing_from_extruder")
            steppers = self.fil_driver_rail.get_steppers()
            prev_toolhead = self.tr_toolhead
            external_toolhead = self.toolhead
        else:
            raise Exception("Invalid sync_state: %d" % self.sync_state)

        for i in range(len(steppers)):
            stepper = steppers[i]
            external_toolhead.step_generators.remove(stepper.generate_steps)
            prev_toolhead.register_step_generator(stepper.generate_steps)
            stepper.set_trapq(self._prev_trapq)
            stepper.set_stepper_kinematics(self._prev_sks[i])
            stepper.set_rotation_distance(self._prev_rotation_dists[i])
        self.sync_state = None

    def is_extruder_synced(self):
        return self.sync_state == EXTRUDER_TO_FIL_DRIVER

    def is_fil_driver_synced(self):
        return self.sync_state == FIL_DRIVER_TO_EXTRUDER

    def set_fil_driver_multiplier(self, multiplier):
        if not self.is_fil_driver_synced():
            raise Exception(
                "Cannot set stepper multiplier when filament driver is not"
                " synced to extruder"
            )
        steppers = self.fil_driver_rail.get_steppers()
        for i in range(len(steppers)):
            steppers[i].set_rotation_distance(self._prev_rotation_dists[i] / multiplier)


class RunIfNoActivity:
    def __init__(self, toolhead, reactor, callback, delay):
        self.toolhead = toolhead
        self.initial_print_time = self.toolhead.get_last_move_time()
        self.callback = callback
        reactor.register_callback(self._run_if_no_activity, reactor.monotonic() + delay)

    def _run_if_no_activity(self, eventtime):
        print_time, _, lookahead_empty = self.toolhead.check_busy(eventtime)
        if lookahead_empty and print_time == self.initial_print_time:
            self.callback()


class MovingAverageFilter:
    def __init__(self, max_entries):
        self.max_entries = max_entries
        self.queue = deque()
        self.total = 0.0

    def update(self, value):
        if len(self.queue) >= self.max_entries:
            self.total -= self.queue.popleft()
        self.total += value
        self.queue.append(value)
        return self.total / len(self.queue)

    def reset(self):
        self.queue.clear()
        self.total = 0.0

    def get_entry_count(self):
        return len(self.queue)


class TradRackLoadError(CommandError):
    pass


class SelectorNotHomedError(CommandError):
    pass


class TradRackRunoutSensor:
    def __init__(self, config, runout_callback, pin):
        self.printer = config.get_printer()
        self.reactor = self.printer.get_reactor()
        self.runout_callback = runout_callback

        # disable config checks for duplicate pins
        pin_desc = pin
        if pin_desc.startswith("^") or pin_desc.startswith("~"):
            pin_desc = pin_desc[1:].strip()
        if pin_desc.startswith("!"):
            pin_desc = pin_desc[1:].strip()
        ppins = self.printer.lookup_object("pins")
        ppins.allow_multi_use_pin(pin_desc)

        # register button
        buttons = config.get_printer().load_object(config, "buttons")
        buttons.register_buttons([pin], self.sensor_callback)

        self.active = False

    def sensor_callback(self, eventtime, state):
        if self.active and not state:
            idle_timeout = self.printer.lookup_object("idle_timeout")
            if idle_timeout.get_status(eventtime)["state"] == "Printing":
                self.active = False
                self.reactor.register_callback(self.runout_callback)

    def set_active(self, active):
        self.active = active


def load_config(config):
    return TradRack(config)<|MERGE_RESOLUTION|>--- conflicted
+++ resolved
@@ -726,13 +726,8 @@
 
             # run the resume callback
             try:
-<<<<<<< HEAD
-                retry_resume, resume_msg = resume_callback(gcmd, **resume_kwargs)
-            except:
-=======
                 retry_resume, resume_msg = resume_callback(**resume_kwargs)
             except self.printer.command_error:
->>>>>>> df56732f
                 # if the resume callback raised an error, add the resume back to
                 # the stack
                 self.resume_stack.append((resume_callback, resume_kwargs))
@@ -1111,13 +1106,9 @@
 
         # check for filament in the selector
         if self._query_selector_sensor():
-<<<<<<< HEAD
-            raise self.gcode.error("Cannot change lane with filament in selector")
-=======
             raise self.printer.command_error(
                 "Cannot change lane with filament in selector"
             )
->>>>>>> df56732f
 
         # raise servo
         self._raise_servo()
@@ -1246,12 +1237,6 @@
         if hotend_load_length is None:
             hotend_load_length = self.hotend_load_length
 
-<<<<<<< HEAD
-        # save gcode state
-        self.gcode.run_script_from_command("SAVE_GCODE_STATE NAME=TR_TOOLCHANGE_STATE")
-
-=======
->>>>>>> df56732f
         # wait for heater temp if needed
         save_temp = self._wait_for_heater_temp(min_temp, exact_temp)
 
@@ -1416,15 +1401,10 @@
             self._save_bowden_length("load", self.bowden_load_length, samples)
             if not (self.bowden_load_calibrated or reached_sensor_early):
                 self.bowden_load_calibrated = True
-<<<<<<< HEAD
-                gcmd.respond_info(
-                    "Calibrated bowden_load_length: {}".format(self.bowden_load_length)
-=======
                 self.gcode.respond_info(
                     "Calibrated bowden_load_length: {}".format(
                         self.bowden_load_length
                     )
->>>>>>> df56732f
                 )
 
         # finish loading filament into extruder
@@ -1541,15 +1521,10 @@
             hmove.homing_move(pos, self.selector_sense_speed)
         except self.printer.command_error:
             self._raise_servo()
-<<<<<<< HEAD
-            logging.warning("trad_rack: Selector homing move failed", exc_info=True)
-            raise self.gcode.error(
-=======
             logging.warning(
                 "trad_rack: Selector homing move failed", exc_info=True
             )
             raise self.printer.command_error(
->>>>>>> df56732f
                 "Failed to load filament into selector. No trigger on selector"
                 " sensor after full movement"
             )
@@ -1559,11 +1534,6 @@
     ):
         # check for filament in selector
         if not self._query_selector_sensor():
-<<<<<<< HEAD
-            gcmd.respond_info("No filament detected. Attempting to load selector")
-            self._load_selector(self.curr_lane)
-            gcmd.respond_info("Loaded selector. Retracting filament into module")
-=======
             self.gcode.respond_info(
                 "No filament detected. Attempting to load selector"
             )
@@ -1571,7 +1541,6 @@
             self.gcode.respond_info(
                 "Loaded selector. Retracting filament into module"
             )
->>>>>>> df56732f
         else:
             # lower servo and turn the drive gear until filament
             # is no longer detected
@@ -1591,15 +1560,10 @@
                 )
             except self.printer.command_error:
                 self._raise_servo()
-<<<<<<< HEAD
-                logging.warning("trad_rack: Selector homing move failed", exc_info=True)
-                raise self.gcode.error(
-=======
                 logging.warning(
                     "trad_rack: Selector homing move failed", exc_info=True
                 )
                 raise self.printer.command_error(
->>>>>>> df56732f
                     "Failed to unload filament from selector. Selector sensor"
                     " still triggered after full movement"
                 )
@@ -1688,13 +1652,9 @@
 
         # check that the selector is at a lane
         if not self._can_lower_servo():
-<<<<<<< HEAD
-            raise self.gcode.error("Selector must be moved to a lane before unloading")
-=======
             raise self.printer.command_error(
                 "Selector must be moved to a lane before unloading"
             )
->>>>>>> df56732f
 
         # disable runout detection
         self.selector_sensor.set_active(False)
@@ -1737,15 +1697,10 @@
                 self.printer, self.toolhead_fil_endstops, self.tr_toolhead
             )
             try:
-<<<<<<< HEAD
-                hmove.homing_move(pos, self.toolhead_sense_speed, triggered=False)
-            except:
-=======
                 hmove.homing_move(
                     pos, self.toolhead_sense_speed, triggered=False
                 )
             except self.printer.command_error:
->>>>>>> df56732f
                 self._raise_servo()
                 self.extruder_sync_manager.unsync()
                 logging.warning(
@@ -1787,15 +1742,10 @@
         self.tr_toolhead.move(pos, self.buffer_pull_speed)
 
         # unload selector
-<<<<<<< HEAD
-        mark_calibrated = not (self.bowden_unload_calibrated or reached_sensor_early)
-        self._unload_selector(gcmd, move_start - pos[1], mark_calibrated, eject)
-=======
         mark_calibrated = not (
             self.bowden_unload_calibrated or reached_sensor_early
         )
         self._unload_selector(move_start - pos[1], mark_calibrated, eject)
->>>>>>> df56732f
 
         # note that the current lane's buffer has been filled
         if self.curr_lane is not None:
@@ -1931,14 +1881,9 @@
         # unload
         if self.runout_steps_done < 1:
             try:
-<<<<<<< HEAD
-                self._unload_toolhead(gcmd, force_unload=True, sync=True, eject=True)
-            except:
-=======
                 self._unload_toolhead(force_unload=True, sync=True, eject=True)
                 check_runout_lane = False
             except self.printer.command_error:
->>>>>>> df56732f
                 self._raise_servo()
                 self.gcode.respond_info(
                     "Failed to unload. Please pull filament {} out of the"
@@ -2045,16 +1990,10 @@
             self.lane_positions[self.lane_count - 1]
             - self.lane_positions[0]
             + endstop_to_lane0
-<<<<<<< HEAD
-            + extra_travel
-        )
-        endstop_to_last_lane = self._measure_selector_to_endstop(max_travel, gcmd)
-=======
             + extra_travel_base
             + (self.lane_count - 1) * extra_travel_per_lane
         )
         endstop_to_last_lane = self._measure_selector_to_endstop(max_travel)
->>>>>>> df56732f
 
         # process calibration and set new lane positions
         pos_endstop, lane_spacing, self.lane_positions = (
@@ -2225,10 +2164,6 @@
         return True, None
 
     # other resume helper functions
-<<<<<<< HEAD
-    def _set_up_resume(self, resume_type, resume_kwargs):
-        self.resume_stack.append((self.resume_callbacks[resume_type], resume_kwargs))
-=======
     def _set_up_resume_and_pause(self, resume_type, resume_kwargs):
         # clear the resume stack if the print is not paused
         # (if the stack is not already empty but the print is not paused, then
@@ -2242,7 +2177,6 @@
         self.resume_stack.append(
             (self.resume_callbacks[resume_type], resume_kwargs)
         )
->>>>>>> df56732f
 
         # pause the print
         self._send_pause()
