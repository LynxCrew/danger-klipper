# Support for filament width sensor
#
# Copyright (C) 2019  Mustafa YILDIZ <mydiz@hotmail.com>
#
# This file may be distributed under the terms of the GNU GPLv3 license.
from . import filament_switch_sensor

ADC_REPORT_TIME = 0.500
ADC_SAMPLE_TIME = 0.03
ADC_SAMPLE_COUNT = 15


class HallFilamentWidthSensor:
    def __init__(self, config):
        self.printer = config.get_printer()
        gcode_macro = self.printer.load_object(config, "gcode_macro")
        self.reactor = self.printer.get_reactor()
        self.estimated_print_time = None
        self.pin1 = config.get("adc1")
        self.pin2 = config.get("adc2")
        self.dia1 = config.getfloat("Cal_dia1", 1.5)
        self.dia2 = config.getfloat("Cal_dia2", 2.0)
        self.rawdia1 = config.getint("Raw_dia1", 9500)
        self.rawdia2 = config.getint("Raw_dia2", 10500)
        self.MEASUREMENT_INTERVAL_MM = config.getint("measurement_interval", 10)
        self.nominal_filament_dia = config.getfloat(
            "default_nominal_filament_diameter", above=1
        )
        self.measurement_delay = config.getfloat("measurement_delay", above=0.0)
        self.measurement_max_difference = config.getfloat("max_difference", 0.2)
        self.max_diameter = self.nominal_filament_dia + self.measurement_max_difference
        self.min_diameter = self.nominal_filament_dia - self.measurement_max_difference
        self.diameter = self.nominal_filament_dia
        self.is_active = config.getboolean("enable", False)
        self.runout_dia_min = config.getfloat("min_diameter", 1.0)
        self.runout_dia_max = config.getfloat("max_diameter", self.max_diameter)
        self.is_log = config.getboolean("logging", False)
        # Use the current diameter instead of nominal while the first
        # measurement isn't in place
        self.use_current_dia_while_delay = config.getboolean(
            "use_current_dia_while_delay", False
        )
        runout_distance = config.getfloat("runout_distance", 0.0, minval=0.0)
<<<<<<< HEAD
        self.check_on_print_start = config.getboolean("check_on_print_start", False)
=======
        self.check_on_print_start = config.getboolean(
            "check_on_print_start", False
        )
>>>>>>> df56732f
        # filament array [position, filamentWidth]
        self.filament_array = []
        self.lastFilamentWidthReading = 0
        self.lastFilamentWidthReading2 = 0
        self.firstExtruderUpdatePosition = 0
        self.filament_width = self.nominal_filament_dia
        # printer objects
        self.toolhead = self.ppins = self.mcu_adc = None
        self.printer.register_event_handler("klippy:ready", self._handle_ready)
        # Start adc
        self.ppins = self.printer.lookup_object("pins")
        self.mcu_adc = self.ppins.setup_pin("adc", self.pin1)
        self.mcu_adc.setup_minmax(ADC_SAMPLE_TIME, ADC_SAMPLE_COUNT)
        self.mcu_adc.setup_adc_callback(ADC_REPORT_TIME, self.adc_callback)
        self.mcu_adc2 = self.ppins.setup_pin("adc", self.pin2)
        self.mcu_adc2.setup_minmax(ADC_SAMPLE_TIME, ADC_SAMPLE_COUNT)
        self.mcu_adc2.setup_adc_callback(ADC_REPORT_TIME, self.adc2_callback)
        # extrude factor updating
        self.extrude_factor_update_timer = self.reactor.register_timer(
            self.extrude_factor_update_event
        )
        # Register commands
        self.gcode = self.printer.lookup_object("gcode")
        self.gcode.register_command("QUERY_FILAMENT_WIDTH", self.cmd_M407)
        self.gcode.register_command(
            "RESET_FILAMENT_WIDTH_SENSOR", self.cmd_ClearFilamentArray
        )
        self.gcode.register_command("DISABLE_FILAMENT_WIDTH_SENSOR", self.cmd_M406)
        self.gcode.register_command("ENABLE_FILAMENT_WIDTH_SENSOR", self.cmd_M405)
        self.gcode.register_command("QUERY_RAW_FILAMENT_WIDTH", self.cmd_Get_Raw_Values)
        self.gcode.register_command("ENABLE_FILAMENT_WIDTH_LOG", self.cmd_log_enable)
        self.gcode.register_command("DISABLE_FILAMENT_WIDTH_LOG", self.cmd_log_disable)

        self.runout_helper = filament_switch_sensor.RunoutHelper(
            config, self, runout_distance
        )
        if config.get("immediate_runout_gcode", None) is not None:
            self.runout_helper.immediate_runout_gcode = gcode_macro.load_template(
                config, "immediate_runout_gcode", ""
            )

        self.printer.register_event_handler(
            "print_stats:start_printing", self._handle_printing_smart
        )

<<<<<<< HEAD
=======
        self.runout_helper = filament_switch_sensor.RunoutHelper(
            config, self, runout_distance
        )
        if config.get("immediate_runout_gcode", None) is not None:
            self.runout_helper.immediate_runout_gcode = (
                gcode_macro.load_template(config, "immediate_runout_gcode", "")
            )

        self.printer.register_event_handler(
            "print_stats:start_printing", self._handle_printing_smart
        )

>>>>>>> df56732f
        self.printer.register_event_handler(
            "idle_timeout:printing", self._handle_printing
        )

    # Initialization
    def _handle_ready(self):
        # Load printer objects
        self.toolhead = self.printer.lookup_object("toolhead")

        self.estimated_print_time = self.printer.lookup_object(
            "mcu"
        ).estimated_print_time

        # Start extrude factor update timer
        self.reactor.update_timer(self.extrude_factor_update_timer, self.reactor.NOW)

    def _handle_printing(self, *args):
        if not self.runout_helper.smart:
            if self.check_on_print_start:
                self.reset()
                self.runout_helper.note_filament_present(
                    self.runout_dia_min <= self.diameter <= self.runout_dia_max,
                    True,
                    True,
                )

    def _handle_printing_smart(self, *args):
        if self.runout_helper.smart:
            if self.check_on_print_start:
                self.reset()
                self.runout_helper.note_filament_present(
                    self.runout_dia_min <= self.diameter <= self.runout_dia_max,
                    True,
                    True,
                )

    def get_extruder_pos(self, eventtime=None):
        if eventtime is None:
            eventtime = self.reactor.monotonic()
        print_time = self.estimated_print_time(eventtime)
        extruder = self.printer.lookup_object("toolhead").get_extruder()
        return extruder.find_past_position(print_time)

    def _handle_printing(self, *args):
        if not self.runout_helper.smart:
            if self.check_on_print_start:
                self.reset()
                self.runout_helper.note_filament_present(
                    self.runout_dia_min <= self.diameter <= self.runout_dia_max,
                    True,
                    True,
                )

    def _handle_printing_smart(self, *args):
        if self.runout_helper.smart:
            if self.check_on_print_start:
                self.reset()
                self.runout_helper.note_filament_present(
                    self.runout_dia_min <= self.diameter <= self.runout_dia_max,
                    True,
                    True,
                )

    def get_extruder_pos(self, eventtime=None):
        if eventtime is None:
            eventtime = self.reactor.monotonic()
        print_time = self.estimated_print_time(eventtime)
        extruder = self.printer.lookup_object("toolhead").get_extruder()
        return extruder.find_past_position(print_time)

    def adc_callback(self, read_time, read_value):
        # read sensor value
        self.lastFilamentWidthReading = round(read_value * 10000)

    def adc2_callback(self, read_time, read_value):
        # read sensor value
        self.lastFilamentWidthReading2 = round(read_value * 10000)
        # calculate diameter
        diameter_new = round(
            (self.dia2 - self.dia1)
            / (self.rawdia2 - self.rawdia1)
            * (
                (self.lastFilamentWidthReading + self.lastFilamentWidthReading2)
                - self.rawdia1
            )
            + self.dia1,
            2,
        )
        self.diameter = (5.0 * self.diameter + diameter_new) / 6

    def update_filament_array(self, last_epos):
        # Fill array
        if len(self.filament_array) > 0:
            # Get last reading position in array & calculate next
            # reading position
            next_reading_position = (
                self.filament_array[-1][0] + self.MEASUREMENT_INTERVAL_MM
            )
            if next_reading_position <= (last_epos + self.measurement_delay):
                self.filament_array.append(
                    [last_epos + self.measurement_delay, self.diameter]
                )
                if self.is_log:
                    self.gcode.respond_info("Filament width:%.3f" % (self.diameter))

        else:
            # add first item to array
            self.filament_array.append(
                [self.measurement_delay + last_epos, self.diameter]
            )
            self.firstExtruderUpdatePosition = self.measurement_delay + last_epos

    def extrude_factor_update_event(self, eventtime):
        # Update extrude factor
        pos = self.toolhead.get_position()
        last_epos = pos[3]
        # Update filament array for lastFilamentWidthReading
        self.update_filament_array(last_epos)
        # Check runout
        self.runout_helper.note_filament_present(
            self.runout_dia_min <= self.diameter <= self.runout_dia_max
        )
        # Does filament exists
        if self.diameter > 0.5:
            if len(self.filament_array) > 0:
                # Get first position in filament array
                pending_position = self.filament_array[0][0]
                if pending_position <= last_epos:
                    # Get first item in filament_array queue
                    item = self.filament_array.pop(0)
                    self.filament_width = item[1]
                else:
                    if (self.use_current_dia_while_delay) and (
                        self.firstExtruderUpdatePosition == pending_position
                    ):
                        self.filament_width = self.diameter
                    elif self.firstExtruderUpdatePosition == pending_position:
                        self.filament_width = self.nominal_filament_dia
                if (self.filament_width <= self.max_diameter) and (
                    self.filament_width >= self.min_diameter
                ):
                    percentage = round(
                        self.nominal_filament_dia**2 / self.filament_width**2 * 100
                    )
                    self.gcode.run_script("M221 S" + str(percentage))
                else:
                    self.gcode.run_script("M221 S100")
        else:
            self.gcode.run_script("M221 S100")
            self.filament_array = []

        if self.is_active:
            return eventtime + 1
        else:
            return self.reactor.NEVER

    def cmd_M407(self, gcmd):
        response = ""
        if self.diameter > 0:
            response += "Filament dia (measured mm): " + str(self.diameter)
        else:
            response += "Filament NOT present"
        gcmd.respond_info(response)

    def cmd_ClearFilamentArray(self, gcmd):
        self.filament_array = []
        gcmd.respond_info("Filament width measurements cleared!")
        # Set extrude multiplier to 100%
        self.gcode.run_script_from_command("M221 S100")

    def cmd_M405(self, gcmd):
        response = "Filament width sensor Turned On"
        if self.is_active:
            response = "Filament width sensor is already On"
        else:
            self.is_active = True
            # Start extrude factor update timer
            self.reactor.update_timer(
                self.extrude_factor_update_timer, self.reactor.NOW
            )
        gcmd.respond_info(response)

    def cmd_M406(self, gcmd):
        response = "Filament width sensor Turned Off"
        if not self.is_active:
            response = "Filament width sensor is already Off"
        else:
            self.is_active = False
            # Stop extrude factor update timer
            self.reactor.update_timer(
                self.extrude_factor_update_timer, self.reactor.NEVER
            )
            # Clear filament array
            self.filament_array = []
            # Set extrude multiplier to 100%
            self.gcode.run_script_from_command("M221 S100")
        gcmd.respond_info(response)

    def cmd_Get_Raw_Values(self, gcmd):
        response = "ADC1="
        response += " " + str(self.lastFilamentWidthReading)
        response += " ADC2=" + str(self.lastFilamentWidthReading2)
        response += " RAW=" + str(
            self.lastFilamentWidthReading + self.lastFilamentWidthReading2
        )
        gcmd.respond_info(response)

    def get_info(self, gcmd):
        check_on_print_start = gcmd.get_int(
            "CHECK_ON_PRINT_START", None, minval=0, maxval=1
        )
        if check_on_print_start is None:
            gcmd.respond_info(self.get_sensor_status())
            return True
        return False

    def reset_needed(self, enable=None, always_fire_events=None):
        if enable is not None and enable != self.runout_helper.sensor_enabled:
            return True
        if always_fire_events is not None and always_fire_events:
            return True
        return False

    def set_filament_sensor(self, gcmd):
        check_on_print_start = gcmd.get_int(
            "CHECK_ON_PRINT_START", None, minval=0, maxval=1
        )
        if check_on_print_start is not None:
            self.check_on_print_start = check_on_print_start
        # No reset is needed when changing check_on_print_start, so we always
        # return False
        return False

    def reset(self):
        self.runout_helper.reset_runout_distance_info()
        self.runout_helper.note_filament_present(
            self.runout_helper.filament_present, True
        )

    def get_sensor_status(self):
        return (
            "Filament Width Sensor %s: %s\n"
            "Filament Detected: %s\n"
            "Smart: %s\n"
            "Always Fire Events: %s"
            % (
                self.runout_helper.name,
<<<<<<< HEAD
                ("enabled" if self.runout_helper.sensor_enabled else "disabled"),
=======
                (
                    "enabled"
                    if self.runout_helper.sensor_enabled
                    else "disabled"
                ),
>>>>>>> df56732f
                "true" if self.runout_helper.filament_present else "false",
                "true" if self.runout_helper.smart else "false",
                "true" if self.runout_helper.always_fire_events else "false",
            )
        )

    def sensor_get_status(self, eventtime=None):
        return self.get_status()

    def get_status(self, eventtime=None):
        return {
            "Diameter": self.diameter,
            "Raw": (self.lastFilamentWidthReading + self.lastFilamentWidthReading2),
            "is_active": self.is_active,
            "check_on_print_start": bool(self.check_on_print_start),
        }

    def cmd_log_enable(self, gcmd):
        self.is_log = True
        gcmd.respond_info("Filament width logging Turned On")

    def cmd_log_disable(self, gcmd):
        self.is_log = False
        gcmd.respond_info("Filament width logging Turned Off")


def load_config(config):
    return HallFilamentWidthSensor(config)<|MERGE_RESOLUTION|>--- conflicted
+++ resolved
@@ -41,13 +41,9 @@
             "use_current_dia_while_delay", False
         )
         runout_distance = config.getfloat("runout_distance", 0.0, minval=0.0)
-<<<<<<< HEAD
-        self.check_on_print_start = config.getboolean("check_on_print_start", False)
-=======
         self.check_on_print_start = config.getboolean(
             "check_on_print_start", False
         )
->>>>>>> df56732f
         # filament array [position, filamentWidth]
         self.filament_array = []
         self.lastFilamentWidthReading = 0
@@ -93,8 +89,6 @@
             "print_stats:start_printing", self._handle_printing_smart
         )
 
-<<<<<<< HEAD
-=======
         self.runout_helper = filament_switch_sensor.RunoutHelper(
             config, self, runout_distance
         )
@@ -107,7 +101,6 @@
             "print_stats:start_printing", self._handle_printing_smart
         )
 
->>>>>>> df56732f
         self.printer.register_event_handler(
             "idle_timeout:printing", self._handle_printing
         )
@@ -355,15 +348,7 @@
             "Always Fire Events: %s"
             % (
                 self.runout_helper.name,
-<<<<<<< HEAD
-                ("enabled" if self.runout_helper.sensor_enabled else "disabled"),
-=======
-                (
-                    "enabled"
-                    if self.runout_helper.sensor_enabled
-                    else "disabled"
-                ),
->>>>>>> df56732f
+                "enabled" if self.runout_helper.sensor_enabled else "disabled",
                 "true" if self.runout_helper.filament_present else "false",
                 "true" if self.runout_helper.smart else "false",
                 "true" if self.runout_helper.always_fire_events else "false",
