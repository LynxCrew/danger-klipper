# Exclude moves toward and inside objects
#
# Copyright (C) 2019  Eric Callahan <arksine.code@gmail.com>
# Copyright (C) 2021  Troy Jacobson <troy.d.jacobson@gmail.com>
#
# This file may be distributed under the terms of the GNU GPLv3 license.

import logging
import json


class ExcludeObject:
    def __init__(self, config):
        self.printer = config.get_printer()
        self.gcode = self.printer.lookup_object("gcode")
        self.gcode_move = self.printer.load_object(config, "gcode_move")
<<<<<<< HEAD
        self.printer.register_event_handler("klippy:connect", self._handle_connect)
=======

        if not config.getboolean("enable_exclude_object", True):
            return

        self.printer.register_event_handler(
            "klippy:connect", self._handle_connect
        )
>>>>>>> d6345973
        self.printer.register_event_handler(
            "virtual_sdcard:reset_file", self._reset_file
        )
        self.next_transform = None
        self.last_position_extruded = [0.0, 0.0, 0.0, 0.0]
        self.last_position_excluded = [0.0, 0.0, 0.0, 0.0]

        self._reset_state()
        self.gcode.register_command(
            "EXCLUDE_OBJECT_START",
            self.cmd_EXCLUDE_OBJECT_START,
            desc=self.cmd_EXCLUDE_OBJECT_START_help,
        )
        self.gcode.register_command(
            "EXCLUDE_OBJECT_END",
            self.cmd_EXCLUDE_OBJECT_END,
            desc=self.cmd_EXCLUDE_OBJECT_END_help,
        )
        self.gcode.register_command(
            "EXCLUDE_OBJECT",
            self.cmd_EXCLUDE_OBJECT,
            desc=self.cmd_EXCLUDE_OBJECT_help,
        )
        self.gcode.register_command(
            "EXCLUDE_OBJECT_DEFINE",
            self.cmd_EXCLUDE_OBJECT_DEFINE,
            desc=self.cmd_EXCLUDE_OBJECT_DEFINE_help,
        )

    def _register_transform(self):
        if self.next_transform is None:
            tuning_tower = self.printer.lookup_object("tuning_tower")
            if tuning_tower.is_active():
                logging.info(
                    "The ExcludeObject move transform is not being "
                    "loaded due to Tuning tower being Active"
                )
                return

            self.next_transform = self.gcode_move.set_move_transform(self, force=True)
            self.extrusion_offsets = {}
            self.max_position_extruded = 0
            self.max_position_excluded = 0
            self.extruder_adj = 0
            self.initial_extrusion_moves = 5
            self.last_position = [0.0, 0.0, 0.0, 0.0]

            self.get_position()
            self.last_position_extruded[:] = self.last_position
            self.last_position_excluded[:] = self.last_position

    def _handle_connect(self):
        self.toolhead = self.printer.lookup_object("toolhead")

    def _unregister_transform(self):
        if self.next_transform:
            tuning_tower = self.printer.lookup_object("tuning_tower")
            if tuning_tower.is_active():
                logging.error(
                    "The Exclude Object move transform was not "
                    "unregistered because it is not at the head of the "
                    "transform chain."
                )
                return

            self.gcode_move.set_move_transform(self.next_transform, force=True)
            self.next_transform = None
            self.gcode_move.reset_last_position()

    def _reset_state(self):
        self.objects = []
        self.excluded_objects = []
        self.current_object = None
        self.in_excluded_region = False

    def _reset_file(self):
        self._reset_state()
        self._unregister_transform()

    def _get_extrusion_offsets(self):
        offset = self.extrusion_offsets.get(self.toolhead.get_extruder().get_name())
        if offset is None:
            offset = [0.0, 0.0, 0.0, 0.0]
            self.extrusion_offsets[self.toolhead.get_extruder().get_name()] = offset
        return offset

    def get_position(self):
        offset = self._get_extrusion_offsets()
        pos = self.next_transform.get_position()
        for i in range(4):
            self.last_position[i] = pos[i] + offset[i]
        return list(self.last_position)

    def _normal_move(self, newpos, speed):
        offset = self._get_extrusion_offsets()

        if self.initial_extrusion_moves > 0 and self.last_position[3] != newpos[3]:
            # Since the transform is not loaded until there is a request to
            # exclude an object, the transform needs to track a few extrusions
            # to get the state of the extruder
            self.initial_extrusion_moves -= 1

        self.last_position[:] = newpos
        self.last_position_extruded[:] = self.last_position
        self.max_position_extruded = max(self.max_position_extruded, newpos[3])

        # These next few conditionals handle the moves immediately after leaving
        # and excluded object.  The toolhead is at the end of the last printed
        # object and the gcode is at the end of the last excluded object.
        #
        # Ideally, there will be Z and E moves right away to adjust any offsets
        # before moving away from the last position.  Any remaining corrections
        # will be made on the firs XY move.
        if (offset[0] != 0 or offset[1] != 0) and (
            newpos[0] != self.last_position_excluded[0]
            or newpos[1] != self.last_position_excluded[1]
        ):
            offset[0] = 0
            offset[1] = 0
            offset[2] = 0
            offset[3] += self.extruder_adj
            self.extruder_adj = 0

        if offset[2] != 0 and newpos[2] != self.last_position_excluded[2]:
            offset[2] = 0

        if self.extruder_adj != 0 and newpos[3] != self.last_position_excluded[3]:
            offset[3] += self.extruder_adj
            self.extruder_adj = 0

        tx_pos = newpos[:]
        for i in range(4):
            tx_pos[i] = newpos[i] - offset[i]
        self.next_transform.move(tx_pos, speed)

    def _ignore_move(self, newpos, speed):
        offset = self._get_extrusion_offsets()
        for i in range(3):
            offset[i] = newpos[i] - self.last_position_extruded[i]
        offset[3] = offset[3] + newpos[3] - self.last_position[3]
        self.last_position[:] = newpos
        self.last_position_excluded[:] = self.last_position
        self.max_position_excluded = max(self.max_position_excluded, newpos[3])

    def _move_into_excluded_region(self, newpos, speed):
        self.in_excluded_region = True
        self._ignore_move(newpos, speed)

    def _move_from_excluded_region(self, newpos, speed):
        self.in_excluded_region = False

        # This adjustment value is used to compensate for any retraction
        # differences between the last object printed and excluded one.
        self.extruder_adj = (
            self.max_position_excluded
            - self.last_position_excluded[3]
            - (self.max_position_extruded - self.last_position_extruded[3])
        )
        self._normal_move(newpos, speed)

    def _test_in_excluded_region(self):
        # Inside cancelled object
        return (
            self.current_object in self.excluded_objects
            and self.initial_extrusion_moves == 0
        )

    def get_status(self, eventtime=None):
        status = {
            "objects": self.objects,
            "excluded_objects": self.excluded_objects,
            "current_object": self.current_object,
        }
        return status

    def move(self, newpos, speed):
        move_in_excluded_region = self._test_in_excluded_region()
        self.last_speed = speed

        if move_in_excluded_region:
            if self.in_excluded_region:
                self._ignore_move(newpos, speed)
            else:
                self._move_into_excluded_region(newpos, speed)
        else:
            if self.in_excluded_region:
                self._move_from_excluded_region(newpos, speed)
            else:
                self._normal_move(newpos, speed)

    cmd_EXCLUDE_OBJECT_START_help = (
        "Marks the beginning the current object" " as labeled"
    )

    def cmd_EXCLUDE_OBJECT_START(self, gcmd):
        name = gcmd.get("NAME").upper()
        if not any(obj["name"] == name for obj in self.objects):
            self._add_object_definition({"name": name})
        self.current_object = name
        self.was_excluded_at_start = self._test_in_excluded_region()

    cmd_EXCLUDE_OBJECT_END_help = "Marks the end the current object"

    def cmd_EXCLUDE_OBJECT_END(self, gcmd):
        if self.current_object is None and self.next_transform:
            gcmd.respond_info(
                "EXCLUDE_OBJECT_END called, but no object is" " currently active"
            )
            return
        name = gcmd.get("NAME", default=None)
        if name is not None and name.upper() != self.current_object:
            gcmd.respond_info(
                "EXCLUDE_OBJECT_END NAME=%s does not match the"
                " current object NAME=%s" % (name.upper(), self.current_object)
            )

        self.current_object = None

    cmd_EXCLUDE_OBJECT_help = "Cancel moves inside a specified objects"

    def cmd_EXCLUDE_OBJECT(self, gcmd):
        reset = gcmd.get("RESET", None)
        current = gcmd.get("CURRENT", None)
        name = gcmd.get("NAME", "").upper()

        if reset:
            if name:
                self._unexclude_object(name)

            else:
                self.excluded_objects = []

        elif name:
            if name.upper() not in self.excluded_objects:
                self._exclude_object(name.upper())

        elif current:
            if not self.current_object:
                raise self.gcode.error("There is no current object to cancel")

            else:
                self._exclude_object(self.current_object)

        else:
            self._list_excluded_objects(gcmd)

    cmd_EXCLUDE_OBJECT_DEFINE_help = "Provides a summary of an object"

    def cmd_EXCLUDE_OBJECT_DEFINE(self, gcmd):
        reset = gcmd.get("RESET", None)
        name = gcmd.get("NAME", "").upper()

        if reset:
            self._reset_file()

        elif name:
            parameters = gcmd.get_command_parameters().copy()
            parameters.pop("NAME")
            center = parameters.pop("CENTER", None)
            polygon = parameters.pop("POLYGON", None)

            obj = {"name": name.upper()}
            obj.update(parameters)

            if center is not None:
                obj["center"] = json.loads("[%s]" % center)

            if polygon is not None:
                obj["polygon"] = json.loads(polygon)

            self._add_object_definition(obj)

        else:
            self._list_objects(gcmd)

    def _add_object_definition(self, definition):
        self.objects = sorted(self.objects + [definition], key=lambda o: o["name"])

    def _exclude_object(self, name):
        self._register_transform()
        self.gcode.respond_info("Excluding object {}".format(name.upper()))
        if name not in self.excluded_objects:
            self.excluded_objects = sorted(self.excluded_objects + [name])

    def _unexclude_object(self, name):
        self.gcode.respond_info("Unexcluding object {}".format(name.upper()))
        if name in self.excluded_objects:
            excluded_objects = list(self.excluded_objects)
            excluded_objects.remove(name)
            self.excluded_objects = sorted(excluded_objects)

    def _list_objects(self, gcmd):
        if gcmd.get("JSON", None) is not None:
            object_list = json.dumps(self.objects)
        else:
            object_list = " ".join(obj["name"] for obj in self.objects)
        gcmd.respond_info("Known objects: {}".format(object_list))

    def _list_excluded_objects(self, gcmd):
        object_list = " ".join(self.excluded_objects)
        gcmd.respond_info("Excluded objects: {}".format(object_list))


def load_config(config):
    return ExcludeObject(config)<|MERGE_RESOLUTION|>--- conflicted
+++ resolved
@@ -14,9 +14,6 @@
         self.printer = config.get_printer()
         self.gcode = self.printer.lookup_object("gcode")
         self.gcode_move = self.printer.load_object(config, "gcode_move")
-<<<<<<< HEAD
-        self.printer.register_event_handler("klippy:connect", self._handle_connect)
-=======
 
         if not config.getboolean("enable_exclude_object", True):
             return
@@ -24,7 +21,6 @@
         self.printer.register_event_handler(
             "klippy:connect", self._handle_connect
         )
->>>>>>> d6345973
         self.printer.register_event_handler(
             "virtual_sdcard:reset_file", self._reset_file
         )
