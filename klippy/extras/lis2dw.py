# Support for reading acceleration data from an LIS2DW chip
#
# Copyright (C) 2023  Zhou.XianMing <zhouxm@biqu3d.com>
# Copyright (C) 2020-2023  Kevin O'Connor <kevin@koconnor.net>
#
# This file may be distributed under the terms of the GNU GPLv3 license.
import logging
from . import bus, adxl345, bulk_sensor

# LIS2DW registers
REG_LIS2DW_WHO_AM_I_ADDR = 0x0F
REG_LIS2DW_CTRL_REG1_ADDR = 0x20
REG_LIS2DW_CTRL_REG2_ADDR = 0x21
REG_LIS2DW_CTRL_REG3_ADDR = 0x22
REG_LIS2DW_CTRL_REG6_ADDR = 0x25
REG_LIS2DW_STATUS_REG_ADDR = 0x27
REG_LIS2DW_OUT_XL_ADDR = 0x28
REG_LIS2DW_OUT_XH_ADDR = 0x29
REG_LIS2DW_OUT_YL_ADDR = 0x2A
REG_LIS2DW_OUT_YH_ADDR = 0x2B
REG_LIS2DW_OUT_ZL_ADDR = 0x2C
REG_LIS2DW_OUT_ZH_ADDR = 0x2D
REG_LIS2DW_FIFO_CTRL = 0x2E
REG_LIS2DW_FIFO_SAMPLES = 0x2F
REG_MOD_READ = 0x80
# REG_MOD_MULTI = 0x40

LIS2DW_DEV_ID = 0x44

FREEFALL_ACCEL = 9.80665
SCALE = FREEFALL_ACCEL * 1.952 / 4

BATCH_UPDATES = 0.100


# Printer class that controls LIS2DW chip
class LIS2DW:
    def __init__(self, config):
        self.printer = config.get_printer()
        adxl345.AccelCommandHelper(config, self)
        self.axes_map = adxl345.read_axes_map(config, SCALE, SCALE, SCALE)
        self.data_rate = 1600
        # Setup mcu sensor_lis2dw bulk query code
        self.spi = bus.MCU_SPI_from_config(config, 3, default_speed=5000000)
        self.mcu = mcu = self.spi.get_mcu()
        self.oid = oid = mcu.create_oid()
        self.query_lis2dw_cmd = None
        mcu.add_config_cmd(
            "config_lis2dw oid=%d spi_oid=%d" % (oid, self.spi.get_oid())
        )
        mcu.add_config_cmd("query_lis2dw oid=%d rest_ticks=0" % (oid,), on_restart=True)
        mcu.register_config_callback(self._build_config)
        # Bulk sample message reading
        chip_smooth = self.data_rate * BATCH_UPDATES * 2
        self.ffreader = bulk_sensor.FixedFreqReader(mcu, chip_smooth, "<hhh")
        self.last_error_count = 0
        # Process messages in batches
        self.batch_bulk = bulk_sensor.BatchBulkHelper(
            self.printer,
            self._process_batch,
            self._start_measurements,
            self._finish_measurements,
            BATCH_UPDATES,
        )
        self.name = config.get_name().split()[-1]
        hdr = ("time", "x_acceleration", "y_acceleration", "z_acceleration")
        self.batch_bulk.add_mux_endpoint(
            "lis2dw/dump_lis2dw", "sensor", self.name, {"header": hdr}
        )

    def _build_config(self):
        cmdqueue = self.spi.get_command_queue()
        self.query_lis2dw_cmd = self.mcu.lookup_command(
            "query_lis2dw oid=%c rest_ticks=%u", cq=cmdqueue
        )
        self.ffreader.setup_query_command(
            "query_lis2dw_status oid=%c", oid=self.oid, cq=cmdqueue
        )

    def check_connected(self):
        if self.mcu.non_critical_disconnected:
            raise self.printer.command_error(
<<<<<<< HEAD
                "non_critical_mcu: LIS2DW [%s] is disconnected!" % self.name
=======
                f"LIS2DW: {self.name} could not connect because mcu: {self.mcu.get_name()} is non_critical_disconnected!"
>>>>>>> 73f778df
            )

    def read_reg(self, reg):
        params = self.spi.spi_transfer([reg | REG_MOD_READ, 0x00])
        response = bytearray(params["response"])
        return response[1]

    def set_reg(self, reg, val, minclock=0):
        self.spi.spi_send([reg, val & 0xFF], minclock=minclock)
        stored_val = self.read_reg(reg)
        if stored_val != val:
            raise self.printer.command_error(
                "Failed to set LIS2DW register [0x%x] to 0x%x: got 0x%x. "
                "This is generally indicative of connection problems "
                "(e.g. faulty wiring) or a faulty lis2dw chip." % (reg, val, stored_val)
            )

    def start_internal_client(self):
        self.check_connected()
        aqh = adxl345.AccelQueryHelper(self.printer)
        self.batch_bulk.add_client(aqh.handle_batch)
        return aqh

    # Measurement decoding
    def _convert_samples(self, samples):
        (x_pos, x_scale), (y_pos, y_scale), (z_pos, z_scale) = self.axes_map
        count = 0
        for ptime, rx, ry, rz in samples:
            raw_xyz = (rx, ry, rz)
            x = round(raw_xyz[x_pos] * x_scale, 6)
            y = round(raw_xyz[y_pos] * y_scale, 6)
            z = round(raw_xyz[z_pos] * z_scale, 6)
            samples[count] = (round(ptime, 6), x, y, z)
            count += 1

    # Start, stop, and process message batches
    def _start_measurements(self):
        # In case of miswiring, testing LIS2DW device ID prevents treating
        # noise or wrong signal as a correctly initialized device
        dev_id = self.read_reg(REG_LIS2DW_WHO_AM_I_ADDR)
        logging.info("lis2dw_dev_id: %x", dev_id)
        if dev_id != LIS2DW_DEV_ID:
            raise self.printer.command_error(
                "Invalid lis2dw id (got %x vs %x).\n"
                "This is generally indicative of connection problems\n"
                "(e.g. faulty wiring) or a faulty lis2dw chip."
                % (dev_id, LIS2DW_DEV_ID)
            )
        # Setup chip in requested query rate
        # ODR/2, +-16g, low-pass filter, Low-noise abled
        self.set_reg(REG_LIS2DW_CTRL_REG6_ADDR, 0x34)
        # Continuous mode: If the FIFO is full
        # the new sample overwrites the older sample.
        self.set_reg(REG_LIS2DW_FIFO_CTRL, 0xC0)
        # High-Performance / Low-Power mode 1600/200 Hz
        # High-Performance Mode (14-bit resolution)
        self.set_reg(REG_LIS2DW_CTRL_REG1_ADDR, 0x94)

        # Start bulk reading
        rest_ticks = self.mcu.seconds_to_clock(4.0 / self.data_rate)
        self.query_lis2dw_cmd.send([self.oid, rest_ticks])
        self.set_reg(REG_LIS2DW_FIFO_CTRL, 0xC0)
        logging.info("LIS2DW starting '%s' measurements", self.name)
        # Initialize clock tracking
        self.ffreader.note_start()
        self.last_error_count = 0

    def _finish_measurements(self):
        # Halt bulk reading
        self.set_reg(REG_LIS2DW_FIFO_CTRL, 0x00)
        self.query_lis2dw_cmd.send_wait_ack([self.oid, 0])
        self.ffreader.note_end()
        logging.info("LIS2DW finished '%s' measurements", self.name)
        self.set_reg(REG_LIS2DW_FIFO_CTRL, 0x00)

    def _process_batch(self, eventtime):
        samples = self.ffreader.pull_samples()
        self._convert_samples(samples)
        if not samples:
            return {}
        return {
            "data": samples,
            "errors": self.last_error_count,
            "overflows": self.ffreader.get_last_overflows(),
        }


def load_config(config):
    return LIS2DW(config)


def load_config_prefix(config):
    return LIS2DW(config)<|MERGE_RESOLUTION|>--- conflicted
+++ resolved
@@ -80,11 +80,7 @@
     def check_connected(self):
         if self.mcu.non_critical_disconnected:
             raise self.printer.command_error(
-<<<<<<< HEAD
-                "non_critical_mcu: LIS2DW [%s] is disconnected!" % self.name
-=======
                 f"LIS2DW: {self.name} could not connect because mcu: {self.mcu.get_name()} is non_critical_disconnected!"
->>>>>>> 73f778df
             )
 
     def read_reg(self, reg):
