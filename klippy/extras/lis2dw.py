# Support for reading acceleration data from an LIS2DW chip
#
# Copyright (C) 2023  Zhou.XianMing <zhouxm@biqu3d.com>
# Copyright (C) 2020-2023  Kevin O'Connor <kevin@koconnor.net>
#
# This file may be distributed under the terms of the GNU GPLv3 license.
import logging
from . import bus, adxl345, bulk_sensor

# LIS2DW registers
REG_LIS2DW_WHO_AM_I_ADDR = 0x0F
REG_LIS2DW_CTRL_REG1_ADDR = 0x20
REG_LIS2DW_CTRL_REG2_ADDR = 0x21
REG_LIS2DW_CTRL_REG3_ADDR = 0x22
REG_LIS2DW_CTRL_REG6_ADDR = 0x25
REG_LIS2DW_STATUS_REG_ADDR = 0x27
REG_LIS2DW_OUT_XL_ADDR = 0x28
REG_LIS2DW_OUT_XH_ADDR = 0x29
REG_LIS2DW_OUT_YL_ADDR = 0x2A
REG_LIS2DW_OUT_YH_ADDR = 0x2B
REG_LIS2DW_OUT_ZL_ADDR = 0x2C
REG_LIS2DW_OUT_ZH_ADDR = 0x2D
REG_LIS2DW_FIFO_CTRL = 0x2E
REG_LIS2DW_FIFO_SAMPLES = 0x2F
REG_MOD_READ = 0x80
# REG_MOD_MULTI = 0x40

LIS2DW_DEV_ID = 0x44

FREEFALL_ACCEL = 9.80665
SCALE = FREEFALL_ACCEL * 1.952 / 4

BATCH_UPDATES = 0.100


# Printer class that controls LIS2DW chip
class LIS2DW:
    def __init__(self, config):
        self.printer = config.get_printer()
        adxl345.AccelCommandHelper(config, self)
        self.axes_map = adxl345.read_axes_map(config)
        self.data_rate = 1600
        # Setup mcu sensor_lis2dw bulk query code
        self.spi = bus.MCU_SPI_from_config(config, 3, default_speed=5000000)
        self.mcu = mcu = self.spi.get_mcu()
        self.oid = oid = mcu.create_oid()
        self.query_lis2dw_cmd = None
        mcu.add_config_cmd(
            "config_lis2dw oid=%d spi_oid=%d" % (oid, self.spi.get_oid())
        )
        mcu.add_config_cmd(
            "query_lis2dw oid=%d rest_ticks=0" % (oid,), on_restart=True
        )
        mcu.register_config_callback(self._build_config)
        # Bulk sample message reading
        chip_smooth = self.data_rate * BATCH_UPDATES * 2
<<<<<<< HEAD
        self.clock_sync = bulk_sensor.ClockSyncRegression(mcu, chip_smooth)
        self.clock_updater = bulk_sensor.ChipClockUpdater(
            self.clock_sync, BYTES_PER_SAMPLE
        )
=======
        self.ffreader = bulk_sensor.FixedFreqReader(mcu, chip_smooth, "<hhh")
>>>>>>> 2f6e94c9
        self.last_error_count = 0
        # Process messages in batches
        self.batch_bulk = bulk_sensor.BatchBulkHelper(
            self.printer,
            self._process_batch,
            self._start_measurements,
            self._finish_measurements,
            BATCH_UPDATES,
        )
        self.name = config.get_name().split()[-1]
        hdr = ("time", "x_acceleration", "y_acceleration", "z_acceleration")
        self.batch_bulk.add_mux_endpoint(
            "lis2dw/dump_lis2dw", "sensor", self.name, {"header": hdr}
        )

    def _build_config(self):
        cmdqueue = self.spi.get_command_queue()
        self.query_lis2dw_cmd = self.mcu.lookup_command(
<<<<<<< HEAD
            "query_lis2dw oid=%c rest_ticks=%u", cq=cmdqueue
        )
        self.clock_updater.setup_query_command(
            self.mcu, "query_lis2dw_status oid=%c", oid=self.oid, cq=cmdqueue
        )

=======
            "query_lis2dw oid=%c rest_ticks=%u", cq=cmdqueue)
        self.ffreader.setup_query_command("query_lis2dw_status oid=%c",
                                          oid=self.oid, cq=cmdqueue)
>>>>>>> 2f6e94c9
    def read_reg(self, reg):
        params = self.spi.spi_transfer([reg | REG_MOD_READ, 0x00])
        response = bytearray(params["response"])
        return response[1]

    def set_reg(self, reg, val, minclock=0):
        self.spi.spi_send([reg, val & 0xFF], minclock=minclock)
        stored_val = self.read_reg(reg)
        if stored_val != val:
            raise self.printer.command_error(
                "Failed to set LIS2DW register [0x%x] to 0x%x: got 0x%x. "
                "This is generally indicative of connection problems "
                "(e.g. faulty wiring) or a faulty lis2dw chip."
                % (reg, val, stored_val)
            )

    def start_internal_client(self):
        aqh = adxl345.AccelQueryHelper(self.printer)
        self.batch_bulk.add_client(aqh.handle_batch)
        return aqh

    # Measurement decoding
    def _convert_samples(self, samples):
        (x_pos, x_scale), (y_pos, y_scale), (z_pos, z_scale) = self.axes_map
<<<<<<< HEAD
        last_sequence = self.clock_updater.get_last_sequence()
        time_base, chip_base, inv_freq = self.clock_sync.get_time_translation()
        # Process every message in raw_samples
        count = seq = 0
        samples = [None] * (len(raw_samples) * SAMPLES_PER_BLOCK)
        for params in raw_samples:
            seq_diff = (params["sequence"] - last_sequence) & 0xFFFF
            seq_diff -= (seq_diff & 0x8000) << 1
            seq = last_sequence + seq_diff
            d = bytearray(params["data"])
            msg_cdiff = seq * SAMPLES_PER_BLOCK - chip_base

            for i in range(len(d) // BYTES_PER_SAMPLE):
                d_xyz = d[i * BYTES_PER_SAMPLE : (i + 1) * BYTES_PER_SAMPLE]
                xlow, xhigh, ylow, yhigh, zlow, zhigh = d_xyz
                # Merge and perform twos-complement

                rx = (((xhigh << 8) | xlow)) - ((xhigh & 0x80) << 9)
                ry = (((yhigh << 8) | ylow)) - ((yhigh & 0x80) << 9)
                rz = (((zhigh << 8) | zlow)) - ((zhigh & 0x80) << 9)

                raw_xyz = (rx, ry, rz)

                x = round(raw_xyz[x_pos] * x_scale, 6)
                y = round(raw_xyz[y_pos] * y_scale, 6)
                z = round(raw_xyz[z_pos] * z_scale, 6)

                ptime = round(time_base + (msg_cdiff + i) * inv_freq, 6)
                samples[count] = (ptime, x, y, z)
                count += 1
        self.clock_sync.set_last_chip_clock(seq * SAMPLES_PER_BLOCK + i)
        del samples[count:]
        return samples

=======
        count = 0
        for ptime, rx, ry, rz in samples:
            raw_xyz = (rx, ry, rz)
            x = round(raw_xyz[x_pos] * x_scale, 6)
            y = round(raw_xyz[y_pos] * y_scale, 6)
            z = round(raw_xyz[z_pos] * z_scale, 6)
            samples[count] = (round(ptime, 6), x, y, z)
            count += 1
>>>>>>> 2f6e94c9
    # Start, stop, and process message batches
    def _start_measurements(self):
        # In case of miswiring, testing LIS2DW device ID prevents treating
        # noise or wrong signal as a correctly initialized device
        dev_id = self.read_reg(REG_LIS2DW_WHO_AM_I_ADDR)
        logging.info("lis2dw_dev_id: %x", dev_id)
        if dev_id != LIS2DW_DEV_ID:
            raise self.printer.command_error(
                "Invalid lis2dw id (got %x vs %x).\n"
                "This is generally indicative of connection problems\n"
                "(e.g. faulty wiring) or a faulty lis2dw chip."
                % (dev_id, LIS2DW_DEV_ID)
            )
        # Setup chip in requested query rate
        # ODR/2, +-16g, low-pass filter, Low-noise abled
        self.set_reg(REG_LIS2DW_CTRL_REG6_ADDR, 0x34)
        # Continuous mode: If the FIFO is full
        # the new sample overwrites the older sample.
        self.set_reg(REG_LIS2DW_FIFO_CTRL, 0xC0)
        # High-Performance / Low-Power mode 1600/200 Hz
        # High-Performance Mode (14-bit resolution)
        self.set_reg(REG_LIS2DW_CTRL_REG1_ADDR, 0x94)

        # Start bulk reading
<<<<<<< HEAD
        self.bulk_queue.clear_samples()
        rest_ticks = self.mcu.seconds_to_clock(4.0 / self.data_rate)
=======
        rest_ticks = self.mcu.seconds_to_clock(4. / self.data_rate)
>>>>>>> 2f6e94c9
        self.query_lis2dw_cmd.send([self.oid, rest_ticks])
        self.set_reg(REG_LIS2DW_FIFO_CTRL, 0xC0)
        logging.info("LIS2DW starting '%s' measurements", self.name)
        # Initialize clock tracking
        self.ffreader.note_start()
        self.last_error_count = 0

    def _finish_measurements(self):
        # Halt bulk reading
        self.set_reg(REG_LIS2DW_FIFO_CTRL, 0x00)
        self.query_lis2dw_cmd.send_wait_ack([self.oid, 0])
        self.ffreader.note_end()
        logging.info("LIS2DW finished '%s' measurements", self.name)
        self.set_reg(REG_LIS2DW_FIFO_CTRL, 0x00)

    def _process_batch(self, eventtime):
        samples = self.ffreader.pull_samples()
        self._convert_samples(samples)
        if not samples:
            return {}
<<<<<<< HEAD
        return {
            "data": samples,
            "errors": self.last_error_count,
            "overflows": self.clock_updater.get_last_overflows(),
        }

=======
        return {'data': samples, 'errors': self.last_error_count,
                'overflows': self.ffreader.get_last_overflows()}
>>>>>>> 2f6e94c9

def load_config(config):
    return LIS2DW(config)


def load_config_prefix(config):
    return LIS2DW(config)<|MERGE_RESOLUTION|>--- conflicted
+++ resolved
@@ -54,14 +54,7 @@
         mcu.register_config_callback(self._build_config)
         # Bulk sample message reading
         chip_smooth = self.data_rate * BATCH_UPDATES * 2
-<<<<<<< HEAD
-        self.clock_sync = bulk_sensor.ClockSyncRegression(mcu, chip_smooth)
-        self.clock_updater = bulk_sensor.ChipClockUpdater(
-            self.clock_sync, BYTES_PER_SAMPLE
-        )
-=======
         self.ffreader = bulk_sensor.FixedFreqReader(mcu, chip_smooth, "<hhh")
->>>>>>> 2f6e94c9
         self.last_error_count = 0
         # Process messages in batches
         self.batch_bulk = bulk_sensor.BatchBulkHelper(
@@ -80,18 +73,12 @@
     def _build_config(self):
         cmdqueue = self.spi.get_command_queue()
         self.query_lis2dw_cmd = self.mcu.lookup_command(
-<<<<<<< HEAD
             "query_lis2dw oid=%c rest_ticks=%u", cq=cmdqueue
         )
-        self.clock_updater.setup_query_command(
-            self.mcu, "query_lis2dw_status oid=%c", oid=self.oid, cq=cmdqueue
+        self.ffreader.setup_query_command(
+            "query_lis2dw_status oid=%c", oid=self.oid, cq=cmdqueue
         )
 
-=======
-            "query_lis2dw oid=%c rest_ticks=%u", cq=cmdqueue)
-        self.ffreader.setup_query_command("query_lis2dw_status oid=%c",
-                                          oid=self.oid, cq=cmdqueue)
->>>>>>> 2f6e94c9
     def read_reg(self, reg):
         params = self.spi.spi_transfer([reg | REG_MOD_READ, 0x00])
         response = bytearray(params["response"])
@@ -116,42 +103,6 @@
     # Measurement decoding
     def _convert_samples(self, samples):
         (x_pos, x_scale), (y_pos, y_scale), (z_pos, z_scale) = self.axes_map
-<<<<<<< HEAD
-        last_sequence = self.clock_updater.get_last_sequence()
-        time_base, chip_base, inv_freq = self.clock_sync.get_time_translation()
-        # Process every message in raw_samples
-        count = seq = 0
-        samples = [None] * (len(raw_samples) * SAMPLES_PER_BLOCK)
-        for params in raw_samples:
-            seq_diff = (params["sequence"] - last_sequence) & 0xFFFF
-            seq_diff -= (seq_diff & 0x8000) << 1
-            seq = last_sequence + seq_diff
-            d = bytearray(params["data"])
-            msg_cdiff = seq * SAMPLES_PER_BLOCK - chip_base
-
-            for i in range(len(d) // BYTES_PER_SAMPLE):
-                d_xyz = d[i * BYTES_PER_SAMPLE : (i + 1) * BYTES_PER_SAMPLE]
-                xlow, xhigh, ylow, yhigh, zlow, zhigh = d_xyz
-                # Merge and perform twos-complement
-
-                rx = (((xhigh << 8) | xlow)) - ((xhigh & 0x80) << 9)
-                ry = (((yhigh << 8) | ylow)) - ((yhigh & 0x80) << 9)
-                rz = (((zhigh << 8) | zlow)) - ((zhigh & 0x80) << 9)
-
-                raw_xyz = (rx, ry, rz)
-
-                x = round(raw_xyz[x_pos] * x_scale, 6)
-                y = round(raw_xyz[y_pos] * y_scale, 6)
-                z = round(raw_xyz[z_pos] * z_scale, 6)
-
-                ptime = round(time_base + (msg_cdiff + i) * inv_freq, 6)
-                samples[count] = (ptime, x, y, z)
-                count += 1
-        self.clock_sync.set_last_chip_clock(seq * SAMPLES_PER_BLOCK + i)
-        del samples[count:]
-        return samples
-
-=======
         count = 0
         for ptime, rx, ry, rz in samples:
             raw_xyz = (rx, ry, rz)
@@ -160,7 +111,7 @@
             z = round(raw_xyz[z_pos] * z_scale, 6)
             samples[count] = (round(ptime, 6), x, y, z)
             count += 1
->>>>>>> 2f6e94c9
+
     # Start, stop, and process message batches
     def _start_measurements(self):
         # In case of miswiring, testing LIS2DW device ID prevents treating
@@ -185,12 +136,7 @@
         self.set_reg(REG_LIS2DW_CTRL_REG1_ADDR, 0x94)
 
         # Start bulk reading
-<<<<<<< HEAD
-        self.bulk_queue.clear_samples()
         rest_ticks = self.mcu.seconds_to_clock(4.0 / self.data_rate)
-=======
-        rest_ticks = self.mcu.seconds_to_clock(4. / self.data_rate)
->>>>>>> 2f6e94c9
         self.query_lis2dw_cmd.send([self.oid, rest_ticks])
         self.set_reg(REG_LIS2DW_FIFO_CTRL, 0xC0)
         logging.info("LIS2DW starting '%s' measurements", self.name)
@@ -211,17 +157,12 @@
         self._convert_samples(samples)
         if not samples:
             return {}
-<<<<<<< HEAD
         return {
             "data": samples,
             "errors": self.last_error_count,
-            "overflows": self.clock_updater.get_last_overflows(),
+            "overflows": self.ffreader.get_last_overflows(),
         }
 
-=======
-        return {'data': samples, 'errors': self.last_error_count,
-                'overflows': self.ffreader.get_last_overflows()}
->>>>>>> 2f6e94c9
 
 def load_config(config):
     return LIS2DW(config)
