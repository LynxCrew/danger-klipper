--- conflicted
+++ resolved
@@ -31,7 +31,6 @@
         self.homing_elapsed_distance_tolerance = config.getfloat(
             "homing_elapsed_distance_tolerance", 0.5, minval=0.0
         )
-<<<<<<< HEAD
         self.disable_serial_reader_warnings = config.getboolean(
             "disable_serial_reader_warnings", False
         )
@@ -53,8 +52,6 @@
         )
         self.backup_folder = config.get("backup_folder", "config_backups")
         self.autosave_includes = config.getboolean("autosave_includes", False)
-=======
->>>>>>> f949975d
 
         temp_ignore_limits = False
         if config.getboolean("temp_ignore_limits", None) is None:
