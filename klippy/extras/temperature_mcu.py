# Support for micro-controller chip based temperature sensors
#
# Copyright (C) 2020  Kevin O'Connor <kevin@koconnor.net>
#
# This file may be distributed under the terms of the GNU GPLv3 license.
import logging

from extras.danger_options import get_danger_options

SAMPLE_TIME = 0.001
SAMPLE_COUNT = 8
REPORT_TIME = 0.300
RANGE_CHECK_COUNT = 4


class PrinterTemperatureMCU:
    def __init__(self, config):
        self.printer = config.get_printer()
        self.config = config
        self.name = config.get_name().split()[-1]
        self.base_temperature = self.slope = None
        self.temp1 = self.adc1 = self.temp2 = self.adc2 = None
        self.temp = self.min_temp = self.max_temp = 0.0
        self.debug_read_cmd = None
        self.temperature_callback = None
        self.report_time = REPORT_TIME
        # Read config
        mcu_name = config.get("sensor_mcu", "mcu")
        self.beacon_mcu_temp_wrapper = None
        if mcu_name == "beacon":
            beacon = self.printer.load_object(config, "beacon").mcu_temp_wrapper
            if beacon is None:
                raise self.printer.config_error(
                    "Beacon module not installed, can not register beacon_mcu as temperature_sensor"
                )
            if not hasattr(beacon, "mcu_temp_wrapper"):
                raise self.printer.config_error(
                    "Beacon module has no wrapper for mcu temperature and thus can not be registered as temperature_sensor"
                )
            self.beacon_mcu_temp_wrapper = beacon.mcu_temp_wrapper
<<<<<<< HEAD
            self.printer.register_event_handler(
                "klippy:ready", self.handle_beacon_ready
            )
            return
=======
>>>>>>> f4f12ee8
        self.reference_voltage = config.getfloat("reference_voltage", default=3.3)
        self.temp1 = config.getfloat("sensor_temperature1", None)
        if self.temp1 is not None:
            self.adc1 = config.getfloat("sensor_adc1", minval=0.0, maxval=1.0)
            self.temp2 = config.getfloat("sensor_temperature2", None)
            if self.temp2 is not None:
                self.adc2 = config.getfloat("sensor_adc2", minval=0.0, maxval=1.0)
        # Setup ADC port
        ppins = config.get_printer().lookup_object("pins")
        self.mcu_adc = ppins.setup_pin("adc", "%s:ADC_TEMPERATURE" % (mcu_name,))
        self.mcu_adc.setup_adc_callback(self.report_time, self.adc_callback)
        query_adc = config.get_printer().load_object(config, "query_adc")
        query_adc.register_adc(config.get_name(), self.mcu_adc)
        if self.name in get_danger_options().temp_ignore_limits:
            self._danger_check_count = 0
        else:
            self._danger_check_count = RANGE_CHECK_COUNT

        # Register callbacks
        if self.printer.get_start_args().get("debugoutput") is not None:
            self.mcu_adc.setup_minmax(
                SAMPLE_TIME,
                SAMPLE_COUNT,
                range_check_count=self._danger_check_count,
            )
            return
        self.printer.register_event_handler("klippy:mcu_identify", self._mcu_identify)
        self.mcu_adc.get_mcu().register_config_callback(self._build_config)

    def handle_beacon_ready(self):
        self.beacon_mcu_temp_wrapper.activate_wrapper(self.config)
<<<<<<< HEAD

    def get_report_time_delta(self):
        if self.beacon_mcu_temp_wrapper is not None:
            return self.beacon_mcu_temp_wrapper.report_time
        return self.report_time

    def set_report_time(self, report_time):
        if self.beacon_mcu_temp_wrapper is not None:
            self.beacon_mcu_temp_wrapper.set_report_time(report_time)
            return
        self.report_time = report_time

    def adc_callback(self, read_time, read_value):
        temp = self.base_temperature + read_value * self.slope
        self.temperature_callback(read_time + SAMPLE_COUNT * SAMPLE_TIME, temp)

    def setup_minmax(self, min_temp, max_temp):
        if self.beacon_mcu_temp_wrapper is not None:
            self.beacon_mcu_temp_wrapper.setup_minmax(min_temp, max_temp)
            return
        self.min_temp = min_temp
        self.max_temp = max_temp

    def calc_adc(self, temp):
        return (temp - self.base_temperature) / self.slope

    def calc_base(self, temp, adc):
        return temp - adc * self.slope

    def _mcu_identify(self):
        self._build_config()
=======
>>>>>>> f4f12ee8

    def _build_config(self):
        if self.beacon_mcu_temp_wrapper is not None:
            return
        # Obtain mcu information
        _mcu = self.mcu_adc.get_mcu()
        self.debug_read_cmd = _mcu.lookup_query_command(
            "debug_read order=%c addr=%u", "debug_result val=%u"
        )

        # Obtain mcu information
        _mcu = self._mcu = self.mcu_adc.get_mcu()
        self.mcu_type = _mcu.get_constants().get("MCU", "")
        # Run MCU specific configuration
        cfg_funcs = [
            ("rp2040", self.config_rp2040),
            ("sam3", self.config_sam3),
            ("sam4", self.config_sam4),
            ("same70", self.config_same70),
            ("samd21", self.config_samd21),
            ("samd51", self.config_samd51),
            ("same5", self.config_samd51),
            ("stm32f1", self.config_stm32f1),
            ("stm32f2", self.config_stm32f2),
            ("stm32f4", self.config_stm32f4),
            ("stm32f042", self.config_stm32f0x2),
            ("stm32f070", self.config_stm32f070),
            ("stm32f072", self.config_stm32f0x2),
            ("stm32g0", self.config_stm32g0),
            ("stm32g4", self.config_stm32g0),
            ("stm32l4", self.config_stm32g0),
            ("stm32h723", self.config_stm32h723),
            ("stm32h7", self.config_stm32h7),
            ("", self.config_unknown),
        ]
        for name, func in cfg_funcs:
            if self.mcu_type.startswith(name):
                func()
                break
        logging.info(
            "mcu_temperature '%s' nominal base=%.6f slope=%.6f",
            _mcu.get_name(),
            self.base_temperature,
            self.slope,
        )
        # Setup manual base/slope override
        if self.temp1 is not None:
            if self.temp2 is not None:
                self.slope = (self.temp2 - self.temp1) / (self.adc2 - self.adc1)
            self.base_temperature = self.calc_base(self.temp1, self.adc1)
        # Setup min/max checks
        adc_range = [self.calc_adc(t) for t in [self.min_temp, self.max_temp]]
        self.mcu_adc.setup_minmax(
            SAMPLE_TIME,
            SAMPLE_COUNT,
            minval=min(adc_range),
            maxval=max(adc_range),
            range_check_count=self._danger_check_count,
        )

    def setup_callback(self, temperature_callback):
        if self.beacon_mcu_temp_wrapper is not None:
            self.beacon_mcu_temp_wrapper.setup_callback(temperature_callback)
            return
        self.temperature_callback = temperature_callback

<<<<<<< HEAD
=======
    def get_report_time_delta(self):
        if self.beacon_mcu_temp_wrapper is not None:
            return self.beacon_mcu_temp_wrapper.report_time
        return self.report_time

    def adc_callback(self, read_time, read_value):
        temp = self.base_temperature + read_value * self.slope
        self.temperature_callback(read_time + SAMPLE_COUNT * SAMPLE_TIME, temp)

    def setup_minmax(self, min_temp, max_temp):
        if self.beacon_mcu_temp_wrapper is not None:
            self.beacon_mcu_temp_wrapper.setup_minmax(min_temp, max_temp)
            return
        self.min_temp = min_temp
        self.max_temp = max_temp

    def calc_adc(self, temp):
        return (temp - self.base_temperature) / self.slope

    def calc_base(self, temp, adc):
        return temp - adc * self.slope

    def _mcu_identify(self):
        self._build_config()

>>>>>>> f4f12ee8
    def config_unknown(self):
        raise self.printer.config_error(
            "MCU temperature not supported on %s" % (self.mcu_type,)
        )

    def config_rp2040(self):
        self.slope = self.reference_voltage / -0.001721
        self.base_temperature = self.calc_base(27.0, 0.706 / self.reference_voltage)

    def config_sam3(self):
        self.slope = self.reference_voltage / 0.002650
        self.base_temperature = self.calc_base(27.0, 0.8 / self.reference_voltage)

    def config_sam4(self):
        self.slope = self.reference_voltage / 0.004700
        self.base_temperature = self.calc_base(27.0, 1.44 / self.reference_voltage)

    def config_same70(self):
        self.slope = self.reference_voltage / 0.002330
        self.base_temperature = self.calc_base(25.0, 0.72 / self.reference_voltage)

    def config_samd21(self, addr=0x00806030):
        def get1v(val):
            if val & 0x80:
                val = 0x100 - val
            return 1.0 - val / 1000.0

        cal1 = self.read32(addr)
        cal2 = self.read32(addr + 4)
        room_temp = ((cal1 >> 0) & 0xFF) + ((cal1 >> 8) & 0xF) / 10.0
        hot_temp = ((cal1 >> 12) & 0xFF) + ((cal1 >> 20) & 0xF) / 10.0
        room_1v = get1v((cal1 >> 24) & 0xFF)
        hot_1v = get1v((cal2 >> 0) & 0xFF)
        room_adc = ((cal2 >> 8) & 0xFFF) * room_1v / (self.reference_voltage * 4095.0)
        hot_adc = ((cal2 >> 20) & 0xFFF) * hot_1v / (self.reference_voltage * 4095.0)
        self.slope = (hot_temp - room_temp) / (hot_adc - room_adc)
        self.base_temperature = self.calc_base(room_temp, room_adc)

    def config_samd51(self):
        self.config_samd21(addr=0x00800100)

    def config_stm32f1(self):
        self.slope = self.reference_voltage / -0.004300
        self.base_temperature = self.calc_base(25.0, 1.43 / self.reference_voltage)

    def config_stm32f2(self):
        self.slope = self.reference_voltage / 0.002500
        self.base_temperature = self.calc_base(25.0, 0.76 / self.reference_voltage)

    def config_stm32f4(self, addr1=0x1FFF7A2C, addr2=0x1FFF7A2E):
        cal_adc_30 = self.read16(addr1) * 3.3 / (self.reference_voltage * 4095.0)
        cal_adc_110 = self.read16(addr2) * 3.3 / (self.reference_voltage * 4095.0)
        self.slope = (110.0 - 30.0) / (cal_adc_110 - cal_adc_30)
        self.base_temperature = self.calc_base(30.0, cal_adc_30)

    def config_stm32f0x2(self):
        self.config_stm32f4(addr1=0x1FFFF7B8, addr2=0x1FFFF7C2)

    def config_stm32f070(self):
        self.slope = self.reference_voltage / -0.004300
        cal_adc_30 = self.read16(0x1FFFF7B8) / 4095.0
        self.base_temperature = self.calc_base(30.0, cal_adc_30)

    def config_stm32g0(self):
        cal_adc_30 = self.read16(0x1FFF75A8) * 3.0 / (self.reference_voltage * 4095.0)
        cal_adc_130 = self.read16(0x1FFF75CA) * 3.0 / (self.reference_voltage * 4095.0)
        self.slope = (130.0 - 30.0) / (cal_adc_130 - cal_adc_30)
        self.base_temperature = self.calc_base(30.0, cal_adc_30)

    def config_stm32h723(self):
        cal_adc_30 = self.read16(0x1FF1E820) * 3.3 / (self.reference_voltage * 4095.0)
        cal_adc_130 = self.read16(0x1FF1E840) * 3.3 / (self.reference_voltage * 4095.0)
        self.slope = (130.0 - 30.0) / (cal_adc_130 - cal_adc_30)
        self.base_temperature = self.calc_base(30.0, cal_adc_30)

    def config_stm32h7(self):
        cal_adc_30 = self.read16(0x1FF1E820) * 3.3 / (self.reference_voltage * 65535.0)
        cal_adc_110 = self.read16(0x1FF1E840) * 3.3 / (self.reference_voltage * 65535.0)
        self.slope = (110.0 - 30.0) / (cal_adc_110 - cal_adc_30)
        self.base_temperature = self.calc_base(30.0, cal_adc_30)

    def read16(self, addr):
        params = self.debug_read_cmd.send([1, addr])
        return params["val"]

    def read32(self, addr):
        params = self.debug_read_cmd.send([2, addr])
        return params["val"]

<<<<<<< HEAD
=======
    def set_report_time(self, report_time):
        if self.beacon_mcu_temp_wrapper is not None:
            self.beacon_mcu_temp_wrapper.set_report_time(report_time)
            return
        self.report_time = report_time

>>>>>>> f4f12ee8

def load_config(config):
    pheaters = config.get_printer().load_object(config, "heaters")
    pheaters.add_sensor_factory("temperature_mcu", PrinterTemperatureMCU)<|MERGE_RESOLUTION|>--- conflicted
+++ resolved
@@ -28,7 +28,7 @@
         mcu_name = config.get("sensor_mcu", "mcu")
         self.beacon_mcu_temp_wrapper = None
         if mcu_name == "beacon":
-            beacon = self.printer.load_object(config, "beacon").mcu_temp_wrapper
+            beacon = self.printer.load_object(config, "beacon", None)
             if beacon is None:
                 raise self.printer.config_error(
                     "Beacon module not installed, can not register beacon_mcu as temperature_sensor"
@@ -38,13 +38,10 @@
                     "Beacon module has no wrapper for mcu temperature and thus can not be registered as temperature_sensor"
                 )
             self.beacon_mcu_temp_wrapper = beacon.mcu_temp_wrapper
-<<<<<<< HEAD
             self.printer.register_event_handler(
                 "klippy:ready", self.handle_beacon_ready
             )
             return
-=======
->>>>>>> f4f12ee8
         self.reference_voltage = config.getfloat("reference_voltage", default=3.3)
         self.temp1 = config.getfloat("sensor_temperature1", None)
         if self.temp1 is not None:
@@ -76,7 +73,6 @@
 
     def handle_beacon_ready(self):
         self.beacon_mcu_temp_wrapper.activate_wrapper(self.config)
-<<<<<<< HEAD
 
     def get_report_time_delta(self):
         if self.beacon_mcu_temp_wrapper is not None:
@@ -108,8 +104,6 @@
 
     def _mcu_identify(self):
         self._build_config()
-=======
->>>>>>> f4f12ee8
 
     def _build_config(self):
         if self.beacon_mcu_temp_wrapper is not None:
@@ -176,34 +170,6 @@
             return
         self.temperature_callback = temperature_callback
 
-<<<<<<< HEAD
-=======
-    def get_report_time_delta(self):
-        if self.beacon_mcu_temp_wrapper is not None:
-            return self.beacon_mcu_temp_wrapper.report_time
-        return self.report_time
-
-    def adc_callback(self, read_time, read_value):
-        temp = self.base_temperature + read_value * self.slope
-        self.temperature_callback(read_time + SAMPLE_COUNT * SAMPLE_TIME, temp)
-
-    def setup_minmax(self, min_temp, max_temp):
-        if self.beacon_mcu_temp_wrapper is not None:
-            self.beacon_mcu_temp_wrapper.setup_minmax(min_temp, max_temp)
-            return
-        self.min_temp = min_temp
-        self.max_temp = max_temp
-
-    def calc_adc(self, temp):
-        return (temp - self.base_temperature) / self.slope
-
-    def calc_base(self, temp, adc):
-        return temp - adc * self.slope
-
-    def _mcu_identify(self):
-        self._build_config()
-
->>>>>>> f4f12ee8
     def config_unknown(self):
         raise self.printer.config_error(
             "MCU temperature not supported on %s" % (self.mcu_type,)
@@ -293,15 +259,6 @@
         params = self.debug_read_cmd.send([2, addr])
         return params["val"]
 
-<<<<<<< HEAD
-=======
-    def set_report_time(self, report_time):
-        if self.beacon_mcu_temp_wrapper is not None:
-            self.beacon_mcu_temp_wrapper.set_report_time(report_time)
-            return
-        self.report_time = report_time
-
->>>>>>> f4f12ee8
 
 def load_config(config):
     pheaters = config.get_printer().load_object(config, "heaters")
