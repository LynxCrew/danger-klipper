--- conflicted
+++ resolved
@@ -166,15 +166,12 @@
             range_check_count=self._danger_check_count,
         )
         self.mcu_adc._build_config()
-<<<<<<< HEAD
 
     def setup_callback(self, temperature_callback):
         if self.beacon_mcu_temp_wrapper is not None:
             self.beacon_mcu_temp_wrapper.setup_callback(temperature_callback)
             return
         self.temperature_callback = temperature_callback
-=======
->>>>>>> 55336a1a
 
     def config_unknown(self):
         raise self.printer.config_error(
