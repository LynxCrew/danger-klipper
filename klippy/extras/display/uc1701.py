# Support for UC1701 (and similar) 128x64 graphics LCD displays
#
# Copyright (C) 2018-2019  Kevin O'Connor <kevin@koconnor.net>
# Copyright (C) 2018  Eric Callahan  <arksine.code@gmail.com>
#
# This file may be distributed under the terms of the GNU GPLv3 license.
from .. import bus
from . import font8x14

BACKGROUND_PRIORITY_CLOCK = 0x7FFFFFFF00000000

TextGlyphs = {"right_arrow": b"\x1a", "degrees": b"\xf8"}


class DisplayBase:
    def __init__(self, io, columns=128, x_offset=0):
        self.send = io.send
        # framebuffers
        self.columns = columns
        self.x_offset = x_offset
        self.vram = [bytearray(self.columns) for i in range(8)]
        self.all_framebuffers = [
            (self.vram[i], bytearray(b"~" * self.columns), i) for i in range(8)
        ]
        # Cache fonts and icons in display byte order
        self.font = [self._swizzle_bits(bytearray(c)) for c in font8x14.VGA_FONT]
        self.icons = {}

    def flush(self):
        # Find all differences in the framebuffers and send them to the chip
        for new_data, old_data, page in self.all_framebuffers:
            if new_data == old_data:
                continue
            # Find the position of all changed bytes in this framebuffer
            diffs = [
                [i, 1] for i, (n, o) in enumerate(zip(new_data, old_data)) if n != o
            ]
            # Batch together changes that are close to each other
            for i in range(len(diffs) - 2, -1, -1):
                pos, count = diffs[i]
                nextpos, nextcount = diffs[i + 1]
                if pos + 5 >= nextpos and nextcount < 16:
                    diffs[i][1] = nextcount + (nextpos - pos)
                    del diffs[i + 1]
            # Transmit changes
            for col_pos, count in diffs:
                # Set Position registers
                ra = 0xB0 | (page & 0x0F)
                ca_msb = 0x10 | ((col_pos >> 4) & 0x0F)
                ca_lsb = col_pos & 0x0F
                self.send([ra, ca_msb, ca_lsb])
                # Send Data
                self.send(new_data[col_pos : col_pos + count], is_data=True)
            old_data[:] = new_data

    def _swizzle_bits(self, data):
        # Convert from "rows of pixels" format to "columns of pixels"
        top = bot = 0
        for row in range(8):
            spaced = (data[row] * 0x8040201008040201) & 0x8080808080808080
            top |= spaced >> (7 - row)
            spaced = (data[row + 8] * 0x8040201008040201) & 0x8080808080808080
            bot |= spaced >> (7 - row)
        bits_top = [(top >> s) & 0xFF for s in range(0, 64, 8)]
        bits_bot = [(bot >> s) & 0xFF for s in range(0, 64, 8)]
        return (bytearray(bits_top), bytearray(bits_bot))

    def set_glyphs(self, glyphs):
        for glyph_name, glyph_data in glyphs.items():
            icon = glyph_data.get("icon16x16")
            if icon is not None:
                top1, bot1 = self._swizzle_bits(icon[0])
                top2, bot2 = self._swizzle_bits(icon[1])
                self.icons[glyph_name] = (top1 + top2, bot1 + bot2)

    def write_text(self, x, y, data):
        if x + len(data) > 16:
            data = data[: 16 - min(x, 16)]
        pix_x = x * 8
        pix_x += self.x_offset
        page_top = self.vram[y * 2]
        page_bot = self.vram[y * 2 + 1]
        for c in bytearray(data):
            bits_top, bits_bot = self.font[c]
            page_top[pix_x : pix_x + 8] = bits_top
            page_bot[pix_x : pix_x + 8] = bits_bot
            pix_x += 8

    def write_graphics(self, x, y, data):
        if x >= 16 or y >= 4 or len(data) != 16:
            return
        bits_top, bits_bot = self._swizzle_bits(data)
        pix_x = x * 8
        pix_x += self.x_offset
        page_top = self.vram[y * 2]
        page_bot = self.vram[y * 2 + 1]
        for i in range(8):
            page_top[pix_x + i] ^= bits_top[i]
            page_bot[pix_x + i] ^= bits_bot[i]

    def write_glyph(self, x, y, glyph_name):
        icon = self.icons.get(glyph_name)
        if icon is not None and x < 15:
            # Draw icon in graphics mode
            pix_x = x * 8
            pix_x += self.x_offset
            page_idx = y * 2
            self.vram[page_idx][pix_x : pix_x + 16] = icon[0]
            self.vram[page_idx + 1][pix_x : pix_x + 16] = icon[1]
            return 2
        char = TextGlyphs.get(glyph_name)
        if char is not None:
            # Draw character
            self.write_text(x, y, char)
            return 1
        return 0

    def clear(self):
        zeros = bytearray(self.columns)
        for page in self.vram:
            page[:] = zeros

    def get_dimensions(self):
        return (16, 4)


# IO wrapper for "4 wire" spi bus (spi bus with an extra data/control line)
class SPI4wire:
    def __init__(self, config, data_pin_name):
        self.spi = bus.MCU_SPI_from_config(config, 0, default_speed=10000000)
        dc_pin = config.get(data_pin_name)
        self.mcu_dc = bus.MCU_bus_digital_out(
            self.spi.get_mcu(), dc_pin, self.spi.get_command_queue()
        )

    def send(self, cmds, is_data=False):
        self.mcu_dc.update_digital_out(is_data, reqclock=BACKGROUND_PRIORITY_CLOCK)
        self.spi.spi_send(cmds, reqclock=BACKGROUND_PRIORITY_CLOCK)


# IO wrapper for i2c bus
class I2C:
    def __init__(self, config, default_addr):
        self.i2c = bus.MCU_I2C_from_config(
            config, default_addr=default_addr, default_speed=400000
        )

    def send(self, cmds, is_data=False):
        if is_data:
            hdr = 0x40
        else:
            hdr = 0x00
        cmds = bytearray(cmds)
        cmds.insert(0, hdr)
        self.i2c.i2c_write(cmds, reqclock=BACKGROUND_PRIORITY_CLOCK)


# Helper code for toggling a reset pin on startup
class ResetHelper:
    def __init__(self, pin_desc, io_bus):
        self.mcu_reset = None
        if pin_desc is None:
            return
        self.mcu_reset = bus.MCU_bus_digital_out(
            io_bus.get_mcu(), pin_desc, io_bus.get_command_queue()
        )

    def init(self):
        if self.mcu_reset is None:
            return
        mcu = self.mcu_reset.get_mcu()
        curtime = mcu.get_printer().get_reactor().monotonic()
        print_time = mcu.estimated_print_time(curtime)
        # Toggle reset
        minclock = mcu.print_time_to_clock(print_time + 0.100)
        self.mcu_reset.update_digital_out(0, minclock=minclock)
        minclock = mcu.print_time_to_clock(print_time + 0.200)
        self.mcu_reset.update_digital_out(1, minclock=minclock)
        # Force a delay to any subsequent commands on the command queue
        minclock = mcu.print_time_to_clock(print_time + 0.300)
        self.mcu_reset.update_digital_out(1, minclock=minclock)


# The UC1701 is a "4-wire" SPI display device
class UC1701(DisplayBase):
    def __init__(self, config):
        io = SPI4wire(config, "a0_pin")
        self.mcu = io.spi.get_mcu()
        DisplayBase.__init__(self, io)
        self.contrast = config.getint("contrast", 40, minval=0, maxval=63)
        self.reset = ResetHelper(config.get("rst_pin", None), io.spi)

    def init(self):
        self.reset.init()
        init_cmds = [
            0xE2,  # System reset
            0x40,  # Set display to start at line 0
            0xA0,  # Set SEG direction
            0xC8,  # Set COM Direction
            0xA2,  # Set Bias = 1/9
            0x2C,  # Boost ON
            0x2E,  # Voltage regulator on
            0x2F,  # Voltage follower on
            0xF8,  # Set booster ratio
            0x00,  # Booster ratio value (4x)
            0x23,  # Set resistor ratio (3)
            0x81,  # Set Electronic Volume
            self.contrast,  # Electronic Volume value
            0xAC,  # Set static indicator off
            0x00,  # NOP
            0xA6,  # Disable Inverse
            0xAF,
        ]  # Set display enable
        self.send(init_cmds)
        self.send([0xA5])  # display all
        self.send([0xA4])  # normal display
        self.flush()


# The SSD1306 supports both i2c and "4-wire" spi
class SSD1306(DisplayBase):
    def __init__(self, config, columns=128, x_offset=0):
        cs_pin = config.get("cs_pin", None)
        if cs_pin is None:
            io = I2C(config, 60)
            io_bus = io.i2c
        else:
            io = SPI4wire(config, "dc_pin")
            io_bus = io.spi
<<<<<<< HEAD
        self.mcu = io.spi.get_mcu()
=======
        self.mcu = io_bus.get_mcu()
>>>>>>> 73f778df
        self.reset = ResetHelper(config.get("reset_pin", None), io_bus)
        DisplayBase.__init__(self, io, columns, x_offset)
        self.contrast = config.getint("contrast", 239, minval=0, maxval=255)
        self.vcomh = config.getint("vcomh", 0, minval=0, maxval=63)
        self.invert = config.getboolean("invert", False)

    def init(self):
        self.reset.init()
        init_cmds = [
            0xAE,  # Display off
            0xD5,
            0x80,  # Set oscillator frequency
            0xA8,
            0x3F,  # Set multiplex ratio
            0xD3,
            0x00,  # Set display offset
            0x40,  # Set display start line
            0x8D,
            0x14,  # Charge pump setting
            0x20,
            0x02,  # Set Memory addressing mode
            0xA1,  # Set Segment re-map
            0xC8,  # Set COM output scan direction
            0xDA,
            0x12,  # Set COM pins hardware configuration
            0x81,
            self.contrast,  # Set contrast control
            0xD9,
            0xA1,  # Set pre-charge period
            0xDB,
            self.vcomh,  # Set VCOMH deselect level
            0x2E,  # Deactivate scroll
            0xA4,  # Output ram to display
            0xA7 if self.invert else 0xA6,  # Set normal/invert
            0xAF,  # Display on
        ]
        self.send(init_cmds)
        self.flush()


# the SH1106 is SSD1306 compatible with up to 132 columns
class SH1106(SSD1306):
    def __init__(self, config):
        x_offset = config.getint("x_offset", 0, minval=0, maxval=3)
        SSD1306.__init__(self, config, 132, x_offset=x_offset)<|MERGE_RESOLUTION|>--- conflicted
+++ resolved
@@ -227,11 +227,7 @@
         else:
             io = SPI4wire(config, "dc_pin")
             io_bus = io.spi
-<<<<<<< HEAD
-        self.mcu = io.spi.get_mcu()
-=======
         self.mcu = io_bus.get_mcu()
->>>>>>> 73f778df
         self.reset = ResetHelper(config.get("reset_pin", None), io_bus)
         DisplayBase.__init__(self, io, columns, x_offset)
         self.contrast = config.getint("contrast", 239, minval=0, maxval=255)
