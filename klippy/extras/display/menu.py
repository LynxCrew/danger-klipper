# -*- coding: utf-8 -*-
# Basic LCD menu support
#
# Copyright (C) 2020  Janar Sööt <janar.soot@gmail.com>
#
# This file may be distributed under the terms of the GNU GPLv3 license.
from __future__ import annotations

import os, logging, ast, pathlib, re, typing
from string import Template
from . import menu_keys
from .. import virtual_sdcard


class sentinel:
    pass


class error(Exception):
    pass


def identity(v):
    return v


RE_GLYPHS = re.compile(r"~\w+~")


# Scriptable menu element abstract baseclass
class MenuElement(object):
    _default_suffix = ""

    def __init__(self, manager, config, **kwargs):
        if type(self) is MenuElement:
            raise error("Abstract MenuElement cannot be instantiated directly")
        self._manager = manager
        self.dialog = None
        self._cursor = ">"
        # set class defaults and attributes from arguments
        self._index = kwargs.get("index", None)
        self._enable = kwargs.get("enable", True)
        self._name = kwargs.get("name", None)
        self._context = kwargs.get("context", None)
        self._enable_tpl = self._name_tpl = None
        self._suffix = kwargs.get("suffix", self._default_suffix)
        self._suffix_tpl = None
        if config is not None:
            # overwrite class attributes from config
            self._index = config.getint("index", self._index)
            self._name_tpl = manager.gcode_macro.load_template(
                config, "name", self._name
            )
            try:
                self._enable = config.getboolean("enable", self._enable)
            except config.error:
<<<<<<< HEAD
                self._enable_tpl = manager.gcode_macro.load_template(config, "enable")
=======
                self._enable_tpl = manager.gcode_macro.load_template(
                    config, "enable"
                )
            self._suffix_tpl = manager.gcode_macro.load_template(
                config, "suffix", self._suffix
            )
>>>>>>> df56732f
            # item namespace - used in relative paths
            self._id = config.get_name().split(" ")[-1]
            self._ns = str(" ".join(config.get_name().split(" ")[1:])).strip()
        else:
            # ns - item namespace key, used in item relative paths
            # $__id - generated id text variable
<<<<<<< HEAD
            __id = "__menu_" + hex(id(self)).lstrip("0x").rstrip("L")
            self._ns = Template("menu " + kwargs.get("ns", __id)).safe_substitute(
                __id=__id
            )
=======
            self._id = "__menu_" + hex(id(self)).lstrip("0x").rstrip("L")
            self._ns = Template(
                "menu " + kwargs.get("ns", self._id)
            ).safe_substitute(__id=self._id)
>>>>>>> df56732f
        self._last_heartbeat = None
        self.__scroll_pos = None
        self.__scroll_request_pending = False
        self.__scroll_next = 0
        # menu scripts
        self._scripts = {}
        # init
        self.init()

    # override
    def init(self):
        pass

    def _render_name(self):
        if self._name_tpl is not None:
            context = self.get_context()
            return self.manager.asflat(self._name_tpl.render(context))
        return self.manager.asflat(self._name)

    def _render_suffix(self):
        if self._suffix_tpl is not None:
            context = self.get_context()
            return self.manager.asflat(self._suffix_tpl.render(context))
        return self.manager.asflat(self._suffix)

    def _load_script(self, config, name, option=None):
        """Load script template from config or callback from dict"""
        if name in self._scripts:
            logging.info(
                "Declaration of '%s' hides " "previous script declaration" % (name,)
            )
        option = option or name
        if isinstance(config, dict):
            self._scripts[name] = config.get(option, None)
        else:
            self._scripts[name] = self.manager.gcode_macro.load_template(
                config, option, ""
            )

    # override
    def is_editing(self):
        return False

    # override
    def is_scrollable(self):
        return True

    # override
    def is_enabled(self):
        context = self.get_context()
        return self.eval_enable(context)

    # override
    def start_editing(self):
        pass

    # override
    def stop_editing(self):
        pass

    # override
    def get_context(self, cxt=None):
        # get default menu context
        context = self.manager.get_context(cxt)
        if self._context:
            context.update(self._context)
        context["menu"].update({"ns": self.get_ns()})
        return context

    def _eval_tpl(self, tpl, context, coerce=identity):
        try:
            stmt = tpl.render(context)
        except:
            logging.exception(f"{self._ns} Failed to render template {tpl}")
            raise
        try:
            val = ast.literal_eval(stmt) if stmt else None
        except:
            logging.exception(f"{self._ns} Failed to evaluate {stmt!r}")
            raise
        try:
            return coerce(val)
        except:
            logging.exception(
                f"{self._ns} Failed to coerce {val!r} as {coerce}"
            )
            raise

    def eval_enable(self, context):
        if self._enable_tpl is not None:
            try:
                return self._eval_tpl(self._enable_tpl, context, bool)
            except:
                logging.exception("Menu item enable valuation error")
                return False
        return bool(self._enable)

    # Called when a item is selected
    def select(self):
        self.__reset_scroller()

    def heartbeat(self, eventtime):
        self._last_heartbeat = eventtime
        if eventtime >= self.__scroll_next:
            self.__scroll_next = eventtime + 0.5
            if not self.is_editing():
                self.__update_scroller()

    def __update_scroller(self):
        if self.__scroll_pos is None and self.__scroll_request_pending is True:
            self.__scroll_pos = 0
        elif self.__scroll_request_pending is True:
            self.__scroll_pos += 1
            self.__scroll_request_pending = False
        elif self.__scroll_request_pending is False:
            pass  # hold scroll position
        elif self.__scroll_request_pending is None:
            self.__reset_scroller()

    def __reset_scroller(self):
        self.__scroll_pos = None
        self.__scroll_request_pending = False

    def need_scroller(self, value):
        """
        Allows to control the scroller
        Parameters:
            value (bool, None): True  - inc. scroll pos. on next update
                                False - hold scroll pos.
                                None  - reset the scroller
        """
        self.__scroll_request_pending = value

    def __slice_name(self, name, index):
        chunks = []
        for i, text in enumerate(re.split(r"(\~.*?\~)", name)):
            if i & 1 == 0:  # text
                chunks += text
            else:  # glyph placeholder
                chunks.append(text)
        return "".join(chunks[index:])

    def render_name(self, selected=False):
        name = str(self._render_name())
        if selected and self.__scroll_pos is not None:
            name = self.__slice_name(name, self.__scroll_pos)
        else:
            self.__reset_scroller()
        return name

    def get_ns(self, name="."):
        name = str(name).strip()
        if name.startswith(".."):
<<<<<<< HEAD
            name = " ".join([(" ".join(str(self._ns).split(" ")[:-1])), name[2:]])
=======
            name = " ".join(
                [
                    (" ".join(str(self._ns).split(" ")[:-1])),
                    name[2:],
                ]
            )
>>>>>>> df56732f
        elif name.startswith("."):
            name = " ".join([str(self._ns), name[1:]])
        return name.strip()

    def send_event(self, event, *args):
        return self.manager.send_event("%s:%s" % (self.get_ns(), str(event)), *args)

    def get_script(self, name):
        if name in self._scripts:
            return self._scripts[name]
        return None

    def _run_script(self, name, context):
        _render = getattr(self._scripts[name], "render", None)
        # check template
        if _render is not None and callable(_render):
            return _render(context)
        # check callback
        elif callable(self._scripts[name]):
            return self._scripts[name](self, context)
        # check static string
        elif isinstance(self._scripts[name], str):
            return self._scripts[name]

    def run_script(self, name, **kwargs):
        event = kwargs.get("event", None)
        context = kwargs.get("context", None)
        render_only = kwargs.get("render_only", False)
        result = ""
        # init context
        if name in self._scripts:
            context = self.get_context(context)
            context["menu"].update({"event": event or name})
            result = self._run_script(name, context)
        if not render_only:
            # run result as gcode
            self.manager.queue_gcode(result)
            # default behaviour
            _handle = getattr(self, "handle_script_" + name, None)
            if callable(_handle):
                _handle()
        return result

    @property
    def cursor(self):
        return str(self._cursor)[:1]

    @property
    def manager(self) -> MenuManager:
        return self._manager

    @property
    def index(self):
        return self._index


class MenuContainer(MenuElement):
    """Menu container abstract class"""

    _allitems: typing.List[typing.Tuple[MenuElement, str]]
    _items: typing.List[MenuElement]
    _names: typing.List[str]

    def __init__(self, manager, config, **kwargs):
        if type(self) is MenuContainer:
            raise error("Abstract MenuContainer cannot be instantiated directly")
        super(MenuContainer, self).__init__(manager, config, **kwargs)
        self._populate_cb = kwargs.get("populate", None)
        self._cursor = ">"
        self.__selected = None
        self._allitems = []
        self._names = []
        self._items = []

    def init(self):
        super(MenuContainer, self).init()
        # recursive guard
        self._parents = []

    # overload
    def _names_aslist(self):
        return []

    # overload
    def is_accepted(self, item):
        return isinstance(item, MenuElement)

    def is_editing(self):
        return any([item.is_editing() for item in self._items])

    def stop_editing(self):
        for item in self._items:
            if item.is_editing():
                item.stop_editing()

    def lookup_item(self, item):
        if isinstance(item, str):
            name = item.strip()
            ns = self.get_ns(name)
            return (self.manager.lookup_menuitem(ns), name)
        elif isinstance(item, MenuElement):
            return (item, item.get_ns())
        return (None, item)

    # overload
    def _lookup_item(self, item):
        return self.lookup_item(item)

    def _index_of(self, item):
        try:
            index = None
            if isinstance(item, str):
                s = item.strip()
                index = self._names.index(s)
            elif isinstance(item, MenuElement):
                index = self._items.index(item)
            return index
        except ValueError:
            return None

    def index_of(self, item, look_inside=False):
        index = self._index_of(item)
        if index is None and look_inside is True:
            for con in self:
                if isinstance(con, MenuContainer) and con._index_of(item):
                    index = self._index_of(con)
        return index

    def add_parents(self, parents):
        if isinstance(parents, list):
            self._parents.extend(parents)
        else:
            self._parents.append(parents)

    def assert_recursive_relation(self, parents=None):
        assert self not in (
            parents or self._parents
        ), "Recursive relation of '%s' container" % (self.get_ns(),)

    def insert_item(self, s, index=None):
        self._insert_item(s, index)

    def _insert_item(self, s, index=None):
        item, name = self._lookup_item(s)
        if item is not None:
            if not self.is_accepted(item):
                raise error("Menu item '%s'is not accepted!" % str(type(item)))
            if isinstance(item, (MenuElement)):
                item.init()
            if isinstance(item, (MenuContainer)):
                item.add_parents(self._parents)
                item.add_parents(self)
                item.assert_recursive_relation()
            if index is None:
                self._allitems.append((item, name))
            else:
                self._allitems.insert(index, (item, name))

    # overload
    def _populate(self):
        pass

    def populate(self):
        self._allitems = []  # empty list
        for name in self._names_aslist():
            self._insert_item(name)
        # populate successor items
        self._populate()
        # run populate callback
        if self._populate_cb is not None and callable(self._populate_cb):
            self._populate_cb(self)
        # send populate event
        self.send_event("populate", self)

<<<<<<< HEAD
    def update_items(self):
        _a = [(item, name) for item, name in self._allitems if item.is_enabled()]
=======
    def update_items(self, keep_pointer=False):
        if keep_pointer:
            selection = self.selected_item()

        _a = [
            (item, name) for item, name in self._allitems if item.is_enabled()
        ]
>>>>>>> df56732f
        self._items, self._names = zip(*_a) or ([], [])

        if keep_pointer and selection in self._items:
            self.select_item(selection)
        else:
            self.init_selection()

    # select methods
    def init_selection(self):
        self.select_at(0)

    def select_at(self, index):
        self.__selected = index
        # select element
        item = self.selected_item()
        if isinstance(item, MenuElement):
            item.select()
        return item

    def select_item(self, needle):
        if isinstance(needle, MenuElement):
            if self.selected_item() is not needle:
                index = self.index_of(needle)
                if index is not None:
                    self.select_at(index)
        else:
            logging.error("Cannot select non menuitem")
        return self.selected

    def selected_item(self):
        if isinstance(self.selected, int) and 0 <= self.selected < len(self):
            return self[self.selected]
        else:
            return None

    def select_next(self):
        if not isinstance(self.selected, int):
            index = 0 if len(self) else None
        elif 0 <= self.selected < len(self) - 1:
            index = self.selected + 1
        else:
            index = self.selected
        return self.select_at(index)

    def select_prev(self):
        if not isinstance(self.selected, int):
            index = 0 if len(self) else None
        elif 0 < self.selected < len(self):
            index = self.selected - 1
        else:
            index = self.selected
        return self.select_at(index)

    # override
    def draw_container(self, nrows, eventtime):
        pass

    def __iter__(self):
        return iter(self._items)

    def __len__(self):
        return len(self._items)

    def __getitem__(self, key):
        return self._items[key]

    @property
    def selected(self):
        return self.__selected


class MenuDisabled(MenuElement):
    def __init__(self, manager, config, **kwargs):
        super(MenuDisabled, self).__init__(manager, config, name="")

    def is_enabled(self):
        return False


class MenuCommand(MenuElement):
    def __init__(self, manager, config, **kwargs):
        super(MenuCommand, self).__init__(manager, config, **kwargs)
        self._load_script(config or kwargs, "gcode")


class MenuInput(MenuCommand):
    def __init__(self, manager, config, **kwargs):
        super(MenuInput, self).__init__(manager, config, **kwargs)
        # set class defaults and attributes from arguments
        self._input = kwargs.get("input", None)
        self._input_min = kwargs.get("input_min", -999999.0)
        self._input_max = kwargs.get("input_max", 999999.0)
        self._input_step = kwargs.get("input_step", 1.0)
        self._realtime = kwargs.get("realtime", False)
        self._input_tpl = self._input_min_tpl = self._input_max_tpl = None
        if config is not None:
            # overwrite class attributes from config
            self._realtime = config.getboolean("realtime", self._realtime)
            self._input_tpl = manager.gcode_macro.load_template(config, "input")
            self._input_min_tpl = manager.gcode_macro.load_template(
                config, "input_min", str(self._input_min)
            )
            self._input_max_tpl = manager.gcode_macro.load_template(
                config, "input_max", str(self._input_max)
            )
            self._input_step = config.getfloat(
                "input_step", self._input_step, above=0.0
            )

    def init(self):
        super(MenuInput, self).init()
        self._is_dirty = False
        self.__last_change = None
        self._input_value = None

    def is_scrollable(self):
        return False

    def is_editing(self):
        return self._input_value is not None

    def handle_script_change(self):
        if self.manager.current_dialog:
            self.manager.current_dialog.set_value(self._id, self._input_value)

    def stop_editing(self):
        if not self.is_editing():
            return

        if self._is_dirty:
            self.run_script("change")

        self._reset_value()

    def start_editing(self):
        if self.is_editing():
            return
        self._init_value()

    def heartbeat(self, eventtime):
        super(MenuInput, self).heartbeat(eventtime)
        if (
            self._is_dirty is True
            and self.__last_change is not None
            and self._input_value is not None
            and (eventtime - self.__last_change) > 0.250
        ):
            if self._realtime is True:
                self.run_script("gcode", event="change")
                self.run_script("change")
            self._is_dirty = False

    def get_context(self, cxt=None):
        context = super().get_context(cxt)
        value = (
            self._get_value(context)
            if self._input_value is None
            else self._input_value
        )
        context["menu"].update({"input": value})
        return context

    def is_enabled(self):
        context = super().get_context()
        return self.eval_enable(context)

    def _eval_min(self, context):
        try:
            if self._input_min_tpl is not None:
<<<<<<< HEAD
                return float(ast.literal_eval(self._input_min_tpl.render(context)))
=======
                return self._eval_tpl(self._input_min_tpl, context, float)
>>>>>>> df56732f
            return float(self._input_min)
        except (ValueError, self.manager.printer.command_error):
            logging.exception("Input min value evaluation error")

    def _eval_max(self, context):
        try:
            if self._input_max_tpl is not None:
<<<<<<< HEAD
                return float(ast.literal_eval(self._input_max_tpl.render(context)))
=======
                return self._eval_tpl(self._input_max_tpl, context, float)
>>>>>>> df56732f
            return float(self._input_max)
        except (ValueError, self.manager.printer.command_error):
            logging.exception("Input max value evaluation error")

    def _eval_value(self, context):
        try:
            if self._input_tpl is not None:
                return self._eval_tpl(self._input_tpl, context, float)
            return float(self._input)
        except (ValueError, self.manager.printer.command_error):
            logging.exception("Input value evaluation error")

    def _get_value(self, context):
        if context.get("dialog", {}).get(self._id, None):
            return context["dialog"][self._id]
        return self._eval_value(context)

    def get_value(self):
        context = self.get_context()
        return self._get_value(context)

    def _value_changed(self):
        self.__last_change = self._last_heartbeat
        self._is_dirty = True

    def _init_value(self):
        context = super().get_context()
        self._input_value = None
        self._input_min = self._eval_min(context)
        self._input_max = self._eval_max(context)
        self._input_value = min(
            self._input_max, max(self._input_min, self._get_value(context))
        )
        self._value_changed()

    def _reset_value(self):
        self._input_value = None

    def _get_input_step(self, fast_rate=False):
        return (
            (10.0 * self._input_step)
            if fast_rate
            and ((self._input_max - self._input_min) / self._input_step > 100.0)
            else self._input_step
        )

    def inc_value(self, fast_rate=False):
        last_value = self._input_value
        if self._input_value is None:
            return

        input_step = self._get_input_step(fast_rate)
        self._input_value += abs(input_step)
        self._input_value = min(
            self._input_max, max(self._input_min, self._input_value)
        )

        if last_value != self._input_value:
            self._value_changed()

    def dec_value(self, fast_rate=False):
        last_value = self._input_value
        if self._input_value is None:
            return

        input_step = self._get_input_step(fast_rate)
        self._input_value -= abs(input_step)
        self._input_value = min(
            self._input_max, max(self._input_min, self._input_value)
        )

        if last_value != self._input_value:
            self._value_changed()

    # default behaviour on click
    def handle_script_click(self):
        if not self.is_editing():
            self.start_editing()
        elif self.is_editing():
            self.stop_editing()


class MenuList(MenuContainer):
    _default_suffix = ">"

    def __init__(self, manager, config, **kwargs):
        super(MenuList, self).__init__(manager, config, **kwargs)
        self._viewport_top = 0

        def _cb(el, context):
            el.manager.back()

        # create back item
        self._itemBack = self.manager.menuitem_from("command", name="..", gcode=_cb)

    def _names_aslist(self):
        return self.manager.lookup_children(self.get_ns())

    def _populate(self):
        super(MenuList, self)._populate()
        self._viewport_top = 0
        #  add back as first item
        self.insert_item(self._itemBack, 0)

    def draw_container(self, nrows, eventtime):
        display = self.manager.display
        selected_row = self.selected
        # adjust viewport
        if selected_row is not None:
            if selected_row >= (self._viewport_top + nrows):
                self._viewport_top = (selected_row - nrows) + 1
            if selected_row < self._viewport_top:
                self._viewport_top = selected_row
        else:
            self._viewport_top = 0
        # clamps viewport
        self._viewport_top = max(0, min(self._viewport_top, len(self) - nrows))
        try:
            y = 0
            for row in range(self._viewport_top, self._viewport_top + nrows):
                text = ""
                prefix = ""
                suffix = ""
                if row < len(self):
                    current = self[row]
                    selected = row == selected_row
                    if selected:
                        current.heartbeat(eventtime)
                    text = current.render_name(selected)
                    # add prefix (selection indicator)
                    if selected and not current.is_editing():
                        prefix = current.cursor
                    elif selected and current.is_editing():
                        prefix = "*"
                    else:
                        prefix = " "
                    # add suffix (indicators, typically folder)
                    suffix += current._render_suffix()
                # draw to display
                plen = len(prefix)
                slen = len(RE_GLYPHS.sub("~~", suffix))
                width = self.manager.cols - plen - slen
                # draw item prefix (cursor)
                ppos = display.draw_text(y, 0, prefix, eventtime)
                # draw item name
                tpos = display.draw_text(y, ppos, text.ljust(width), eventtime)
                # check scroller
                if selected and tpos > self.manager.cols and current.is_scrollable():
                    # scroll next
                    current.need_scroller(True)
                else:
                    # reset scroller
                    current.need_scroller(None)
                # draw item suffix
                if suffix:
                    display.draw_text(y, self.manager.cols - slen, suffix, eventtime)
                # next display row
                y += 1
        except Exception:
            logging.exception("List drawing error")


class MenuVSDList(MenuList):
    def _populate(self):
        super(MenuVSDList, self)._populate()
        sdcard = self.manager.printer.lookup_object("virtual_sdcard", None)

        def _cb(el: MenuElement, context):
            if "gcode" in context:
                el.manager.queue_gcode(context["gcode"])
            el.manager.exit()

        if sdcard is not None:
            files = sdcard.get_file_list(sdcard.with_subdirs)
            for fname, fsize in files:
                self.insert_item(
                    self.manager.menuitem_from(
                        "command",
                        name=repr(fname),
                        gcode=_cb,
                        context={
                            "gcode": "SDCARD_PRINT_FILE FILENAME='/%s'"
                            % str(fname)
                        },
                    )
                )


def sort_key_name(item: pathlib.Path):
    # Most people expect insensitive sort
    return item.name.lower()


def sort_key_mtime(item: pathlib.Path):
    return item.stat().st_mtime


class MenuFileBrowser(MenuList):
    _default_suffix = "~folder~"

    def __init__(self, manager, config, **kwargs):
        super().__init__(manager, config, **kwargs)

        self._sort_by = (
            (config or self._context or {})
            .get("sort_by", "last_modified")
            .lower()
        )

        if not self.manager.virtual_sdcard:
            return

        sdcard = self.manager.virtual_sdcard
        self.root_dir = pathlib.Path(sdcard.sdcard_dirname)
        self.path = self.root_dir

        if "path" in (self._context or {}):
            self.path = pathlib.Path(self._context["path"])
            self.prefix = ""

            # create back item
            self._itemBack = self.manager.menuitem_from(
                "command",
                name=self.path.name,
                suffix="~folder_up~",
                gcode=lambda el, context: el.manager.back(),
            )

    def is_enabled(self):
        return self.manager.virtual_sdcard and super().is_enabled()

    def _dir_contains_gcode(self, path):
        return any(
            file
            for suffix in virtual_sdcard.VALID_GCODE_EXTS
            for file in path.glob("**/*.{}".format(suffix))
            if file.is_file()
        )

    def _populate(self):
        super(MenuFileBrowser, self)._populate()

        def _cb(el: MenuElement, context):
            if "gcode" in context:
                el.manager.queue_gcode(context["gcode"])
            el.manager.exit()

        if self._sort_by == "last_modified":
            key = sort_key_mtime
            reverse = True

        else:
            key = sort_key_name
            reverse = False

        items = sorted(
            self.path.iterdir(),
            key=lambda item: (
                # Ensure directories always sort first, this flips when not reversing
                item.is_dir() == reverse,
                key(item),
            ),
            reverse=reverse,
        )

        for item in items:
            if item.is_dir():
                if not self._dir_contains_gcode(item):
                    continue

                self.insert_item(
                    self.manager.menuitem_from(
                        "file_browser",
                        name=item.name,
                        context={"path": item},
                    )
                )

            elif item.suffix.lstrip(".") in virtual_sdcard.VALID_GCODE_EXTS:
                self.insert_item(
                    self.manager.menuitem_from(
                        "command",
                        name=item.stem,
                        gcode=_cb,
                        context={
                            "sort_by": self._sort_by,
                            "gcode": "SDCARD_PRINT_FILE FILENAME='/{}'".format(
                                item.relative_to(self.root_dir)
                            ),
                        },
                    )
                )


class MenuDialog(MenuList):
    """
    The first item is a non-selectable "title"

    All child items must be inputs
        Child inputs will be accessible in the gcode as `dialog[_id]`

    Then two final "Confirm" and "Cancel" items are added at the end
    """

    def __init__(self, manager, config, **kwargs):
        super().__init__(manager, config, **kwargs)

        # Stores dialog state for child inputs
        self._values = {}

        self._title_text = kwargs.get("title", self._name)
        self._confirm_text = kwargs.get("confirm_text", "Confirm")
        self._cancel_text = kwargs.get("cancel_text", "Cancel")

        self._load_script(config or kwargs, "gcode")

        self._title_item = self.manager.menuitem_from(
            "command",
            name=self._title_text,
            render_only=True,
        )
        self._confirm_item = self.manager.menuitem_from(
            "command",
            name=self._confirm_text,
            gcode=self._on_confirm,
        )
        self._cancel_item = self.manager.menuitem_from(
            "command",
            name=self._cancel_text,
            gcode=self._on_cancel,
        )

        if config is not None:
            if config.get("title", None, False):
                self._title_item._name_tpl = manager.gcode_macro.load_template(
                    config, "title", self._title_text
                )
            else:
                self._title_item._name_tpl = self._name_tpl

            self._confirm_item._name_tpl = manager.gcode_macro.load_template(
                config, "confirm_text", self._confirm_text
            )
            self._cancel_item._name_tpl = manager.gcode_macro.load_template(
                config, "cancel_text", self._cancel_text
            )

    def select_at(self, index):
        if index == 0:
            self._viewport_top = 0
            index = 1
        return super().select_at(max(1, index))

    def handle_script_gcode(self):
        self.manager.back()

    def _on_confirm(self, el, context):
        self.run_script("gcode")

    def _on_cancel(self, el, context):
        el.manager.back()

    def get_values(self):
        return self._values

    def get_value(self, ns, default=None):
        return self._values.get(ns, default)

    def set_value(self, ns, value):
        self._values[ns] = value

        self.update_items(keep_pointer=True)

    def _populate(self):
        super(MenuList, self)._populate()

        self._viewport_top = 0

        # Add title as the first item
        self.insert_item(self._title_item, 0)

        # Append confirm and cancel
        self.insert_item(self._confirm_item)
        self.insert_item(self._cancel_item)

        self.populate_values()

    def is_accepted(self, item):
        return isinstance(item, MenuCommand)

    def update_items(self, keep_pointer=False):
        super().update_items(keep_pointer)

        # Refresh values for newly disabled/enabled items
        self.populate_values()

    def populate_values(self):
        for item, _ in self._allitems:
            if not isinstance(item, MenuInput):
                continue

            if item in self._items:
                if self._values[item._id] is None:
                    self._values[item._id] = item.get_value()

            else:
                self._values[item._id] = None


menu_items = {
    "disabled": MenuDisabled,
    "command": MenuCommand,
    "input": MenuInput,
    "list": MenuList,
    "dialog": MenuDialog,
    "vsdlist": MenuVSDList,
    "file_browser": MenuFileBrowser,
}


TIMER_DELAY = 1.0


class MenuManager:
    def __init__(self, config, display):
        self.running = False
        self.menuitems = {}
        self.menustack: typing.List[MenuContainer] = []
        self.dialog_stack: typing.List[MenuDialog] = []
        self.children = {}
        self.display = display
        self.printer = config.get_printer()
        self.pconfig = self.printer.lookup_object("configfile")
        self.gcode = self.printer.lookup_object("gcode")
        self.gcode_queue = []
        self.context = {}
        self.root = None
        self._root = config.get("menu_root", "__main")
        self.cols, self.rows = self.display.get_dimensions()
        self.timeout = config.getint("menu_timeout", 0)
        self.timer = 0
        # reverse container navigation
        self._reverse_navigation = config.getboolean("menu_reverse_navigation", False)
        # load printer objects
        self.gcode_macro = self.printer.load_object(config, "gcode_macro")
        self.virtual_sdcard = self.printer.load_object(
            config, "virtual_sdcard", None
        )
        # register itself for printer callbacks
        self.printer.add_object("menu", self)
<<<<<<< HEAD
        self.printer.register_event_handler("klippy:ready", self._handle_ready)
=======
        self.printer.register_event_handler("klippy:ready", self.handle_ready)
        # register other printer event handlers
        for event in (
            "filament:insert",
            "filament:runout",
            "print_stats:reset",
            "print_stats:start_printing",
            "print_stats:paused_printing",
            "print_stats:error_printing",
            "print_stats:complete_printing",
            "print_stats:cancelled_printing",
            "idle_timeout:idle",
            "idle_timeout:ready",
            "idle_timeout:printing",
            "virtual_sdcard:load_file",
            "virtual_sdcard:reset_file",
        ):
            self.printer.register_event_handler(
                event,
                self._handle_printer_event,
            )

>>>>>>> df56732f
        # register for key events
        menu_keys.MenuKeys(config, self.key_event)
        # Load local config file in same directory as current module
        self.load_config(os.path.dirname(__file__), "menu.cfg")
        # Load items from main config
        self.load_menuitems(config)
        # Load menu root
        self.root = self.lookup_menuitem(self._root)
        # send init event
        self.send_event("init", self)

    def _handle_ready(self):
        # start timer
        reactor = self.printer.get_reactor()
        reactor.register_timer(self.timer_event, reactor.NOW)

    def _handle_printer_event(self, *args):
        if self.is_running():
            # iterate the stack from lowest to highest (starting with the root)
            #   if the entry is enabled, update it
            #   else, clear the stack from this point and break
            for idx in range(self.stack_size()):
                entry = self.menustack[idx]

                if not (entry and entry.is_enabled()):
                    while self.stack_size() > idx:
                        self.stack_pop(update=True)

                    break

            else:  # No menu changes were needed
                self.stack_peek().update_items(keep_pointer=True)

            self.display.request_redraw()

    def timer_event(self, eventtime):
        self.timeout_check(eventtime)
        return eventtime + TIMER_DELAY

    def timeout_check(self, eventtime):
        if (
            self.is_running()
            and self.timeout > 0
            and isinstance(self.root, MenuContainer)
        ):
            if self.timer >= self.timeout:
                self.exit()
            else:
                self.timer += 1
        else:
            self.timer = 0

    def send_event(self, event, *args):
        return self.printer.send_event("menu:" + str(event), *args)

    def is_running(self):
        return self.running

    def begin(self, eventtime):
        self.menustack = []
        self.timer = 0
        if isinstance(self.root, MenuContainer):
            # send begin event
            self.send_event("begin", self)
            self.update_context(eventtime)
            if isinstance(self.root, MenuContainer):
                self.root.init_selection()
            self.stack_push(self.root)
            self.running = True
            return
        elif self.root is not None:
            logging.error("Invalid root, menu stopped!")
        self.running = False

    def get_status(self, eventtime):
        return {
            "timeout": self.timeout,
            "running": self.running,
            "rows": self.rows,
            "cols": self.cols,
        }

    def _action_back(self, force=False, update=True):
        self.back(force, update)
        return ""

    def _action_exit(self, force=False):
        self.exit(force)
        return ""

    def get_context(self, cxt=None):
        context = dict(self.context)
        if isinstance(cxt, dict):
            context.update(cxt)
        if self.dialog_stack:
            context["dialog"] = {}
            for dialog in self.dialog_stack:
                context["dialog"].update(dialog.get_values())
        return context

    def update_context(self, eventtime):
        # menu default jinja2 context
        self.context = self.gcode_macro.create_template_context(eventtime)
        self.context["menu"] = {
            "eventtime": eventtime,
            "back": self._action_back,
            "exit": self._action_exit,
        }

    @property
    def current_dialog(self):
        if self.dialog_stack:
            return self.dialog_stack[-1]

    def stack_push(self, container):
        if not isinstance(container, MenuContainer):
            raise error("Wrong type, expected MenuContainer")
        container.populate()
        top = self.stack_peek()
        if top is not None:
            if isinstance(top, MenuList):
                top.run_script("leave")
        if isinstance(container, MenuList):
            container.run_script("enter")
        if isinstance(container, MenuDialog):
            self.dialog_stack.append(container)
        if not container.is_editing():
            container.update_items()
            container.init_selection()
        self.menustack.append(container)

    def stack_pop(self, update=True):
        container = None
        if self.stack_size() > 0:
            container = self.menustack.pop()
            if not isinstance(container, MenuContainer):
                raise error("Wrong type, expected MenuContainer")
            if isinstance(container, MenuDialog):
                self.dialog_stack.remove(container)
            top = self.stack_peek()
            if top is not None:
                if not isinstance(container, MenuContainer):
                    raise error("Wrong type, expected MenuContainer")
                if not top.is_editing() and update is True:
                    top.update_items()
                    top.init_selection()
                if isinstance(container, MenuList):
                    container.run_script("leave")
                if isinstance(top, MenuList):
                    top.run_script("enter")
            else:
                if isinstance(container, MenuList):
                    container.run_script("leave")
        return container

    def stack_size(self):
        return len(self.menustack)

    def stack_peek(self, lvl=0):
        container = None
        if self.stack_size() > lvl:
            container = self.menustack[self.stack_size() - lvl - 1]
        return container

    def screen_update_event(self, eventtime):
        # screen update
        if not self.is_running():
            return False
        # draw menu
        self.update_context(eventtime)
        container = self.stack_peek()
        if self.running and isinstance(container, MenuContainer):
            container.heartbeat(eventtime)
            container.draw_container(self.rows, eventtime)
        return True

    def up(self, fast_rate=False):
        container = self.stack_peek()
        if self.running and isinstance(container, MenuContainer):
            self.timer = 0
            current = container.selected_item()
            if isinstance(current, MenuInput) and current.is_editing():
                current.dec_value(fast_rate)
            else:
                if self._reverse_navigation is True:
                    container.select_next()  # reverse
                else:
                    container.select_prev()  # normal

    def down(self, fast_rate=False):
        container = self.stack_peek()
        if self.running and isinstance(container, MenuContainer):
            self.timer = 0
            current = container.selected_item()
            if isinstance(current, MenuInput) and current.is_editing():
                current.inc_value(fast_rate)
            else:
                if self._reverse_navigation is True:
                    container.select_prev()  # reverse
                else:
                    container.select_next()  # normal

    def back(self, force=False, update=True):
        container = self.stack_peek()
        if self.running and isinstance(container, MenuContainer):
            self.timer = 0
            current = container.selected_item()
            if isinstance(current, MenuInput) and current.is_editing():
                if force is True:
                    current.stop_editing()
                else:
                    return
            parent = self.stack_peek(1)
            if isinstance(parent, MenuContainer):
                self.stack_pop(update)
                index = parent.index_of(container, True)
                if index is not None:
                    parent.select_at(index)
                elif parent.selected_item() is None:
                    parent.init_selection()

            else:
                self.stack_pop()
                self.running = False

    def exit(self, force=False):
        container = self.stack_peek()
        if self.running and isinstance(container, MenuContainer):
            self.timer = 0
            current = container.selected_item()
            if not force and isinstance(current, MenuInput) and current.is_editing():
                return
            if isinstance(container, MenuList):
                container.run_script("leave")
            self.send_event("exit", self)
            self.running = False

    def push_container(self, menu):
        container = self.stack_peek()
        if self.running and isinstance(container, MenuContainer):
            if (
                isinstance(menu, MenuContainer)
                and not container.is_editing()
                and menu is not container
            ):
                self.stack_push(menu)
                return True
        return False

    def press(self, event="click"):
        container = self.stack_peek()
        if self.running and isinstance(container, MenuContainer):
            self.timer = 0
            current = container.selected_item()
            if isinstance(current, MenuContainer):
                self.stack_push(current)
            elif isinstance(current, MenuInput):
                if current.is_editing():
                    current.run_script("gcode", event=event)
                current.run_script(event)
            elif isinstance(current, MenuCommand):
                current.run_script("gcode", event=event)
                current.run_script(event)
            else:
                # current is None, no selection. passthru to container
                container.run_script(event)

    def queue_gcode(self, script):
        if not script:
            return
        if not self.gcode_queue:
            reactor = self.printer.get_reactor()
            reactor.register_callback(self.dispatch_gcode)
        self.gcode_queue.append(script)

    def dispatch_gcode(self, eventtime):
        while self.gcode_queue:
            script = self.gcode_queue[0]
            try:
                self.gcode.run_script(script)
            except Exception:
                logging.exception("Script running error")
            self.gcode_queue.pop(0)

    def menuitem_from(self, type, **kwargs):
        if type not in menu_items:
            raise error(
                "Choice '%s' for option '%s'"
                " is not a valid choice" % (type, menu_items)
            )
        return menu_items[type](self, None, **kwargs)

    def add_menuitem(self, name, item):
        existing_item = False
        if name in self.menuitems:
            existing_item = True
            logging.info(
                "Declaration of '%s' hides " "previous menuitem declaration" % (name,)
            )
        self.menuitems[name] = item
        if isinstance(item, MenuElement):
            parent = item.get_ns("..")
            if parent and not existing_item:
                if item.index is not None:
                    self.children.setdefault(parent, []).insert(
                        item.index, item.get_ns()
                    )
                else:
                    self.children.setdefault(parent, []).append(item.get_ns())

    def lookup_menuitem(self, name, default=sentinel):
        if name is None:
            return None
        if name in self.menuitems:
            return self.menuitems[name]
        if default is sentinel:
            raise self.printer.config_error("Unknown menuitem '%s'" % (name,))
        return default

    def lookup_children(self, ns):
        if ns in self.children:
            return list(self.children[ns])
        return []

    def load_config(self, *args):
        cfg = None
        filename = os.path.join(*args)
        try:
            cfg = self.pconfig.read_config(filename)
        except Exception:
            raise self.printer.config_error("Cannot load config '%s'" % (filename,))
        if cfg:
            self.load_menuitems(cfg)
        return cfg

    def load_menuitems(self, config):
        for cfg in config.get_prefix_sections("menu "):
            type = cfg.get("type")
            if type not in menu_items:
                raise error(
                    "Choice '%s' for option '%s'"
                    " is not a valid choice" % (type, menu_items)
                )
            item = menu_items[type](self, cfg)
            self.add_menuitem(item.get_ns(), item)

    def _click_callback(self, eventtime, event):
        if self.is_running():
            self.press(event)
        else:
            # lets start and populate the menu items
            self.begin(eventtime)

    def key_event(self, key, eventtime):
        if key == "click":
            self._click_callback(eventtime, key)
        elif key == "long_click":
            self._click_callback(eventtime, key)
        elif key == "up":
            self.up(False)
        elif key == "fast_up":
            self.up(True)
        elif key == "down":
            self.down(False)
        elif key == "fast_down":
            self.down(True)
        elif key == "back":
            self.back()
        self.display.request_redraw()

    # Collection of manager class helper methods

    @classmethod
    def stripliterals(cls, s):
        """Literals are beginning or ending by the double or single quotes"""
        s = str(s)
        if (s.startswith('"') and s.endswith('"')) or (
            s.startswith("'") and s.endswith("'")
        ):
            s = s[1:-1]
        return s

    @classmethod
    def aslatin(cls, s):
        if isinstance(s, str):
            return s
        elif isinstance(s, bytes):
            return s.decode("latin-1", "ignore")
        else:
            return str(s)

    @classmethod
    def asflat(cls, s):
        return cls.stripliterals("".join(cls.aslatin(s).splitlines()))<|MERGE_RESOLUTION|>--- conflicted
+++ resolved
@@ -54,33 +54,22 @@
             try:
                 self._enable = config.getboolean("enable", self._enable)
             except config.error:
-<<<<<<< HEAD
-                self._enable_tpl = manager.gcode_macro.load_template(config, "enable")
-=======
                 self._enable_tpl = manager.gcode_macro.load_template(
                     config, "enable"
                 )
             self._suffix_tpl = manager.gcode_macro.load_template(
                 config, "suffix", self._suffix
             )
->>>>>>> df56732f
             # item namespace - used in relative paths
             self._id = config.get_name().split(" ")[-1]
             self._ns = str(" ".join(config.get_name().split(" ")[1:])).strip()
         else:
             # ns - item namespace key, used in item relative paths
             # $__id - generated id text variable
-<<<<<<< HEAD
-            __id = "__menu_" + hex(id(self)).lstrip("0x").rstrip("L")
-            self._ns = Template("menu " + kwargs.get("ns", __id)).safe_substitute(
-                __id=__id
-            )
-=======
             self._id = "__menu_" + hex(id(self)).lstrip("0x").rstrip("L")
             self._ns = Template(
                 "menu " + kwargs.get("ns", self._id)
             ).safe_substitute(__id=self._id)
->>>>>>> df56732f
         self._last_heartbeat = None
         self.__scroll_pos = None
         self.__scroll_request_pending = False
@@ -234,16 +223,12 @@
     def get_ns(self, name="."):
         name = str(name).strip()
         if name.startswith(".."):
-<<<<<<< HEAD
-            name = " ".join([(" ".join(str(self._ns).split(" ")[:-1])), name[2:]])
-=======
             name = " ".join(
                 [
                     (" ".join(str(self._ns).split(" ")[:-1])),
                     name[2:],
                 ]
             )
->>>>>>> df56732f
         elif name.startswith("."):
             name = " ".join([str(self._ns), name[1:]])
         return name.strip()
@@ -418,10 +403,6 @@
         # send populate event
         self.send_event("populate", self)
 
-<<<<<<< HEAD
-    def update_items(self):
-        _a = [(item, name) for item, name in self._allitems if item.is_enabled()]
-=======
     def update_items(self, keep_pointer=False):
         if keep_pointer:
             selection = self.selected_item()
@@ -429,7 +410,6 @@
         _a = [
             (item, name) for item, name in self._allitems if item.is_enabled()
         ]
->>>>>>> df56732f
         self._items, self._names = zip(*_a) or ([], [])
 
         if keep_pointer and selection in self._items:
@@ -599,11 +579,7 @@
     def _eval_min(self, context):
         try:
             if self._input_min_tpl is not None:
-<<<<<<< HEAD
-                return float(ast.literal_eval(self._input_min_tpl.render(context)))
-=======
                 return self._eval_tpl(self._input_min_tpl, context, float)
->>>>>>> df56732f
             return float(self._input_min)
         except (ValueError, self.manager.printer.command_error):
             logging.exception("Input min value evaluation error")
@@ -611,11 +587,7 @@
     def _eval_max(self, context):
         try:
             if self._input_max_tpl is not None:
-<<<<<<< HEAD
-                return float(ast.literal_eval(self._input_max_tpl.render(context)))
-=======
                 return self._eval_tpl(self._input_max_tpl, context, float)
->>>>>>> df56732f
             return float(self._input_max)
         except (ValueError, self.manager.printer.command_error):
             logging.exception("Input max value evaluation error")
@@ -1066,9 +1038,6 @@
         )
         # register itself for printer callbacks
         self.printer.add_object("menu", self)
-<<<<<<< HEAD
-        self.printer.register_event_handler("klippy:ready", self._handle_ready)
-=======
         self.printer.register_event_handler("klippy:ready", self.handle_ready)
         # register other printer event handlers
         for event in (
@@ -1091,7 +1060,6 @@
                 self._handle_printer_event,
             )
 
->>>>>>> df56732f
         # register for key events
         menu_keys.MenuKeys(config, self.key_event)
         # Load local config file in same directory as current module
