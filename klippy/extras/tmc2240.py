--- conflicted
+++ resolved
@@ -279,28 +279,11 @@
 
 
 class TMC2240CurrentHelper(tmc.BaseTMCCurrentHelper):
-<<<<<<< HEAD
-    def __init__(self, config, mcu_tmc, tmc_type="tmc2240"):
-        self.use_motor_peak_current = config.getboolean("use_motor_peak_current", False)
-        self.printer = config.get_printer()
-        pconfig: PrinterConfig = self.printer.lookup_object("configfile")
-        self.name = config.get_name().split()[-1]
-        self.mcu_tmc = mcu_tmc
-        self.fields = mcu_tmc.get_fields()
-        self.Rref = config.getfloat("rref", None, minval=12000.0, maxval=60000.0)
-        if self.Rref is None:
-            pconfig.warn(
-                "config",
-                f"""[{self.type} {self.name}] rref not specified; using default = 12000.
-                If this value is wrong, it might burn your house down.
-                This parameter will be mandatory in future versions.
-                Specify the parameter to resolve this warning""",
-                f"{self.type} {self.name}",
-                "rref",
-            )
-            self.Rref = 12000.0
-
-        super().__init__(config, mcu_tmc, self._get_ifs(3), tmc_type)
+    def __init__(self, config, mcu_tmc):
+        self.Rref = config.getfloat("rref", minval=12000.0, maxval=60000.0)
+        super().__init__(
+            config, mcu_tmc, self._get_ifs_rms(3), has_sense_resistor=False
+        )
 
         self.current_range = config.getint(
             "driver_cr",
@@ -336,18 +319,6 @@
             else self._calc_current_bits(
                 min(self.req_run_current, self.req_hold_current), gscaler
             )
-=======
-    def __init__(self, config, mcu_tmc):
-        self.Rref = config.getfloat("rref", minval=12000.0, maxval=60000.0)
-        super().__init__(
-            config, mcu_tmc, self._get_ifs_rms(3), has_sense_resistor=False
-        )
-
-        current_range = self._calc_current_range(self.actual_current)
-        self.fields.set_field("current_range", current_range)
-        gscaler, irun, ihold = self._calc_current(
-            self.req_run_current, self.req_hold_current
->>>>>>> 7c2c6ce8
         )
 
         self.fields.set_field("globalscaler", gscaler)
