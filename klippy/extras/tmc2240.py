# TMC2240 configuration
#
# Copyright (C) 2018-2023  Kevin O'Connor <kevin@koconnor.net>
# Copyright (C) 2023  Alex Voinea <voinea.dragos.alexandru@gmail.com>
#
# This file may be distributed under the terms of the GNU GPLv3 license.
import math
from . import tmc, tmc2130, tmc_uart
from configfile import PrinterConfig

TMC_FREQUENCY = 12500000.0

Registers = {
    "GCONF": 0x00,
    "GSTAT": 0x01,
    "IFCNT": 0x02,
    "NODECONF": 0x03,
    "IOIN": 0x04,
    "DRV_CONF": 0x0A,
    "GLOBALSCALER": 0x0B,
    "IHOLD_IRUN": 0x10,
    "TPOWERDOWN": 0x11,
    "TSTEP": 0x12,
    "TPWMTHRS": 0x13,
    "TCOOLTHRS": 0x14,
    "THIGH": 0x15,
    "DIRECT_MODE": 0x2D,
    "ENCMODE": 0x38,
    "X_ENC": 0x39,
    "ENC_CONST": 0x3A,
    "ENC_STATUS": 0x3B,
    "ENC_LATCH": 0x3C,
    "ADC_VSUPPLY_AIN": 0x50,
    "ADC_TEMP": 0x51,
    "OTW_OV_VTH": 0x52,
    "MSLUT0": 0x60,
    "MSLUT1": 0x61,
    "MSLUT2": 0x62,
    "MSLUT3": 0x63,
    "MSLUT4": 0x64,
    "MSLUT5": 0x65,
    "MSLUT6": 0x66,
    "MSLUT7": 0x67,
    "MSLUTSEL": 0x68,
    "MSLUTSTART": 0x69,
    "MSCNT": 0x6A,
    "MSCURACT": 0x6B,
    "CHOPCONF": 0x6C,
    "COOLCONF": 0x6D,
    "DRV_STATUS": 0x6F,
    "PWMCONF": 0x70,
    "PWM_SCALE": 0x71,
    "PWM_AUTO": 0x72,
    "SG4_THRS": 0x74,
    "SG4_RESULT": 0x75,
    "SG4_IND": 0x76,
}

ReadRegisters = [
    "GCONF",
    "GSTAT",
    "IOIN",
    "DRV_CONF",
    "GLOBALSCALER",
    "IHOLD_IRUN",
    "TPOWERDOWN",
    "TSTEP",
    "TPWMTHRS",
    "TCOOLTHRS",
    "THIGH",
    "ADC_VSUPPLY_AIN",
    "ADC_TEMP",
    "MSCNT",
    "MSCURACT",
    "CHOPCONF",
    "COOLCONF",
    "DRV_STATUS",
    "PWMCONF",
    "PWM_SCALE",
    "PWM_AUTO",
    "SG4_THRS",
    "SG4_RESULT",
    "SG4_IND",
]

Fields = {}
Fields["COOLCONF"] = {
    "semin": 0x0F << 0,
    "seup": 0x03 << 5,
    "semax": 0x0F << 8,
    "sedn": 0x03 << 13,
    "seimin": 0x01 << 15,
    "sgt": 0x7F << 16,
    "sfilt": 0x01 << 24,
}
Fields["CHOPCONF"] = {
    "toff": 0x0F << 0,
    "hstrt": 0x07 << 4,
    "hend": 0x0F << 7,
    "fd3": 0x01 << 11,
    "disfdcc": 0x01 << 12,
    "chm": 0x01 << 14,
    "tbl": 0x03 << 15,
    "vhighfs": 0x01 << 18,
    "vhighchm": 0x01 << 19,
    "tpfd": 0x0F << 20,  # midrange resonances
    "mres": 0x0F << 24,
    "intpol": 0x01 << 28,
    "dedge": 0x01 << 29,
    "diss2g": 0x01 << 30,
    "diss2vs": 0x01 << 31,
}
Fields["DRV_STATUS"] = {
    "sg_result": 0x3FF << 0,
    "s2vsa": 0x01 << 12,
    "s2vsb": 0x01 << 13,
    "stealth": 0x01 << 14,
    "fsactive": 0x01 << 15,
    "cs_actual": 0x1F << 16,
    "stallguard": 0x01 << 24,
    "ot": 0x01 << 25,
    "otpw": 0x01 << 26,
    "s2ga": 0x01 << 27,
    "s2gb": 0x01 << 28,
    "ola": 0x01 << 29,
    "olb": 0x01 << 30,
    "stst": 0x01 << 31,
}
Fields["GCONF"] = {
    "faststandstill": 0x01 << 1,
    "en_pwm_mode": 0x01 << 2,
    "multistep_filt": 0x01 << 3,
    "shaft": 0x01 << 4,
    "diag0_error": 0x01 << 5,
    "diag0_otpw": 0x01 << 6,
    "diag0_stall": 0x01 << 7,
    "diag1_stall": 0x01 << 8,
    "diag1_index": 0x01 << 9,
    "diag1_onstate": 0x01 << 10,
    "diag0_pushpull": 0x01 << 12,
    "diag1_pushpull": 0x01 << 13,
    "small_hysteresis": 0x01 << 14,
    "stop_enable": 0x01 << 15,
    "direct_mode": 0x01 << 16,
}
Fields["GSTAT"] = {
    "reset": 0x01 << 0,
    "drv_err": 0x01 << 1,
    "uv_cp": 0x01 << 2,
    "register_reset": 0x01 << 3,
    "vm_uvlo": 0x01 << 4,
}
Fields["GLOBALSCALER"] = {"globalscaler": 0xFF << 0}
Fields["IHOLD_IRUN"] = {
    "ihold": 0x1F << 0,
    "irun": 0x1F << 8,
    "iholddelay": 0x0F << 16,
    "irundelay": 0x0F << 24,
}
Fields["IOIN"] = {
    "step": 0x01 << 0,
    "dir": 0x01 << 1,
    "encb": 0x01 << 2,
    "enca": 0x01 << 3,
    "drv_enn": 0x01 << 4,
    "encn": 0x01 << 5,
    "uart_en": 0x01 << 6,
    "comp_a": 0x01 << 8,
    "comp_b": 0x01 << 9,
    "comp_a1_a2": 0x01 << 10,
    "comp_b1_b2": 0x01 << 11,
    "output": 0x01 << 12,
    "ext_res_det": 0x01 << 13,
    "ext_clk": 0x01 << 14,
    "adc_err": 0x01 << 15,
    "silicon_rv": 0x07 << 16,
    "version": 0xFF << 24,
}
Fields["MSLUT0"] = {"mslut0": 0xFFFFFFFF}
Fields["MSLUT1"] = {"mslut1": 0xFFFFFFFF}
Fields["MSLUT2"] = {"mslut2": 0xFFFFFFFF}
Fields["MSLUT3"] = {"mslut3": 0xFFFFFFFF}
Fields["MSLUT4"] = {"mslut4": 0xFFFFFFFF}
Fields["MSLUT5"] = {"mslut5": 0xFFFFFFFF}
Fields["MSLUT6"] = {"mslut6": 0xFFFFFFFF}
Fields["MSLUT7"] = {"mslut7": 0xFFFFFFFF}
Fields["MSLUTSEL"] = {
    "x3": 0xFF << 24,
    "x2": 0xFF << 16,
    "x1": 0xFF << 8,
    "w3": 0x03 << 6,
    "w2": 0x03 << 4,
    "w1": 0x03 << 2,
    "w0": 0x03 << 0,
}
Fields["MSLUTSTART"] = {
    "start_sin": 0xFF << 0,
    "start_sin90": 0xFF << 16,
    "offset_sin90": 0xFF << 24,
}
Fields["MSCNT"] = {"mscnt": 0x3FF << 0}
Fields["MSCURACT"] = {"cur_a": 0x1FF << 0, "cur_b": 0x1FF << 16}
Fields["PWM_AUTO"] = {"pwm_ofs_auto": 0xFF << 0, "pwm_grad_auto": 0xFF << 16}
Fields["PWMCONF"] = {
    "pwm_ofs": 0xFF << 0,
    "pwm_grad": 0xFF << 8,
    "pwm_freq": 0x03 << 16,
    "pwm_autoscale": 0x01 << 18,
    "pwm_autograd": 0x01 << 19,
    "freewheel": 0x03 << 20,
    "pwm_meas_sd_enable": 0x01 << 22,
    "pwm_dis_reg_stst": 0x01 << 23,
    "pwm_reg": 0x0F << 24,
    "pwm_lim": 0x0F << 28,
}
Fields["PWM_SCALE"] = {
    "pwm_scale_sum": 0x3FF << 0,
    "pwm_scale_auto": 0x1FF << 16,
}
Fields["TPOWERDOWN"] = {"tpowerdown": 0xFF << 0}
Fields["TPWMTHRS"] = {"tpwmthrs": 0xFFFFF << 0}
Fields["TCOOLTHRS"] = {"tcoolthrs": 0xFFFFF << 0}
Fields["TSTEP"] = {"tstep": 0xFFFFF << 0}
Fields["THIGH"] = {"thigh": 0xFFFFF << 0}
Fields["DRV_CONF"] = {"current_range": 0x03 << 0, "slope_control": 0x03 << 4}
Fields["ADC_VSUPPLY_AIN"] = {
    "adc_vsupply": 0x1FFF << 0,
    "adc_ain": 0x1FFF << 16,
}
Fields["ADC_TEMP"] = {"adc_temp": 0x1FFF << 0}
Fields["OTW_OV_VTH"] = {
    "overvoltage_vth": 0x1FFF << 0,
    "overtempprewarning_vth": 0x1FFF << 16,
}
Fields["SG4_THRS"] = {
    "sg4_thrs": 0xFF << 0,
    "sg4_filt_en": 0x01 << 8,
    "sg4_angle_offset": 0x01 << 9,
}
Fields["SG4_RESULT"] = {"sg4_result": 0x3FF << 0}
Fields["SG4_IND"] = {
    "sg4_ind_0": 0xFF << 0,
    "sg4_ind_1": 0xFF << 8,
    "sg4_ind_2": 0xFF << 16,
    "sg4_ind_3": 0xFF << 24,
}


SignedFields = ["cur_a", "cur_b", "sgt", "pwm_scale_auto", "offset_sin90"]

FieldFormatters = dict(tmc2130.FieldFormatters)
FieldFormatters.update(
    {
        "s2vsa": (lambda v: "1(ShortToSupply_A!)" if v else ""),
        "s2vsb": (lambda v: "1(ShortToSupply_B!)" if v else ""),
        "adc_temp": (lambda v: "0x%04x(%.1fC)" % (v, ((v - 2038) / 7.7))),
        "adc_vsupply": (lambda v: "0x%04x(%.3fV)" % (v, v * 0.009732)),
        "adc_ain": (lambda v: "0x%04x(%.3fmV)" % (v, v * 0.3052)),
    }
)


######################################################################
# TMC stepper current config helper
######################################################################

KIFS = [11750.0, 24000.0, 36000.0, 36000.0]
GLOBALSCALER_ERROR = (
    "[tmc2240 %s]\n"
    "GLOBALSCALER(%d) calculation out of bounds.\n"
    "The target current can't be achieved with the given RREF(%f) "
    "and CS(%d). Please adjust your configuration.\n"
    "Calculated current_range bit: %s\n"
    "Calculated KIFS: %s"
)


class TMC2240CurrentHelper(tmc.BaseTMCCurrentHelper):
    def __init__(self, config, mcu_tmc):
        self.Rref = config.getfloat("rref", minval=12000.0, maxval=60000.0)
        super().__init__(
            config, mcu_tmc, self._get_ifs_rms(3), has_sense_resistor=False
        )

        current_range = self._calc_current_range(self.req_run_current)
        self.current_range = config.getint(
            "current_range", current_range, minval=current_range, maxval=3
        )
        self.fields.set_field("current_range", self.current_range)
        self.cs = config.getint("driver_CS", None, minval=0, maxval=31)
        gscaler, irun, ihold = self._calc_current(
            self.req_run_current, self.req_hold_current
        )
        self.fields.set_field("globalscaler", gscaler)
        self.fields.set_field("ihold", ihold)
        self.fields.set_field("irun", irun)

    def _get_ifs_rms(self, current_range=None):
        if current_range is None:
            current_range = self.fields.get_field("current_range")
        return (KIFS[current_range] / self.Rref) / math.sqrt(2.0)

    def _calc_current_range(self, current):
        current_range = 0
        for current_range in range(4):
            if current <= self._get_ifs_rms(current_range):
                break
        return current_range

    def _calc_globalscaler(self, current):
        ifs_rms = self._get_ifs_rms()
        cs = 31 if self.cs is None else self.cs
        globalscaler = math.floor((current * 256.0 * 32) / (ifs_rms * (cs + 1)))
<<<<<<< HEAD
        if globalscaler == 256:
=======
        if self.cs is None and globalscaler == 256:
>>>>>>> 672e8821
            return 0
        if self.cs is None and globalscaler < 32:
            return 32
        if 1 <= globalscaler <= 31 or globalscaler > 256:
            current_range = self.fields.get_field("current_range")
            self.printer.invoke_shutdown(
                GLOBALSCALER_ERROR
                % (
                    self.name,
                    globalscaler,
                    self.Rref,
                    cs,
                    f"{current_range:02b}",
                    f"{(KIFS[current_range] / 1000):.2f}",
                )
            )
        return globalscaler

    def _calc_current_bits(self, current, globalscaler):
        ifs_rms = self._get_ifs_rms()
        if not globalscaler:
            globalscaler = 256
        cs = int(
<<<<<<< HEAD
             (current * 256.0 * 32.0) / (globalscaler * ifs_rms) - 1.0 + 0.5
=======
            (current * 256.0 * 32.0) / (globalscaler * ifs_rms) - 1.0 + 0.5
>>>>>>> 672e8821
        )
        return max(0, min(31, cs))

    def _calc_current(self, run_current, hold_current):
        gscaler = self._calc_globalscaler(run_current)
        irun = (
            self._calc_current_bits(run_current, gscaler)
            if self.cs is None
            else self.cs
        )
        ihold = math.floor((min((hold_current / run_current) * irun, irun)))
        return gscaler, irun, ihold

    def _calc_current_from_field(self, field_name):
        ifs_rms = self._get_ifs_rms()
        globalscaler = self.fields.get_field("globalscaler")
        if not globalscaler:
            globalscaler = 256
        bits = self.fields.get_field(field_name)
        return globalscaler * (bits + 1) * ifs_rms / (256.0 * 32.0)

    def get_current(self):
        ifs_rms = self._get_ifs_rms()
        run_current = self._calc_current_from_field("irun")
        hold_current = self._calc_current_from_field("ihold")
        return (
            run_current,
            hold_current,
            self.req_hold_current,
            ifs_rms,
            self.req_home_current,
        )

    def apply_current(self, print_time):
        gscaler, irun, ihold = self._calc_current(
            self.actual_current, self.req_hold_current
        )
        val = self.fields.set_field("globalscaler", gscaler)
        self.mcu_tmc.set_register("GLOBALSCALER", val, print_time)
        self.fields.set_field("ihold", ihold)
        val = self.fields.set_field("irun", irun)
        self.mcu_tmc.set_register("IHOLD_IRUN", val, print_time)


######################################################################
# TMC stepper overvoltage config helper
######################################################################


def TMC2240OvervoltageHelper(config, mcu_tmc):
    fields = mcu_tmc.get_fields()
    ov_thres = config.getfloat(
        "overvoltage_threshold",
        37.735,  # 0xF25 by default
        maxval=40.0,
    )
    overvoltage_vth = int(ov_thres / 0.009732)
    fields.set_field("overvoltage_vth", overvoltage_vth)


######################################################################
# TMC stepper overtemperature warning config helper
######################################################################


def TMC2240OvertemperatureWarningHelper(config, mcu_tmc):
    fields = mcu_tmc.get_fields()
    otw_thres = config.getfloat(
        "overtemperature_warning_threshold",
        120.0,  # 0xB92 by default
        maxval=120.0,
    )
    overtempprewarning_vth = int((otw_thres * 7.7) + 2038)
    fields.set_field("overtempprewarning_vth", overtempprewarning_vth)


######################################################################
# TMC2240 printer object
######################################################################


class TMC2240:
    def __init__(self, config):
        # Setup mcu communication
        self.fields = tmc.FieldHelper(Fields, SignedFields, FieldFormatters)
        if config.get("uart_pin", None) is not None:
            # use UART for communication
            self.mcu_tmc = tmc_uart.MCU_TMC_uart(
                config, Registers, self.fields, 7, TMC_FREQUENCY
            )
        else:
            # Use SPI bus for communication
            self.mcu_tmc = tmc2130.MCU_TMC_SPI(
                config, Registers, self.fields, TMC_FREQUENCY
            )
        # Allow virtual pins to be created
        tmc.TMCVirtualPinHelper(config, self.mcu_tmc)
        # Register commands
        current_helper = TMC2240CurrentHelper(config, self.mcu_tmc)
        TMC2240OvervoltageHelper(config, self.mcu_tmc)
        TMC2240OvertemperatureWarningHelper(config, self.mcu_tmc)
        cmdhelper = tmc.TMCCommandHelper(config, self.mcu_tmc, current_helper)
        cmdhelper.setup_register_dump(ReadRegisters)
        self.get_phase_offset = cmdhelper.get_phase_offset
        self.get_temperature = cmdhelper.get_temperature
        self.get_mcu = cmdhelper.get_mcu
        self.get_status = cmdhelper.get_status
        # Setup basic register values
        tmc.TMCWaveTableHelper(config, self.mcu_tmc)
        self.fields.set_config_field(config, "offset_sin90", 0)
        tmc.TMCStealthchopHelper(config, self.mcu_tmc, TMC_FREQUENCY)
        set_config_field = self.fields.set_config_field
        #   GCONF
        set_config_field(config, "multistep_filt", True)
        #   CHOPCONF
        set_config_field(config, "toff", 3)
        set_config_field(config, "hstrt", 5)
        set_config_field(config, "hend", 2)
        set_config_field(config, "fd3", 0)
        set_config_field(config, "disfdcc", 0)
        set_config_field(config, "chm", 0)
        set_config_field(config, "tbl", 2)
        set_config_field(config, "vhighfs", 0)
        set_config_field(config, "vhighchm", 0)
        set_config_field(config, "tpfd", 4)
        set_config_field(config, "diss2g", 0)
        set_config_field(config, "diss2vs", 0)
        #   COOLCONF
        set_config_field(config, "semin", 0)
        set_config_field(config, "seup", 0)
        set_config_field(config, "semax", 0)
        set_config_field(config, "sedn", 0)
        set_config_field(config, "seimin", 0)
        set_config_field(config, "sgt", 0)
        set_config_field(config, "sfilt", 0)
        #   IHOLDIRUN
        set_config_field(config, "iholddelay", 6)
        set_config_field(config, "irundelay", 4)
        #   PWMCONF
        set_config_field(config, "pwm_ofs", 29)
        set_config_field(config, "pwm_grad", 0)
        set_config_field(config, "pwm_freq", 0)
        set_config_field(config, "pwm_autoscale", True)
        set_config_field(config, "pwm_autograd", True)
        set_config_field(config, "freewheel", 0)
        set_config_field(config, "pwm_reg", 4)
        set_config_field(config, "pwm_lim", 12)
        #   TPOWERDOWN
        set_config_field(config, "tpowerdown", 10)
        #   SG4_THRS
        set_config_field(config, "sg4_angle_offset", 1)
        #   DRV_CONF
        set_config_field(config, "slope_control", 0)


def load_config_prefix(config):
    return TMC2240(config)<|MERGE_RESOLUTION|>--- conflicted
+++ resolved
@@ -311,11 +311,7 @@
         ifs_rms = self._get_ifs_rms()
         cs = 31 if self.cs is None else self.cs
         globalscaler = math.floor((current * 256.0 * 32) / (ifs_rms * (cs + 1)))
-<<<<<<< HEAD
-        if globalscaler == 256:
-=======
         if self.cs is None and globalscaler == 256:
->>>>>>> 672e8821
             return 0
         if self.cs is None and globalscaler < 32:
             return 32
@@ -339,11 +335,7 @@
         if not globalscaler:
             globalscaler = 256
         cs = int(
-<<<<<<< HEAD
-             (current * 256.0 * 32.0) / (globalscaler * ifs_rms) - 1.0 + 0.5
-=======
             (current * 256.0 * 32.0) / (globalscaler * ifs_rms) - 1.0 + 0.5
->>>>>>> 672e8821
         )
         return max(0, min(31, cs))
 
