# Common helper code for TMC stepper drivers
#
# Copyright (C) 2018-2020  Kevin O'Connor <kevin@koconnor.net>
#
# This file may be distributed under the terms of the GNU GPLv3 license.
import logging, collections
import stepper


######################################################################
# Field helpers
######################################################################


# Return the position of the first bit set in a mask
def ffs(mask):
    return (mask & -mask).bit_length() - 1


class FieldHelper:
    def __init__(
        self, all_fields, signed_fields=[], field_formatters={}, registers=None
    ):
        self.all_fields = all_fields
        self.signed_fields = {sf: 1 for sf in signed_fields}
        self.field_formatters = field_formatters
        self.registers = registers
        if self.registers is None:
            self.registers = collections.OrderedDict()
        self.field_to_register = {
            f: r for r, fields in self.all_fields.items() for f in fields
        }

    def lookup_register(self, field_name, default=None):
        return self.field_to_register.get(field_name, default)

    def get_field(self, field_name, reg_value=None, reg_name=None):
        # Returns value of the register field
        if reg_name is None:
            reg_name = self.field_to_register[field_name]
        if reg_value is None:
            reg_value = self.registers.get(reg_name, 0)
        mask = self.all_fields[reg_name][field_name]
        field_value = (reg_value & mask) >> ffs(mask)
        if field_name in self.signed_fields and ((reg_value & mask) << 1) > mask:
            field_value -= 1 << field_value.bit_length()
        return field_value

    def set_field(self, field_name, field_value, reg_value=None, reg_name=None):
        # Returns register value with field bits filled with supplied value
        if reg_name is None:
            reg_name = self.field_to_register[field_name]
        if reg_value is None:
            reg_value = self.registers.get(reg_name, 0)
        mask = self.all_fields[reg_name][field_name]
        new_value = (reg_value & ~mask) | ((field_value << ffs(mask)) & mask)
        self.registers[reg_name] = new_value
        return new_value

    def set_config_field(self, config, field_name, default):
        # Allow a field to be set from the config file
        config_name = "driver_" + field_name.upper()
        reg_name = self.field_to_register[field_name]
        mask = self.all_fields[reg_name][field_name]
        maxval = mask >> ffs(mask)
        if maxval == 1:
            val = config.getboolean(config_name, default)
        elif field_name in self.signed_fields:
            val = config.getint(
                config_name,
                default,
                minval=-(maxval // 2 + 1),
                maxval=maxval // 2,
            )
        else:
            val = config.getint(config_name, default, minval=0, maxval=maxval)
        return self.set_field(field_name, val)

    def pretty_format(self, reg_name, reg_value):
        # Provide a string description of a register
        reg_fields = self.all_fields.get(reg_name, {})
        reg_fields = sorted([(mask, name) for name, mask in reg_fields.items()])
        fields = []
        for mask, field_name in reg_fields:
            field_value = self.get_field(field_name, reg_value, reg_name)
            sval = self.field_formatters.get(field_name, str)(field_value)
            if sval and sval != "0":
                fields.append(" %s=%s" % (field_name, sval))
        return "%-11s %08x%s" % (reg_name + ":", reg_value, "".join(fields))

    def get_reg_fields(self, reg_name, reg_value):
        # Provide fields found in a register
        reg_fields = self.all_fields.get(reg_name, {})
        return {
            field_name: self.get_field(field_name, reg_value, reg_name)
            for field_name, mask in reg_fields.items()
        }


######################################################################
# Periodic error checking
######################################################################


class TMCErrorCheck:
    def __init__(self, config, mcu_tmc):
        self.printer = config.get_printer()
        name_parts = config.get_name().split()
        self.stepper_name = " ".join(name_parts[1:])
        self.mcu_tmc = mcu_tmc
        self.fields = mcu_tmc.get_fields()
        self.check_timer = None
        self.last_drv_status = self.last_drv_fields = None
        # Setup for GSTAT query
        reg_name = self.fields.lookup_register("drv_err")
        if reg_name is not None:
            self.gstat_reg_info = [0, reg_name, 0xFFFFFFFF, 0xFFFFFFFF, 0]
        else:
            self.gstat_reg_info = None
        self.clear_gstat = True
        # Setup for DRV_STATUS query
        self.irun_field = "irun"
        reg_name = "DRV_STATUS"
        mask = err_mask = cs_actual_mask = 0
        if name_parts[0] == "tmc2130":
            # TMC2130 driver quirks
            self.clear_gstat = False
            cs_actual_mask = self.fields.all_fields[reg_name]["cs_actual"]
        elif name_parts[0] == "tmc2660":
            # TMC2660 driver quirks
            self.irun_field = "cs"
            reg_name = "READRSP@RDSEL2"
            cs_actual_mask = self.fields.all_fields[reg_name]["se"]
        err_fields = ["ot", "s2ga", "s2gb", "s2vsa", "s2vsb"]
        warn_fields = ["otpw", "t120", "t143", "t150", "t157"]
        for f in err_fields + warn_fields:
            if f in self.fields.all_fields[reg_name]:
                mask |= self.fields.all_fields[reg_name][f]
                if f in err_fields:
                    err_mask |= self.fields.all_fields[reg_name][f]
        self.drv_status_reg_info = [0, reg_name, mask, err_mask, cs_actual_mask]
        # Setup for temperature query
        self.adc_temp = None
        self.measured_min = None
        self.measured_max = None
        self.adc_temp_reg = self.fields.lookup_register("adc_temp")
        if self.adc_temp_reg is not None:
            pheaters = self.printer.load_object(config, "heaters")
            pheaters.register_monitor(config)

    def _query_register(self, reg_info, try_clear=False):
        last_value, reg_name, mask, err_mask, cs_actual_mask = reg_info
        cleared_flags = 0
        count = 0
        while True:
            try:
                val = self.mcu_tmc.get_register(reg_name)
            except self.printer.command_error as e:
                count += 1
                if count < 3 and str(e).startswith("Unable to read tmc uart"):
                    # Allow more retries on a TMC UART read error
                    reactor = self.printer.get_reactor()
                    reactor.pause(reactor.monotonic() + 0.050)
                    continue
                raise
            if val & mask != last_value & mask:
                fmt = self.fields.pretty_format(reg_name, val)
                logging.info("TMC '%s' reports %s", self.stepper_name, fmt)
            reg_info[0] = last_value = val
            if not val & err_mask:
                if not cs_actual_mask or val & cs_actual_mask:
                    break
                irun = self.fields.get_field(self.irun_field)
                if self.check_timer is None or irun < 4:
                    break
                if self.irun_field == "irun" and not self.fields.get_field("ihold"):
                    break
                # CS_ACTUAL field of zero - indicates a driver reset
            count += 1
            if count >= 3:
                fmt = self.fields.pretty_format(reg_name, val)
                raise self.printer.command_error(
                    "TMC '%s' reports error: %s" % (self.stepper_name, fmt)
                )
            if try_clear and val & err_mask:
                try_clear = False
                cleared_flags |= val & err_mask
                self.mcu_tmc.set_register(reg_name, val & err_mask)
        return cleared_flags

    def _query_temperature(self):
        try:
            self.adc_temp = self.mcu_tmc.get_register(self.adc_temp_reg)
        except self.printer.command_error as e:
            # Ignore comms error for temperature
            self.adc_temp = None
            return

    def _do_periodic_check(self, eventtime):
        try:
            self._query_register(self.drv_status_reg_info)
            if self.gstat_reg_info is not None:
                self._query_register(self.gstat_reg_info)
            if self.adc_temp_reg is not None:
                self._query_temperature()
        except self.printer.command_error as e:
            self.printer.invoke_shutdown(str(e))
            return self.printer.get_reactor().NEVER
        return eventtime + 1.0

    def stop_checks(self):
        if self.check_timer is None:
            return
        self.printer.get_reactor().unregister_timer(self.check_timer)
        self.check_timer = None

    def start_checks(self):
        if self.check_timer is not None:
            self.stop_checks()
        cleared_flags = 0
        self._query_register(self.drv_status_reg_info)
        if self.gstat_reg_info is not None:
            cleared_flags = self._query_register(
                self.gstat_reg_info, try_clear=self.clear_gstat
            )
        reactor = self.printer.get_reactor()
        curtime = reactor.monotonic()
        self.check_timer = reactor.register_timer(
            self._do_periodic_check, curtime + 1.0
        )
        if cleared_flags:
            reset_mask = self.fields.all_fields["GSTAT"]["reset"]
            if cleared_flags & reset_mask:
                return True
        return False

    def get_temperature(self):
        if self.check_timer is None or self.adc_temp is None:
            return None
        return round((self.adc_temp - 2038) / 7.7, 2)

    def get_status(self, eventtime=None):
        if self.check_timer is None:
            return {
                "drv_status": None,
                "temperature": None,
                "measured_min_temp": self.measured_min,
                "measured_max_temp": self.measured_max,
            }
        temp = self.get_temperature()
        last_value, reg_name = self.drv_status_reg_info[:2]
        if last_value != self.last_drv_status:
            self.last_drv_status = last_value
            fields = self.fields.get_reg_fields(reg_name, last_value)
            self.last_drv_fields = {n: v for n, v in fields.items() if v}
        if temp:
            self.measured_min = min(
                self.measured_min if self.measured_min else 99999999.0, temp
            )
            self.measured_max = max(
                self.measured_max if self.measured_max else 0.0, temp
            )
        return {
            "drv_status": self.last_drv_fields,
            "temperature": temp,
            "measured_min_temp": self.measured_min,
            "measured_max_temp": self.measured_max,
        }


######################################################################
# G-Code command helpers
######################################################################


class TMCCommandHelper:
    def __init__(self, config, mcu_tmc, current_helper):
        self.printer = config.get_printer()
        self.stepper_name = " ".join(config.get_name().split()[1:])
        self.name = config.get_name().split()[-1]
        self.mcu_tmc = mcu_tmc
        self.current_helper = current_helper
        self.echeck_helper = TMCErrorCheck(config, mcu_tmc)
        self.fields = mcu_tmc.get_fields()
        self.read_registers = self.read_translate = None
        self.toff = None
        self.mcu_phase_offset = None
        self.stepper = None
        self.stepper_enable = self.printer.load_object(config, "stepper_enable")
        self.printer.register_event_handler(
            "stepper:sync_mcu_position", self._handle_sync_mcu_pos
        )
        self.printer.register_event_handler(
            "stepper:set_sdir_inverted", self._handle_sync_mcu_pos
        )
        self.printer.register_event_handler(
            "klippy:mcu_identify", self._handle_mcu_identify
        )
        self.printer.register_event_handler("klippy:connect", self._handle_connect)
        # Set microstep config options
        TMCMicrostepHelper(config, mcu_tmc)
        # Register commands
        gcode = self.printer.lookup_object("gcode")
        gcode.register_mux_command(
            "SET_TMC_FIELD",
            "STEPPER",
            self.name,
            self.cmd_SET_TMC_FIELD,
            desc=self.cmd_SET_TMC_FIELD_help,
        )
        gcode.register_mux_command(
            "INIT_TMC",
            "STEPPER",
            self.name,
            self.cmd_INIT_TMC,
            desc=self.cmd_INIT_TMC_help,
        )
        gcode.register_mux_command(
            "SET_TMC_CURRENT",
            "STEPPER",
            self.name,
            self.cmd_SET_TMC_CURRENT,
            desc=self.cmd_SET_TMC_CURRENT_help,
        )

    def _init_registers(self, print_time=None):
        # Send registers
        for reg_name in list(self.fields.registers.keys()):
            val = self.fields.registers[reg_name]  # Val may change during loop
            self.mcu_tmc.set_register(reg_name, val, print_time)

    cmd_INIT_TMC_help = "Initialize TMC stepper driver registers"

    def cmd_INIT_TMC(self, gcmd):
        logging.info("INIT_TMC %s", self.name)
        print_time = self.printer.lookup_object("toolhead").get_last_move_time()
        self._init_registers(print_time)

    cmd_SET_TMC_FIELD_help = "Set a register field of a TMC driver"

    def cmd_SET_TMC_FIELD(self, gcmd):
        field_name = gcmd.get("FIELD").lower()
        reg_name = self.fields.lookup_register(field_name, None)
        if reg_name is None:
            raise gcmd.error("Unknown field name '%s'" % (field_name,))
        value = gcmd.get_int("VALUE", None)
        velocity = gcmd.get_float("VELOCITY", None, minval=0.0)
        if (value is None) == (velocity is None):
            raise gcmd.error("Specify either VALUE or VELOCITY")
        if velocity is not None:
            if self.mcu_tmc.get_tmc_frequency() is None:
                raise gcmd.error("VELOCITY parameter not supported by this driver")
            value = TMCtstepHelper(self.mcu_tmc, velocity, pstepper=self.stepper)
        reg_val = self.fields.set_field(field_name, value)
        print_time = self.printer.lookup_object("toolhead").get_last_move_time()
        self.mcu_tmc.set_register(reg_name, reg_val, print_time)

    cmd_SET_TMC_CURRENT_help = "Set the current of a TMC driver"

    def cmd_SET_TMC_CURRENT(self, gcmd):
        ch = self.current_helper
        (
            prev_cur,
            prev_hold_cur,
            req_hold_cur,
            max_cur,
            prev_home_cur,
        ) = ch.get_current()
        run_current = gcmd.get_float("CURRENT", None, minval=0.0, maxval=max_cur)
        hold_current = gcmd.get_float("HOLDCURRENT", None, above=0.0, maxval=max_cur)
        home_current = gcmd.get_float("HOMECURRENT", None, above=0.0, maxval=max_cur)
        verbose = gcmd.get("VERBOSE", "low")
        if (
            run_current is not None
            or hold_current is not None
            or home_current is not None
        ):
            if run_current is not None:
                ch.set_run_current(run_current)
            else:
                run_current = prev_cur

            if hold_current is None:
                hold_current = req_hold_cur

            if home_current is not None:
                ch.set_home_current(home_current)

            toolhead = self.printer.lookup_object("toolhead")
            print_time = toolhead.get_last_move_time()
            ch.set_current(run_current, hold_current, print_time)
            (
                prev_cur,
                prev_hold_cur,
                req_hold_cur,
                max_cur,
                prev_home_cur,
            ) = ch.get_current()
        # Report values
        if verbose.lower() == "low" or verbose.lower() == "high":
            if prev_hold_cur is None:
                gcmd.respond_info(
                    "Run Current: %0.2fA Home Current: %0.2fA"
                    % (prev_cur, prev_home_cur)
                )
            else:
                gcmd.respond_info(
                    "Run Current: %0.2fA Hold Current: %0.2fA Home Current: %0.2fA"
                    % (prev_cur, prev_hold_cur, prev_home_cur)
                )

    # Stepper phase tracking
    def _get_phases(self):
        return (256 >> self.fields.get_field("mres")) * 4

    def get_phase_offset(self):
        return self.mcu_phase_offset, self._get_phases()

    def _query_phase(self):
        field_name = "mscnt"
        if self.fields.lookup_register(field_name, None) is None:
            # TMC2660 uses MSTEP
            field_name = "mstep"
        reg = self.mcu_tmc.get_register(self.fields.lookup_register(field_name))
        return self.fields.get_field(field_name, reg)

    def _handle_sync_mcu_pos(self, stepper):
        if stepper.get_name() != self.stepper_name:
            return
        try:
            driver_phase = self._query_phase()
        except self.printer.command_error as e:
            logging.info("Unable to obtain tmc %s phase", self.stepper_name)
            self.mcu_phase_offset = None
            enable_line = self.stepper_enable.lookup_enable(self.stepper_name)
            if enable_line.is_motor_enabled():
                raise
            return
        if not stepper.get_dir_inverted()[0]:
            driver_phase = 1023 - driver_phase
        phases = self._get_phases()
        phase = int(float(driver_phase) / 1024 * phases + 0.5) % phases
        moff = (phase - stepper.get_mcu_position()) % phases
        if self.mcu_phase_offset is not None and self.mcu_phase_offset != moff:
            logging.warning(
                "Stepper %s phase change (was %d now %d)",
                self.stepper_name,
                self.mcu_phase_offset,
                moff,
            )
        self.mcu_phase_offset = moff

    # Stepper enable/disable tracking
    def _do_enable(self, print_time):
        try:
            if self.toff is not None:
                # Shared enable via comms handling
                self.fields.set_field("toff", self.toff)
            self._init_registers()
            did_reset = self.echeck_helper.start_checks()
            if did_reset:
                self.mcu_phase_offset = None
            # Calculate phase offset
            if self.mcu_phase_offset is not None:
                return
            gcode = self.printer.lookup_object("gcode")
            with gcode.get_mutex():
                if self.mcu_phase_offset is not None:
                    return
                logging.info(
                    "Pausing toolhead to calculate %s phase offset",
                    self.stepper_name,
                )
                self.printer.lookup_object("toolhead").wait_moves()
                self._handle_sync_mcu_pos(self.stepper)
        except self.printer.command_error as e:
            self.printer.invoke_shutdown(str(e))

    def _do_disable(self, print_time):
        try:
            if self.toff is not None:
                val = self.fields.set_field("toff", 0)
                reg_name = self.fields.lookup_register("toff")
                self.mcu_tmc.set_register(reg_name, val, print_time)
            self.echeck_helper.stop_checks()
        except self.printer.command_error as e:
            self.printer.invoke_shutdown(str(e))

    def _handle_mcu_identify(self):
        # Lookup stepper object
        force_move = self.printer.lookup_object("force_move")
        self.stepper = force_move.lookup_stepper(self.stepper_name)
        self.stepper.set_tmc_current_helper(self.current_helper)

        # Note pulse duration and step_both_edge optimizations available
        self.stepper.setup_default_pulse_duration(0.000000100, True)

    def _handle_stepper_enable(self, print_time, is_enable):
        if is_enable:

            def cb(ev):
                return self._do_enable(print_time)

        else:

            def cb(ev):
                return self._do_disable(print_time)

        self.printer.get_reactor().register_callback(cb)

    def _handle_connect(self):
        # Check if using step on both edges optimization
        pulse_duration, step_both_edge = self.stepper.get_pulse_duration()
        if step_both_edge:
            self.fields.set_field("dedge", 1)
        # Check for soft stepper enable/disable
        enable_line = self.stepper_enable.lookup_enable(self.stepper_name)
        enable_line.register_state_callback(self._handle_stepper_enable)
        if not enable_line.has_dedicated_enable():
            self.toff = self.fields.get_field("toff")
            self.fields.set_field("toff", 0)
            logging.info("Enabling TMC virtual enable for '%s'", self.stepper_name)
        # Send init
        try:
            if self.mcu_tmc.mcu.non_critical_disconnected:
                logging.info(
                    "TMC %s failed to init - non_critical_mcu: %s is disconnected!",
                    self.name,
                    self.mcu_tmc.mcu.get_name(),
                )
            else:
                self._init_registers()
        except self.printer.command_error as e:
            logging.info("TMC %s failed to init: %s", self.name, str(e))

    def get_temperature(self):
        return self.echeck_helper.get_temperature()

    def get_mcu(self):
        return self.mcu_tmc.get_mcu()

    # get_status information export
    def get_status(self, eventtime=None):
        cpos = None
        if self.stepper is not None and self.mcu_phase_offset is not None:
            cpos = self.stepper.mcu_to_commanded_position(self.mcu_phase_offset)
        current = self.current_helper.get_current()
        res = {
            "mcu_phase_offset": self.mcu_phase_offset,
            "phase_offset_position": cpos,
            "run_current": current[0],
            "hold_current": current[1],
        }
        res.update(self.echeck_helper.get_status(eventtime))
        return res

    # DUMP_TMC support
    def setup_register_dump(self, read_registers, read_translate=None):
        self.read_registers = read_registers
        self.read_translate = read_translate
        gcode = self.printer.lookup_object("gcode")
        gcode.register_mux_command(
            "DUMP_TMC",
            "STEPPER",
            self.name,
            self.cmd_DUMP_TMC,
            desc=self.cmd_DUMP_TMC_help,
        )

    cmd_DUMP_TMC_help = "Read and display TMC stepper driver registers"

    def cmd_DUMP_TMC(self, gcmd):
        logging.info("DUMP_TMC %s", self.name)
        reg_name = gcmd.get("REGISTER", None)
        if reg_name is not None:
            reg_name = reg_name.upper()
            val = self.fields.registers.get(reg_name)
            if (val is not None) and (reg_name not in self.read_registers):
                # write-only register
                gcmd.respond_info(self.fields.pretty_format(reg_name, val))
            elif reg_name in self.read_registers:
                # readable register
                val = self.mcu_tmc.get_register(reg_name)
                if self.read_translate is not None:
                    reg_name, val = self.read_translate(reg_name, val)
                gcmd.respond_info(self.fields.pretty_format(reg_name, val))
            else:
                raise gcmd.error("Unknown register name '%s'" % (reg_name))
        else:
            gcmd.respond_info("========== Write-only registers ==========")
            for reg_name, val in self.fields.registers.items():
                if reg_name not in self.read_registers:
                    gcmd.respond_info(self.fields.pretty_format(reg_name, val))
            gcmd.respond_info("========== Queried registers ==========")
            for reg_name in self.read_registers:
                val = self.mcu_tmc.get_register(reg_name)
                if self.read_translate is not None:
                    reg_name, val = self.read_translate(reg_name, val)
                gcmd.respond_info(self.fields.pretty_format(reg_name, val))


######################################################################
# TMC virtual pins
######################################################################


# Helper class for "sensorless homing"
class TMCVirtualPinHelper:
    def __init__(self, config, mcu_tmc):
        self.printer = config.get_printer()
        self.mcu_tmc = mcu_tmc
        self.fields = mcu_tmc.get_fields()
        if self.fields.lookup_register("diag0_stall") is not None:
            if config.get("diag0_pin", None) is not None:
                self.diag_pin = config.get("diag0_pin")
                self.diag_pin_field = "diag0_stall"
            else:
                self.diag_pin = config.get("diag1_pin", None)
                self.diag_pin_field = "diag1_stall"
        else:
            self.diag_pin = config.get("diag_pin", None)
            self.diag_pin_field = None
        self.mcu_endstop = None
        self.en_pwm = False
        self.pwmthrs = self.coolthrs = self.thigh = 0
        # Register virtual_endstop pin
        name_parts = config.get_name().split()
        ppins = self.printer.lookup_object("pins")
        ppins.register_chip("%s_%s" % (name_parts[0], name_parts[-1]), self)

    def setup_pin(self, pin_type, pin_params):
        # Validate pin
        ppins = self.printer.lookup_object("pins")
        if pin_type != "endstop" or pin_params["pin"] != "virtual_endstop":
            raise ppins.error("tmc virtual endstop only useful as endstop")
        if pin_params["invert"] or pin_params["pullup"]:
            raise ppins.error("Can not pullup/invert tmc virtual pin")
        if self.diag_pin is None:
            raise ppins.error("tmc virtual endstop requires diag pin config")
        # Setup for sensorless homing
        self.printer.register_event_handler(
            "homing:homing_move_begin", self.handle_homing_move_begin
        )
        self.printer.register_event_handler(
            "homing:homing_move_end", self.handle_homing_move_end
        )
        self.mcu_endstop = ppins.setup_pin("endstop", self.diag_pin)
        return self.mcu_endstop

    def handle_homing_move_begin(self, hmove):
        if self.mcu_endstop not in hmove.get_mcu_endstops():
            return
        # Enable/disable stealthchop
        self.pwmthrs = self.fields.get_field("tpwmthrs")
        reg = self.fields.lookup_register("en_pwm_mode", None)
        if reg is None:
            # On "stallguard4" drivers, "stealthchop" must be enabled
            self.en_pwm = not self.fields.get_field("en_spreadcycle")
            tp_val = self.fields.set_field("tpwmthrs", 0)
            self.mcu_tmc.set_register("TPWMTHRS", tp_val)
            val = self.fields.set_field("en_spreadcycle", 0)
        else:
            # On earlier drivers, "stealthchop" must be disabled
            self.en_pwm = self.fields.get_field("en_pwm_mode")
            self.fields.set_field("en_pwm_mode", 0)
            val = self.fields.set_field(self.diag_pin_field, 1)
        self.mcu_tmc.set_register("GCONF", val)
        # Enable tcoolthrs (if not already)
        self.coolthrs = self.fields.get_field("tcoolthrs")
        if self.coolthrs == 0:
            tc_val = self.fields.set_field("tcoolthrs", 0xFFFFF)
            self.mcu_tmc.set_register("TCOOLTHRS", tc_val)
        # Disable thigh
        reg = self.fields.lookup_register("thigh", None)
        if reg is not None:
            self.thigh = self.fields.get_field("thigh")
            th_val = self.fields.set_field("thigh", 0)
            self.mcu_tmc.set_register(reg, th_val)

    def handle_homing_move_end(self, hmove):
        if self.mcu_endstop not in hmove.get_mcu_endstops():
            return
        # Restore stealthchop/spreadcycle
        reg = self.fields.lookup_register("en_pwm_mode", None)
        if reg is None:
            tp_val = self.fields.set_field("tpwmthrs", self.pwmthrs)
            self.mcu_tmc.set_register("TPWMTHRS", tp_val)
            val = self.fields.set_field("en_spreadcycle", not self.en_pwm)
        else:
            self.fields.set_field("en_pwm_mode", self.en_pwm)
            val = self.fields.set_field(self.diag_pin_field, 0)
        self.mcu_tmc.set_register("GCONF", val)
        # Restore tcoolthrs
        tc_val = self.fields.set_field("tcoolthrs", self.coolthrs)
        self.mcu_tmc.set_register("TCOOLTHRS", tc_val)
        # Restore thigh
        reg = self.fields.lookup_register("thigh", None)
        if reg is not None:
            th_val = self.fields.set_field("thigh", self.thigh)
            self.mcu_tmc.set_register(reg, th_val)


######################################################################
# Config reading helpers
######################################################################


# Helper to initialize the wave table from config or defaults
def TMCWaveTableHelper(config, mcu_tmc):
    set_config_field = mcu_tmc.get_fields().set_config_field
    set_config_field(config, "mslut0", 0xAAAAB554)
    set_config_field(config, "mslut1", 0x4A9554AA)
    set_config_field(config, "mslut2", 0x24492929)
    set_config_field(config, "mslut3", 0x10104222)
    set_config_field(config, "mslut4", 0xFBFFFFFF)
    set_config_field(config, "mslut5", 0xB5BB777D)
    set_config_field(config, "mslut6", 0x49295556)
    set_config_field(config, "mslut7", 0x00404222)
    set_config_field(config, "w0", 2)
    set_config_field(config, "w1", 1)
    set_config_field(config, "w2", 1)
    set_config_field(config, "w3", 1)
    set_config_field(config, "x1", 128)
    set_config_field(config, "x2", 255)
    set_config_field(config, "x3", 255)
    set_config_field(config, "start_sin", 0)
    set_config_field(config, "start_sin90", 247)


# Helper to configure the microstep settings
def TMCMicrostepHelper(config, mcu_tmc):
    fields = mcu_tmc.get_fields()
    stepper_name = " ".join(config.get_name().split()[1:])
    if not config.has_section(stepper_name):
        raise config.error(
            "Could not find config section '[%s]' required by tmc driver"
            % (stepper_name,)
        )
    sconfig = config.getsection(stepper_name)
    steps = {256: 0, 128: 1, 64: 2, 32: 3, 16: 4, 8: 5, 4: 6, 2: 7, 1: 8}
    mres = sconfig.getchoice("microsteps", steps)
    fields.set_field("mres", mres)
    fields.set_field("intpol", config.getboolean("interpolate", True))


# Helper for calculating TSTEP based values from velocity
def TMCtstepHelper(mcu_tmc, velocity, pstepper=None, config=None):
    if velocity <= 0.0:
        return 0xFFFFF
    if pstepper is not None:
        step_dist = pstepper.get_step_dist()
    else:
        stepper_name = " ".join(config.get_name().split()[1:])
        sconfig = config.getsection(stepper_name)
        rotation_dist, steps_per_rotation = stepper.parse_step_distance(sconfig)
        step_dist = rotation_dist / steps_per_rotation
    mres = mcu_tmc.get_fields().get_field("mres")
    step_dist_256 = step_dist / (1 << mres)
    tmc_freq = mcu_tmc.get_tmc_frequency()
    threshold = int(tmc_freq * step_dist_256 / velocity + 0.5)
    return max(0, min(0xFFFFF, threshold))


# Helper to configure stealthChop-spreadCycle transition velocity
def TMCStealthchopHelper(config, mcu_tmc, tmc_freq):
    fields = mcu_tmc.get_fields()
    en_pwm_mode = False
    velocity = config.getfloat("stealthchop_threshold", None, minval=0.0)
    tpwmthrs = 0xFFFFF

    if velocity is not None:
        en_pwm_mode = True
        tpwmthrs = TMCtstepHelper(mcu_tmc, velocity, config=config)
    fields.set_field("tpwmthrs", tpwmthrs)

    reg = fields.lookup_register("en_pwm_mode", None)
    if reg is not None:
        fields.set_field("en_pwm_mode", en_pwm_mode)
    else:
        # TMC2208 uses en_spreadCycle
        fields.set_field("en_spreadcycle", not en_pwm_mode)


class BaseTMCCurrentHelper:
    def __init__(self, config, mcu_tmc, max_current):
        self.printer = config.get_printer()
        self.name = config.get_name().split()[-1]
        self.mcu_tmc = mcu_tmc
        self.fields = mcu_tmc.get_fields()

        # config_{run|hold|home}_current
        # represents an initial value set via config file
        self.config_run_current = config.getfloat(
            "run_current", above=0.0, maxval=max_current
        )
        self.config_hold_current = config.getfloat(
            "hold_current", max_current, above=0.0, maxval=max_current
        )
        self.config_home_current = config.getfloat(
            "home_current",
            self.config_run_current,
            above=0.0,
            maxval=max_current,
        )
        self.current_change_dwell_time = config.getfloat(
            "current_change_dwell_time", 0.5, above=0.0
        )

        # req_{run|hold|home}_current
        # represents a requested value, which starts with
        # the configured value but can change during runtime
        # e.g. SET_TMC_CURRENT
        self.req_run_current = self.config_run_current
        self.req_hold_current = self.config_hold_current
        self.req_home_current = self.config_home_current

        # actual_current represents the actual current set to a stepper
        # It fluctuates between req_run_current and req_home_current
        # during homing
        self.actual_current = self.req_run_current

        self.max_current = max_current

    def needs_home_current_change(self):
        needs = self.actual_current != self.req_home_current
        logging.info(f"tmc {self.name}: needs_home_current_change {needs}")
        return needs

    def needs_run_current_change(self):
        needs = self.actual_current != self.req_run_current
        logging.info(f"tmc {self.name}: needs_run_current_change {needs}")
        return needs

    def needs_hold_current_change(self, hold_current):
        needs = hold_current != self.req_run_current
        logging.info(f"tmc {self.name}: needs_hold_current_change {needs}")
        return needs

    def set_home_current(self, new_home_current):
        self.req_home_current = min(self.max_current, new_home_current)

    def set_run_current(self, new_run_current):
        self.req_run_current = min(self.max_current, new_run_current)

    def set_hold_current(self, new_hold_current):
        self.req_hold_current = new_hold_current

    def set_actual_current(self, current):
        self.actual_current = current
        logging.info(
            f"tmc {self.name}: set_actual_current() new actual_current: {self.actual_current}"
        )

    def set_current_for_homing(self, print_time, pre_homing) -> float:
<<<<<<< HEAD
        if pre_homing and self.needs_home_current_change:
            self.set_current(self.req_home_current, self.req_hold_current, print_time)
            return self.current_change_dwell_time
        elif not pre_homing and self.needs_run_current_change:
            self.set_current(self.req_run_current, self.req_hold_current, print_time)
=======
        if pre_homing and self.needs_home_current_change():
            self.set_current(
                self.req_home_current, self.req_hold_current, print_time
            )
            return self.current_change_dwell_time
        elif not pre_homing and self.needs_run_current_change():
            self.set_current(
                self.req_run_current, self.req_hold_current, print_time
            )
>>>>>>> b1f014b8
            return self.current_change_dwell_time
        return 0.0

    def needs_current_changes(self, run_current, hold_current, force=False):
        if (
            run_current == self.actual_current
            and hold_current == self.req_hold_current
            and not force
        ):
            return False
        return True

    def set_current(self, new_current, hold_current, print_time, force=False):
        if not self.needs_current_changes(new_current, hold_current, force):
            return

        if self.needs_hold_current_change(hold_current):
            self.set_hold_current(hold_current)

        self.set_actual_current(new_current)
        self.apply_current(print_time)


# Helper to configure StallGuard and CoolStep minimum velocity
def TMCVcoolthrsHelper(config, mcu_tmc):
    fields = mcu_tmc.get_fields()
    velocity = config.getfloat("coolstep_threshold", None, minval=0.0)
    tcoolthrs = 0
    if velocity is not None:
        tcoolthrs = TMCtstepHelper(mcu_tmc, velocity, config=config)
    fields.set_field("tcoolthrs", tcoolthrs)


# Helper to configure StallGuard and CoolStep maximum velocity and
# SpreadCycle-FullStepping (High velocity) mode threshold.
def TMCVhighHelper(config, mcu_tmc):
    fields = mcu_tmc.get_fields()
    velocity = config.getfloat("high_velocity_threshold", None, minval=0.0)
    thigh = 0
    if velocity is not None:
        thigh = TMCtstepHelper(mcu_tmc, velocity, config=config)
    fields.set_field("thigh", thigh)<|MERGE_RESOLUTION|>--- conflicted
+++ resolved
@@ -852,13 +852,6 @@
         )
 
     def set_current_for_homing(self, print_time, pre_homing) -> float:
-<<<<<<< HEAD
-        if pre_homing and self.needs_home_current_change:
-            self.set_current(self.req_home_current, self.req_hold_current, print_time)
-            return self.current_change_dwell_time
-        elif not pre_homing and self.needs_run_current_change:
-            self.set_current(self.req_run_current, self.req_hold_current, print_time)
-=======
         if pre_homing and self.needs_home_current_change():
             self.set_current(
                 self.req_home_current, self.req_hold_current, print_time
@@ -868,7 +861,6 @@
             self.set_current(
                 self.req_run_current, self.req_hold_current, print_time
             )
->>>>>>> b1f014b8
             return self.current_change_dwell_time
         return 0.0
 
