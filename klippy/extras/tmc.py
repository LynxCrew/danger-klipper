# Common helper code for TMC stepper drivers
#
# Copyright (C) 2018-2020  Kevin O'Connor <kevin@koconnor.net>
#
# This file may be distributed under the terms of the GNU GPLv3 license.
import logging, collections
from klippy import stepper


######################################################################
# Field helpers
######################################################################


# Return the position of the first bit set in a mask
def ffs(mask):
    return (mask & -mask).bit_length() - 1


class FieldHelper:
    def __init__(
        self, all_fields, signed_fields=[], field_formatters={}, registers=None
    ):
        self.all_fields = all_fields
        self.signed_fields = {sf: 1 for sf in signed_fields}
        self.field_formatters = field_formatters
        self.registers = registers
        if self.registers is None:
            self.registers = collections.OrderedDict()
        self.field_to_register = {
            f: r for r, fields in self.all_fields.items() for f in fields
        }

    def lookup_register(self, field_name, default=None):
        return self.field_to_register.get(field_name, default)

    def get_field(self, field_name, reg_value=None, reg_name=None):
        # Returns value of the register field
        if reg_name is None:
            reg_name = self.field_to_register[field_name]
        if reg_value is None:
            reg_value = self.registers.get(reg_name, 0)
        mask = self.all_fields[reg_name][field_name]
        field_value = (reg_value & mask) >> ffs(mask)
        if (
            field_name in self.signed_fields
            and ((reg_value & mask) << 1) > mask
        ):
            field_value -= 1 << field_value.bit_length()
        return field_value

    def set_field(self, field_name, field_value, reg_value=None, reg_name=None):
        # Returns register value with field bits filled with supplied value
        if reg_name is None:
            reg_name = self.field_to_register[field_name]
        if reg_value is None:
            reg_value = self.registers.get(reg_name, 0)
        mask = self.all_fields[reg_name][field_name]
        new_value = (reg_value & ~mask) | ((field_value << ffs(mask)) & mask)
        self.registers[reg_name] = new_value
        return new_value

    def set_config_field(self, config, field_name, default):
        # Allow a field to be set from the config file
        config_name = "driver_" + field_name.upper()
        reg_name = self.field_to_register[field_name]
        mask = self.all_fields[reg_name][field_name]
        maxval = mask >> ffs(mask)
        if maxval == 1:
            val = config.getboolean(config_name, default)
        elif field_name in self.signed_fields:
            val = config.getint(
                config_name,
                default,
                minval=-(maxval // 2 + 1),
                maxval=maxval // 2,
            )
        else:
            val = config.getint(config_name, default, minval=0, maxval=maxval)
        if default is None and val is None:
            return
        return self.set_field(field_name, val)

    def pretty_format(self, reg_name, reg_value):
        # Provide a string description of a register
        reg_fields = self.all_fields.get(reg_name, {})
        reg_fields = sorted([(mask, name) for name, mask in reg_fields.items()])
        fields = []
        for mask, field_name in reg_fields:
            field_value = self.get_field(field_name, reg_value, reg_name)
            sval = self.field_formatters.get(field_name, str)(field_value)
            if sval and sval != "0":
                fields.append(" %s=%s" % (field_name, sval))
        return "%-11s %08x%s" % (reg_name + ":", reg_value, "".join(fields))

    def get_reg_fields(self, reg_name, reg_value):
        # Provide fields found in a register
        reg_fields = self.all_fields.get(reg_name, {})
        return {
            field_name: self.get_field(field_name, reg_value, reg_name)
            for field_name, mask in reg_fields.items()
        }


######################################################################
# Periodic error checking
######################################################################


class TMCErrorCheck:
    def __init__(self, config, mcu_tmc):
        self.printer = config.get_printer()
        name_parts = config.get_name().split()
        self.stepper_name = " ".join(name_parts[1:])
        self.mcu_tmc = mcu_tmc
        self.fields = mcu_tmc.get_fields()
        self.check_timer = None
        self.last_drv_status = self.last_drv_fields = None
        # Setup for GSTAT query
        reg_name = self.fields.lookup_register("drv_err")
        if reg_name is not None:
            self.gstat_reg_info = [0, reg_name, 0xFFFFFFFF, 0xFFFFFFFF, 0]
        else:
            self.gstat_reg_info = None
        self.clear_gstat = True
        # Setup for DRV_STATUS query
        self.irun_field = "irun"
        reg_name = "DRV_STATUS"
        mask = err_mask = cs_actual_mask = 0
        if name_parts[0] == "tmc2130":
            # TMC2130 driver quirks
            self.clear_gstat = False
            cs_actual_mask = self.fields.all_fields[reg_name]["cs_actual"]
        elif name_parts[0] == "tmc2660":
            # TMC2660 driver quirks
            self.irun_field = "cs"
            reg_name = "READRSP@RDSEL2"
            cs_actual_mask = self.fields.all_fields[reg_name]["se"]
        err_fields = ["ot", "s2ga", "s2gb", "s2vsa", "s2vsb"]
        warn_fields = ["otpw", "t120", "t143", "t150", "t157"]
        for f in err_fields + warn_fields:
            if f in self.fields.all_fields[reg_name]:
                mask |= self.fields.all_fields[reg_name][f]
                if f in err_fields:
                    err_mask |= self.fields.all_fields[reg_name][f]
        self.drv_status_reg_info = [0, reg_name, mask, err_mask, cs_actual_mask]
        # Setup for temperature query
        self.adc_temp = None
        self.measured_min = None
        self.measured_max = None
        self.adc_temp_reg = self.fields.lookup_register("adc_temp")
        if self.adc_temp_reg is not None:
            pheaters = self.printer.load_object(config, "heaters")
            pheaters.register_monitor(config)
        self.query_while_disabled = config.getboolean(
            "query_while_disabled", False
        )
        if self.query_while_disabled:
            self.printer.register_event_handler(
                "klippy:ready", self._handle_ready
            )

    def _handle_ready(self):
        self.printer.get_reactor().register_callback(self.start_checks)

    def _query_register(self, reg_info, try_clear=False):
        last_value, reg_name, mask, err_mask, cs_actual_mask = reg_info
        cleared_flags = 0
        count = 0
        while True:
            try:
                val = self.mcu_tmc.get_register(reg_name)
            except self.printer.command_error as e:
                count += 1
                if count < 3 and str(e).startswith("Unable to read tmc uart"):
                    # Allow more retries on a TMC UART read error
                    reactor = self.printer.get_reactor()
                    reactor.pause(reactor.monotonic() + 0.050)
                    continue
                raise
            if val & mask != last_value & mask:
                fmt = self.fields.pretty_format(reg_name, val)
                logging.info("TMC '%s' reports %s", self.stepper_name, fmt)
            reg_info[0] = last_value = val
            if not val & err_mask:
                if not cs_actual_mask or val & cs_actual_mask:
                    break
                irun = self.fields.get_field(self.irun_field)
                if self.check_timer is None or irun < 4:
                    break
                if self.irun_field == "irun" and not self.fields.get_field(
                    "ihold"
                ):
                    break
                # CS_ACTUAL field of zero - indicates a driver reset
            count += 1
            if count >= 3:
                fmt = self.fields.pretty_format(reg_name, val)
                raise self.printer.command_error(
                    "TMC '%s' reports error: %s" % (self.stepper_name, fmt)
                )
            if try_clear and val & err_mask:
                try_clear = False
                cleared_flags |= val & err_mask
                self.mcu_tmc.set_register(reg_name, val & err_mask)
        return cleared_flags

    def _query_temperature(self):
        try:
            self.adc_temp = self.mcu_tmc.get_register(self.adc_temp_reg)
        except self.printer.command_error as e:
            # Ignore comms error for temperature
            self.adc_temp = None
            return

    def _do_periodic_check(self, eventtime):
        try:
            self._query_register(self.drv_status_reg_info)
            if self.gstat_reg_info is not None:
                self._query_register(self.gstat_reg_info)
            if self.adc_temp_reg is not None:
                self._query_temperature()
        except self.printer.command_error as e:
            self.printer.invoke_shutdown(str(e))
            return self.printer.get_reactor().NEVER
        return eventtime + 1.0

    def start_check_timer(self):
        if self.check_timer is not None:
            return
        reactor = self.printer.get_reactor()
        curtime = reactor.monotonic()
        self.check_timer = reactor.register_timer(
            self._do_periodic_check, curtime + 1.0
        )

    def stop_check_timer(self, force=False):
        if self.check_timer is None or (
            self.query_while_disabled and not force
        ):
            return
        self.printer.get_reactor().unregister_timer(self.check_timer)
        self.check_timer = None

    def start_checks(self, eventtime=None):
        self.stop_check_timer(force=True)
        cleared_flags = 0
        self._query_register(self.drv_status_reg_info)
        if self.gstat_reg_info is not None:
            cleared_flags = self._query_register(
                self.gstat_reg_info, try_clear=self.clear_gstat
            )
        self.start_check_timer()
        if cleared_flags:
            reset_mask = self.fields.all_fields["GSTAT"]["reset"]
            if cleared_flags & reset_mask:
                return True
        return False

    def stop_checks(self):
        if not self.query_while_disabled:
            self.stop_check_timer()

    def get_temperature(self):
        if self.check_timer is None or self.adc_temp is None:
            return None
        return round((self.adc_temp - 2038) / 7.7, 2)

    def get_status(self, eventtime=None):
        if self.check_timer is None:
            measured_min = (
                0.0
                if self.measured_min is None
                else round(self.measured_min, 2)
            )
            measured_max = (
                0.0
                if self.measured_max is None
                else round(self.measured_max, 2)
            )
            return {
                "drv_status": None,
                "temperature": None,
                "measured_min_temp": measured_min,
                "measured_max_temp": measured_max,
            }
        temp = self.get_temperature()
        last_value, reg_name = self.drv_status_reg_info[:2]
        if last_value != self.last_drv_status:
            self.last_drv_status = last_value
            fields = self.fields.get_reg_fields(reg_name, last_value)
            self.last_drv_fields = {n: v for n, v in fields.items() if v}
        if temp:
            self.measured_min = min(
                99999999.0 if self.measured_min is None else self.measured_min,
                temp,
            )
            self.measured_max = max(
                0.0 if self.measured_max is None else self.measured_max, temp
            )
        measured_min = (
            0.0 if self.measured_min is None else round(self.measured_min, 2)
        )
        measured_max = (
            0.0 if self.measured_max is None else round(self.measured_max, 2)
        )
        return {
            "drv_status": self.last_drv_fields,
            "temperature": temp,
            "measured_min_temp": measured_min,
            "measured_max_temp": measured_max,
        }


######################################################################
# G-Code command helpers
######################################################################


class TMCCommandHelper:
    def __init__(self, config, mcu_tmc, current_helper):
        self.printer = config.get_printer()
        self.stepper_name = " ".join(config.get_name().split()[1:])
        self.name = config.get_name().split()[-1]
        self.mcu_tmc = mcu_tmc
        self.current_helper = current_helper
        self.echeck_helper = TMCErrorCheck(config, mcu_tmc)
        self.fields = mcu_tmc.get_fields()
        self.read_registers = self.read_translate = None
        self.toff = None
        self.mcu_phase_offset = None
        self.stepper = None
        self.stepper_enable = self.printer.load_object(config, "stepper_enable")
        self.printer.register_event_handler(
            "stepper:sync_mcu_position", self._handle_sync_mcu_pos
        )
        self.printer.register_event_handler(
            "stepper:set_sdir_inverted", self._handle_sync_mcu_pos
        )
        self.printer.register_event_handler(
            "klippy:mcu_identify", self._handle_mcu_identify
        )
        self.printer.register_event_handler(
            "klippy:connect", self._handle_connect
        )
        # Set microstep config options
        TMCMicrostepHelper(config, mcu_tmc)
        # Register commands
        gcode = self.printer.lookup_object("gcode")
        gcode.register_mux_command(
            "SET_TMC_FIELD",
            "STEPPER",
            self.name,
            self.cmd_SET_TMC_FIELD,
            desc=self.cmd_SET_TMC_FIELD_help,
        )
        gcode.register_mux_command(
            "INIT_TMC",
            "STEPPER",
            self.name,
            self.cmd_INIT_TMC,
            desc=self.cmd_INIT_TMC_help,
        )
        gcode.register_mux_command(
            "SET_TMC_CURRENT",
            "STEPPER",
            self.name,
            self.cmd_SET_TMC_CURRENT,
            desc=self.cmd_SET_TMC_CURRENT_help,
        )

    def _init_registers(self, print_time=None):
        # Send registers
        for reg_name in list(self.fields.registers.keys()):
            val = self.fields.registers[reg_name]  # Val may change during loop
            self.mcu_tmc.set_register(reg_name, val, print_time)

    cmd_INIT_TMC_help = "Initialize TMC stepper driver registers"

    def cmd_INIT_TMC(self, gcmd):
        logging.info("INIT_TMC %s", self.name)
        print_time = self.printer.lookup_object("toolhead").get_last_move_time()
        self._init_registers(print_time)

    cmd_SET_TMC_FIELD_help = "Set a register field of a TMC driver"

    def cmd_SET_TMC_FIELD(self, gcmd):
        field_name = gcmd.get("FIELD").lower()
        reg_name = self.fields.lookup_register(field_name, None)
        if reg_name is None:
            raise gcmd.error("Unknown field name '%s'" % (field_name,))
        value = gcmd.get_int("VALUE", None)
        velocity = gcmd.get_float("VELOCITY", None, minval=0.0)
        if (value is None) == (velocity is None):
            raise gcmd.error("Specify either VALUE or VELOCITY")
        if velocity is not None:
            if self.mcu_tmc.get_tmc_frequency() is None:
                raise gcmd.error(
                    "VELOCITY parameter not supported by this driver"
                )
            value = TMCtstepHelper(
                self.mcu_tmc, velocity, pstepper=self.stepper
            )
        reg_val = self.fields.set_field(field_name, value)
        print_time = self.printer.lookup_object("toolhead").get_last_move_time()
        self.mcu_tmc.set_register(reg_name, reg_val, print_time)

    cmd_SET_TMC_CURRENT_help = "Set the current of a TMC driver"

    def cmd_SET_TMC_CURRENT(self, gcmd):
        ch = self.current_helper
        (
            prev_cur,
            prev_hold_cur,
            req_hold_cur,
            max_cur,
            prev_home_cur,
        ) = ch.get_current()
        run_current = gcmd.get_float(
            "CURRENT", None, minval=0.0, maxval=max_cur
        )
        hold_current = gcmd.get_float(
            "HOLDCURRENT", None, above=0.0, maxval=max_cur
        )
        home_current = gcmd.get_float(
            "HOMECURRENT", None, above=0.0, maxval=max_cur
        )
        verbose = gcmd.get("VERBOSE", "low")
        if (
            run_current is not None
            or hold_current is not None
            or home_current is not None
        ):
            if run_current is not None:
                ch.set_run_current(run_current)
            else:
                run_current = prev_cur

            if hold_current is None:
                hold_current = req_hold_cur

            if home_current is not None:
                ch.set_home_current(home_current)

            toolhead = self.printer.lookup_object("toolhead")
            print_time = toolhead.get_last_move_time()
            ch.set_current(
                run_current, hold_current, print_time, recalculate_current_range=True
            )
            (
                prev_cur,
                prev_hold_cur,
                req_hold_cur,
                max_cur,
                prev_home_cur,
            ) = ch.get_current()
        # Report values
        if verbose.lower() == "low" or verbose.lower() == "high":
            if prev_hold_cur is None:
                gcmd.respond_info(
                    "Run Current: %0.2fA Home Current: %0.2fA"
                    % (prev_cur, prev_home_cur)
                )
            else:
                gcmd.respond_info(
                    "Run Current: %0.2fA Hold Current: %0.2fA Home Current: %0.2fA"
                    % (prev_cur, prev_hold_cur, prev_home_cur)
                )

    # Stepper phase tracking
    def _get_phases(self):
        return (256 >> self.fields.get_field("mres")) * 4

    def get_phase_offset(self):
        return self.mcu_phase_offset, self._get_phases()

    def _query_phase(self):
        field_name = "mscnt"
        if self.fields.lookup_register(field_name, None) is None:
            # TMC2660 uses MSTEP
            field_name = "mstep"
        reg = self.mcu_tmc.get_register(self.fields.lookup_register(field_name))
        return self.fields.get_field(field_name, reg)

    def _handle_sync_mcu_pos(self, stepper):
        if stepper.get_name() != self.stepper_name:
            return
        try:
            driver_phase = self._query_phase()
        except self.printer.command_error as e:
            logging.info("Unable to obtain tmc %s phase", self.stepper_name)
            self.mcu_phase_offset = None
            enable_line = self.stepper_enable.lookup_enable(self.stepper_name)
            if enable_line.is_motor_enabled():
                raise
            return
        if not stepper.get_dir_inverted()[0]:
            driver_phase = 1023 - driver_phase
        phases = self._get_phases()
        phase = int(float(driver_phase) / 1024 * phases + 0.5) % phases
        moff = (phase - stepper.get_mcu_position()) % phases
        if self.mcu_phase_offset is not None and self.mcu_phase_offset != moff:
            logging.warning(
                "Stepper %s phase change (was %d now %d)",
                self.stepper_name,
                self.mcu_phase_offset,
                moff,
            )
        self.mcu_phase_offset = moff

    # Stepper enable/disable tracking
    def _do_enable(self, print_time):
        try:
            if self.toff is not None:
                # Shared enable via comms handling
                self.fields.set_field("toff", self.toff)
            self._init_registers()
            did_reset = self.echeck_helper.start_checks()
            if did_reset:
                self.mcu_phase_offset = None
            # Calculate phase offset
            if self.mcu_phase_offset is not None:
                return
            gcode = self.printer.lookup_object("gcode")
            with gcode.get_mutex():
                if self.mcu_phase_offset is not None:
                    return
                logging.info(
                    "Pausing toolhead to calculate %s phase offset",
                    self.stepper_name,
                )
                self.printer.lookup_object("toolhead").wait_moves()
                self._handle_sync_mcu_pos(self.stepper)
        except self.printer.command_error as e:
            self.printer.invoke_shutdown(str(e))

    def _do_disable(self, print_time):
        try:
            if self.toff is not None:
                val = self.fields.set_field("toff", 0)
                reg_name = self.fields.lookup_register("toff")
                self.mcu_tmc.set_register(reg_name, val, print_time)
            self.echeck_helper.stop_checks()
        except self.printer.command_error as e:
            self.printer.invoke_shutdown(str(e))

    def _handle_mcu_identify(self):
        # Lookup stepper object
        force_move = self.printer.lookup_object("force_move")
        self.stepper = force_move.lookup_stepper(self.stepper_name)
        self.stepper.set_tmc_current_helper(self.current_helper)

        # Note pulse duration and step_both_edge optimizations available
        self.stepper.setup_default_pulse_duration(0.000000100, True)

    def _handle_stepper_enable(self, print_time, is_enable):
        if is_enable:

            def cb(ev):
                return self._do_enable(print_time)

        else:

            def cb(ev):
                return self._do_disable(print_time)

        self.printer.get_reactor().register_callback(cb)

    def _handle_connect(self):
        # Check if using step on both edges optimization
        pulse_duration, step_both_edge = self.stepper.get_pulse_duration()
        if step_both_edge:
            self.fields.set_field("dedge", 1)
        # Check for soft stepper enable/disable
        enable_line = self.stepper_enable.lookup_enable(self.stepper_name)
        enable_line.register_state_callback(self._handle_stepper_enable)
        if not enable_line.has_dedicated_enable():
            self.toff = self.fields.get_field("toff")
            self.fields.set_field("toff", 0)
            logging.info(
                "Enabling TMC virtual enable for '%s'", self.stepper_name
            )
        # Send init
        try:
            if self.mcu_tmc.mcu.non_critical_disconnected:
                logging.info(
                    "TMC %s failed to init - non_critical_mcu: %s is disconnected!",
                    self.name,
                    self.mcu_tmc.mcu.get_name(),
                )
            else:
                self._init_registers()
        except self.printer.command_error as e:
            logging.info("TMC %s failed to init: %s", self.name, str(e))

    def get_temperature(self):
        return self.echeck_helper.get_temperature()

    def get_mcu(self):
        return self.mcu_tmc.get_mcu()

    # get_status information export
    def get_status(self, eventtime=None):
        cpos = None
        if self.stepper is not None and self.mcu_phase_offset is not None:
            cpos = self.stepper.mcu_to_commanded_position(self.mcu_phase_offset)
        current = self.current_helper.get_current()
        res = {
            "mcu_phase_offset": self.mcu_phase_offset,
            "phase_offset_position": cpos,
            "run_current": current[0],
            "hold_current": current[1],
        }
        res.update(self.echeck_helper.get_status(eventtime))
        return res

    # DUMP_TMC support
    def setup_register_dump(self, read_registers, read_translate=None):
        self.read_registers = read_registers
        self.read_translate = read_translate
        gcode = self.printer.lookup_object("gcode")
        gcode.register_mux_command(
            "DUMP_TMC",
            "STEPPER",
            self.name,
            self.cmd_DUMP_TMC,
            desc=self.cmd_DUMP_TMC_help,
        )

    cmd_DUMP_TMC_help = "Read and display TMC stepper driver registers"

    def cmd_DUMP_TMC(self, gcmd):
        logging.info("DUMP_TMC %s", self.name)
        reg_name = gcmd.get("REGISTER", None)
        if reg_name is not None:
            reg_name = reg_name.upper()
            val = self.fields.registers.get(reg_name)
            if (val is not None) and (reg_name not in self.read_registers):
                # write-only register
                gcmd.respond_info(self.fields.pretty_format(reg_name, val))
            elif reg_name in self.read_registers:
                # readable register
                val = self.mcu_tmc.get_register(reg_name)
                if self.read_translate is not None:
                    reg_name, val = self.read_translate(reg_name, val)
                gcmd.respond_info(self.fields.pretty_format(reg_name, val))
            else:
                raise gcmd.error("Unknown register name '%s'" % (reg_name))
        else:
            gcmd.respond_info("========== Write-only registers ==========")
            for reg_name, val in self.fields.registers.items():
                if reg_name not in self.read_registers:
                    gcmd.respond_info(self.fields.pretty_format(reg_name, val))
            gcmd.respond_info("========== Queried registers ==========")
            for reg_name in self.read_registers:
                val = self.mcu_tmc.get_register(reg_name)
                if self.read_translate is not None:
                    reg_name, val = self.read_translate(reg_name, val)
                gcmd.respond_info(self.fields.pretty_format(reg_name, val))


######################################################################
# TMC virtual pins
######################################################################


# Helper class for "sensorless homing"
class TMCVirtualPinHelper:
    def __init__(self, config, mcu_tmc):
        self.printer = config.get_printer()
        self.mcu_tmc = mcu_tmc
        self.fields = mcu_tmc.get_fields()
        if self.fields.lookup_register("diag0_stall") is not None:
            if config.get("diag0_pin", None) is not None:
                self.diag_pin = config.get("diag0_pin")
                self.diag_pin_field = "diag0_stall"
            else:
                self.diag_pin = config.get("diag1_pin", None)
                self.diag_pin_field = "diag1_stall"
        else:
            self.diag_pin = config.get("diag_pin", None)
            self.diag_pin_field = None
        self.mcu_endstop = None
        self.en_pwm = False
        self.pwmthrs = self.coolthrs = self.thigh = 0
        # Register virtual_endstop pin
        name_parts = config.get_name().split()
        ppins = self.printer.lookup_object("pins")
        ppins.register_chip("%s_%s" % (name_parts[0], name_parts[-1]), self)

    def setup_pin(self, pin_type, pin_params):
        # Validate pin
        ppins = self.printer.lookup_object("pins")
        if pin_type != "endstop" or pin_params["pin"] != "virtual_endstop":
            raise ppins.error("tmc virtual endstop only useful as endstop")
        if pin_params["invert"] or pin_params["pullup"]:
            raise ppins.error("Can not pullup/invert tmc virtual pin")
        if self.diag_pin is None:
            raise ppins.error("tmc virtual endstop requires diag pin config")
        # Setup for sensorless homing
        self.printer.register_event_handler(
            "homing:homing_move_begin", self.handle_homing_move_begin
        )
        self.printer.register_event_handler(
            "homing:homing_move_end", self.handle_homing_move_end
        )
        self.mcu_endstop = ppins.setup_pin("endstop", self.diag_pin)
        return self.mcu_endstop

    def handle_homing_move_begin(self, hmove):
        if self.mcu_endstop not in hmove.get_mcu_endstops():
            return
        # Enable/disable stealthchop
        self.pwmthrs = self.fields.get_field("tpwmthrs")
        reg = self.fields.lookup_register("en_pwm_mode", None)
        if reg is None:
            # On "stallguard4" drivers, "stealthchop" must be enabled
            self.en_pwm = not self.fields.get_field("en_spreadcycle")
            tp_val = self.fields.set_field("tpwmthrs", 0)
            self.mcu_tmc.set_register("TPWMTHRS", tp_val)
            val = self.fields.set_field("en_spreadcycle", 0)
        else:
            # On earlier drivers, "stealthchop" must be disabled
            self.en_pwm = self.fields.get_field("en_pwm_mode")
            self.fields.set_field("en_pwm_mode", 0)
            val = self.fields.set_field(self.diag_pin_field, 1)
        self.mcu_tmc.set_register("GCONF", val)
        # Enable tcoolthrs (if not already)
        self.coolthrs = self.fields.get_field("tcoolthrs")
        if self.coolthrs == 0:
            tc_val = self.fields.set_field("tcoolthrs", 0xFFFFF)
            self.mcu_tmc.set_register("TCOOLTHRS", tc_val)
        # Disable thigh
        reg = self.fields.lookup_register("thigh", None)
        if reg is not None:
            self.thigh = self.fields.get_field("thigh")
            th_val = self.fields.set_field("thigh", 0)
            self.mcu_tmc.set_register(reg, th_val)

    def handle_homing_move_end(self, hmove):
        if self.mcu_endstop not in hmove.get_mcu_endstops():
            return
        # Restore stealthchop/spreadcycle
        reg = self.fields.lookup_register("en_pwm_mode", None)
        if reg is None:
            tp_val = self.fields.set_field("tpwmthrs", self.pwmthrs)
            self.mcu_tmc.set_register("TPWMTHRS", tp_val)
            val = self.fields.set_field("en_spreadcycle", not self.en_pwm)
        else:
            self.fields.set_field("en_pwm_mode", self.en_pwm)
            val = self.fields.set_field(self.diag_pin_field, 0)
        self.mcu_tmc.set_register("GCONF", val)
        # Restore tcoolthrs
        tc_val = self.fields.set_field("tcoolthrs", self.coolthrs)
        self.mcu_tmc.set_register("TCOOLTHRS", tc_val)
        # Restore thigh
        reg = self.fields.lookup_register("thigh", None)
        if reg is not None:
            th_val = self.fields.set_field("thigh", self.thigh)
            self.mcu_tmc.set_register(reg, th_val)


######################################################################
# Config reading helpers
######################################################################


# Helper to initialize the wave table from config or defaults
def TMCWaveTableHelper(config, mcu_tmc):
    set_config_field = mcu_tmc.get_fields().set_config_field
    set_config_field(config, "mslut0", 0xAAAAB554)
    set_config_field(config, "mslut1", 0x4A9554AA)
    set_config_field(config, "mslut2", 0x24492929)
    set_config_field(config, "mslut3", 0x10104222)
    set_config_field(config, "mslut4", 0xFBFFFFFF)
    set_config_field(config, "mslut5", 0xB5BB777D)
    set_config_field(config, "mslut6", 0x49295556)
    set_config_field(config, "mslut7", 0x00404222)
    set_config_field(config, "w0", 2)
    set_config_field(config, "w1", 1)
    set_config_field(config, "w2", 1)
    set_config_field(config, "w3", 1)
    set_config_field(config, "x1", 128)
    set_config_field(config, "x2", 255)
    set_config_field(config, "x3", 255)
    set_config_field(config, "start_sin", 0)
    set_config_field(config, "start_sin90", 247)


# Helper to configure the microstep settings
def TMCMicrostepHelper(config, mcu_tmc):
    fields = mcu_tmc.get_fields()
    stepper_name = " ".join(config.get_name().split()[1:])
    if not config.has_section(stepper_name):
        raise config.error(
            "Could not find config section '[%s]' required by tmc driver"
            % (stepper_name,)
        )
    sconfig = config.getsection(stepper_name)
    steps = {256: 0, 128: 1, 64: 2, 32: 3, 16: 4, 8: 5, 4: 6, 2: 7, 1: 8}
    mres = sconfig.getchoice("microsteps", steps)
    fields.set_field("mres", mres)
    fields.set_field("intpol", config.getboolean("interpolate", True))


# Helper for calculating TSTEP based values from velocity
def TMCtstepHelper(mcu_tmc, velocity, pstepper=None, config=None):
    if velocity <= 0.0:
        return 0xFFFFF
    if pstepper is not None:
        step_dist = pstepper.get_step_dist()
    else:
        stepper_name = " ".join(config.get_name().split()[1:])
        sconfig = config.getsection(stepper_name)
        rotation_dist, steps_per_rotation = stepper.parse_step_distance(sconfig)
        step_dist = rotation_dist / steps_per_rotation
    mres = mcu_tmc.get_fields().get_field("mres")
    step_dist_256 = step_dist / (1 << mres)
    tmc_freq = mcu_tmc.get_tmc_frequency()
    threshold = int(tmc_freq * step_dist_256 / velocity + 0.5)
    return max(0, min(0xFFFFF, threshold))


# Helper to configure stealthChop-spreadCycle transition velocity
def TMCStealthchopHelper(config, mcu_tmc, tmc_freq):
    fields = mcu_tmc.get_fields()
    en_pwm_mode = False
    velocity = config.getfloat("stealthchop_threshold", None, minval=0.0)
    tpwmthrs = 0xFFFFF

    if velocity is not None:
        en_pwm_mode = True
        tpwmthrs = TMCtstepHelper(mcu_tmc, velocity, config=config)
    fields.set_field("tpwmthrs", tpwmthrs)

    reg = fields.lookup_register("en_pwm_mode", None)
    if reg is not None:
        fields.set_field("en_pwm_mode", en_pwm_mode)
    else:
        # TMC2208 uses en_spreadCycle
        fields.set_field("en_spreadcycle", not en_pwm_mode)


class BaseTMCCurrentHelper:
<<<<<<< HEAD
    def __init__(self, config, mcu_tmc, max_current, tmc_type):
=======
    def __init__(self, config, mcu_tmc, max_current, has_sense_resistor=True):
>>>>>>> 7c2c6ce8
        self.printer = config.get_printer()
        self.name = config.get_name().split()[-1]
        self.type = tmc_type
        self.mcu_tmc = mcu_tmc
        self.fields = mcu_tmc.get_fields()

        if has_sense_resistor:
            self.sense_resistor = config.getfloat("sense_resistor", above=0.0)

        # config_{run|hold|home}_current
        # represents an initial value set via config file
        self.config_run_current = config.getfloat(
            "run_current", above=0.0, maxval=max_current
        )
        self.config_hold_current = config.getfloat(
            "hold_current", None, above=0.0, maxval=max_current
        )
        self.config_home_current = config.getfloat(
            "home_current",
            self.config_run_current,
            above=0.0,
            maxval=max_current,
        )
        self.current_change_dwell_time = config.getfloat(
            "current_change_dwell_time", 0.5, above=0.0
        )

        # req_{run|hold|home}_current
        # represents a requested value, which starts with
        # the configured value but can change during runtime
        # e.g. SET_TMC_CURRENT
        self.req_run_current = self.config_run_current
        self.req_hold_current = self.config_hold_current
        self.req_home_current = self.config_home_current

        # actual_current represents the actual current set to a stepper
        # It fluctuates between req_run_current and req_home_current
        # during homing
        self.actual_current = self.req_run_current

        self.max_current = max_current

    def needs_home_current_change(self):
        needs = self.actual_current != self.req_home_current
        logging.info(f"tmc {self.name}: needs_home_current_change {needs}")
        return needs

    def needs_run_current_change(self):
        needs = self.actual_current != self.req_run_current
        logging.info(f"tmc {self.name}: needs_run_current_change {needs}")
        return needs

    def needs_hold_current_change(self, hold_current):
        needs = hold_current != self.req_run_current
        logging.info(f"tmc {self.name}: needs_hold_current_change {needs}")
        return needs

    def set_home_current(self, new_home_current):
        self.req_home_current = min(self.max_current, new_home_current)

    def set_run_current(self, new_run_current):
        self.req_run_current = min(self.max_current, new_run_current)

    def set_hold_current(self, new_hold_current):
        self.req_hold_current = new_hold_current

    def set_actual_current(self, current):
        self.actual_current = current
        logging.info(
            f"tmc {self.name}: set_actual_current() new actual_current: {self.actual_current}"
        )

    def set_current_for_homing(
        self, print_time, pre_homing, get_dwell_time=False
    ) -> float:
        if pre_homing and self.needs_home_current_change():
            self.set_current(
                self.req_home_current, self.req_hold_current, print_time
            )
            return self.current_change_dwell_time
        elif not pre_homing and self.needs_run_current_change():
            self.set_current(
                self.req_run_current, self.req_hold_current, print_time
            )
            return self.current_change_dwell_time
        if get_dwell_time:
            return self.current_change_dwell_time
        return 0.0

    def needs_current_changes(self, run_current, hold_current, force=False):
        if (
            run_current == self.actual_current
            and hold_current == self.req_hold_current
            and not force
        ):
            return False
        return True

    def apply_current(self, print_time, recalculate_current_range=False):
        pass

    def set_current(
        self,
        new_current,
        hold_current,
        print_time,
        force=False,
        recalculate_current_range=False,
    ):
        if not self.needs_current_changes(new_current, hold_current, force):
            return

        if self.needs_hold_current_change(hold_current):
            self.set_hold_current(hold_current)

        self.set_actual_current(new_current)
        self.apply_current(print_time, recalculate_current_range)


# Helper to configure StallGuard and CoolStep minimum velocity
def TMCVcoolthrsHelper(config, mcu_tmc):
    fields = mcu_tmc.get_fields()
    velocity = config.getfloat("coolstep_threshold", None, minval=0.0)
    tcoolthrs = 0
    if velocity is not None:
        tcoolthrs = TMCtstepHelper(mcu_tmc, velocity, config=config)
    fields.set_field("tcoolthrs", tcoolthrs)


# Helper to configure StallGuard and CoolStep maximum velocity and
# SpreadCycle-FullStepping (High velocity) mode threshold.
def TMCVhighHelper(config, mcu_tmc):
    fields = mcu_tmc.get_fields()
    velocity = config.getfloat("high_velocity_threshold", None, minval=0.0)
    thigh = 0
    if velocity is not None:
        thigh = TMCtstepHelper(mcu_tmc, velocity, config=config)
    fields.set_field("thigh", thigh)<|MERGE_RESOLUTION|>--- conflicted
+++ resolved
@@ -842,11 +842,7 @@
 
 
 class BaseTMCCurrentHelper:
-<<<<<<< HEAD
-    def __init__(self, config, mcu_tmc, max_current, tmc_type):
-=======
     def __init__(self, config, mcu_tmc, max_current, has_sense_resistor=True):
->>>>>>> 7c2c6ce8
         self.printer = config.get_printer()
         self.name = config.get_name().split()[-1]
         self.type = tmc_type
