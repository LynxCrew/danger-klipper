--- conflicted
+++ resolved
@@ -28,7 +28,6 @@
             "TELEMETRY_EXAMPLE", self.cmd_TELEMETRY_EXAMPLE, True
         )
 
-<<<<<<< HEAD
         gcode.register_command(
             "ENABLE_TELEMETRY", self.cmd_ENABLE_TELEMETRY
         )
@@ -36,17 +35,6 @@
         gcode.register_command(
             "DISABLE_TELEMETRY", self.cmd_DISABLE_TELEMETRY
         )
-=======
-        if self.enabled is not True:
-            gcode.register_command(
-                "ENABLE_TELEMETRY", self.cmd_ENABLE_TELEMETRY
-            )
-
-        if self.enabled is not False:
-            gcode.register_command(
-                "DISABLE_TELEMETRY", self.cmd_DISABLE_TELEMETRY
-            )
->>>>>>> 55336a1a
 
         if self.enabled is None:
             self.printer.register_event_handler(
