# Support for a manual controlled stepper
#
# Copyright (C) 2019-2021  Kevin O'Connor <kevin@koconnor.net>
#
# This file may be distributed under the terms of the GNU GPLv3 license.
import stepper, chelper
from . import force_move


class ManualStepper:
    def __init__(self, config):
        self.printer = config.get_printer()
        if config.get("endstop_pin", None) is not None:
            self.can_home = True
            self.rail = stepper.PrinterRail(
                config, need_position_minmax=False, default_position_endstop=0.0
            )
            self.steppers = self.rail.get_steppers()
        else:
            self.can_home = False
            self.rail = stepper.PrinterStepper(config)
            self.steppers = [self.rail]
        self.velocity = config.getfloat("velocity", 5.0, above=0.0)
        self.accel = self.homing_accel = config.getfloat(
            "accel", 0.0, minval=0.0
        )
        self.next_cmd_time = 0.0
        # Setup iterative solver
        ffi_main, ffi_lib = chelper.get_ffi()
        self.trapq = ffi_main.gc(ffi_lib.trapq_alloc(), ffi_lib.trapq_free)
        self.trapq_append = ffi_lib.trapq_append
        self.trapq_finalize_moves = ffi_lib.trapq_finalize_moves
        self.rail.setup_itersolve("cartesian_stepper_alloc", b"x")
        self.rail.set_trapq(self.trapq)
        # Register commands
        stepper_name = config.get_name().split()[1]
        gcode = self.printer.lookup_object("gcode")
        gcode.register_mux_command(
            "MANUAL_STEPPER",
            "STEPPER",
            stepper_name,
            self.cmd_MANUAL_STEPPER,
            desc=self.cmd_MANUAL_STEPPER_help,
        )

    def sync_print_time(self):
        toolhead = self.printer.lookup_object("toolhead")
        print_time = toolhead.get_last_move_time()
        if self.next_cmd_time > print_time:
            toolhead.dwell(self.next_cmd_time - print_time)
        else:
            self.next_cmd_time = print_time

    def do_enable(self, enable):
        self.sync_print_time()
        stepper_enable = self.printer.lookup_object("stepper_enable")
        if enable:
            for s in self.steppers:
                se = stepper_enable.lookup_enable(s.get_name())
                se.motor_enable(self.next_cmd_time)
        else:
            for s in self.steppers:
                se = stepper_enable.lookup_enable(s.get_name())
                se.motor_disable(self.next_cmd_time)
        self.sync_print_time()

    def do_set_position(self, setpos):
        self.rail.set_position([setpos, 0.0, 0.0])

    def do_move(self, movepos, speed, accel, sync=True):
        self.sync_print_time()
        cp = self.rail.get_commanded_position()
        dist = movepos - cp
        axis_r, accel_t, cruise_t, cruise_v = force_move.calc_move_time(
            dist, speed, accel
        )
        self.trapq_append(
            self.trapq,
            self.next_cmd_time,
            accel_t,
            cruise_t,
            accel_t,
            cp,
            0.0,
            0.0,
            axis_r,
            0.0,
            0.0,
            0.0,
            cruise_v,
            accel,
        )
        self.next_cmd_time = self.next_cmd_time + accel_t + cruise_t + accel_t
        self.rail.generate_steps(self.next_cmd_time)
        self.trapq_finalize_moves(
            self.trapq,
            self.next_cmd_time + 99999.9,
            self.next_cmd_time + 99999.9,
        )
        toolhead = self.printer.lookup_object("toolhead")
        toolhead.note_mcu_movequeue_activity(self.next_cmd_time)
        if sync:
            self.sync_print_time()

    def do_homing_move(self, movepos, speed, accel, triggered, check_trigger):
        if not self.can_home:
            raise self.printer.command_error(
                "No endstop for this manual stepper"
            )
        self.homing_accel = accel
        pos = [movepos, 0.0, 0.0, 0.0]
        endstops = self.rail.get_endstops()
        phoming = self.printer.lookup_object("homing")
        phoming.manual_home(
            self, endstops, pos, speed, triggered, check_trigger
        )

    cmd_MANUAL_STEPPER_help = "Command a manually configured stepper"

    def cmd_MANUAL_STEPPER(self, gcmd):
        enable = gcmd.get_int("ENABLE", None)
        if enable is not None:
            self.do_enable(enable)
        setpos = gcmd.get_float("SET_POSITION", None)
        if setpos is not None:
            self.do_set_position(setpos)
        speed = gcmd.get_float("SPEED", self.velocity, above=0.0)
        accel = gcmd.get_float("ACCEL", self.accel, minval=0.0)
        homing_move = gcmd.get_int("STOP_ON_ENDSTOP", 0)
        if homing_move:
            movepos = gcmd.get_float("MOVE")
            self.do_homing_move(
                movepos, speed, accel, homing_move > 0, abs(homing_move) == 1
            )
        elif gcmd.get_float("MOVE", None) is not None:
            movepos = gcmd.get_float("MOVE")
            sync = gcmd.get_int("SYNC", 1)
            self.do_move(movepos, speed, accel, sync)
        elif gcmd.get_int("SYNC", 0):
            self.sync_print_time()

<<<<<<< HEAD
=======
    def get_status(self, eventtime):
        return {'position': self.rail.get_commanded_position(),
                'enabled': self.steppers[0].is_motor_enabled()}

>>>>>>> b029d046
    # Toolhead wrappers to support homing
    def flush_step_generation(self):
        self.sync_print_time()

    def get_position(self):
        return [self.rail.get_commanded_position(), 0.0, 0.0, 0.0]

    def set_position(self, newpos, homing_axes=()):
        self.do_set_position(newpos[0])

    def get_last_move_time(self):
        self.sync_print_time()
        return self.next_cmd_time

    def dwell(self, delay):
        self.next_cmd_time += max(0.0, delay)

    def drip_move(self, newpos, speed, drip_completion):
        self.do_move(newpos[0], speed, self.homing_accel)

    def get_kinematics(self):
        return self

    def get_steppers(self):
        return self.steppers

    def calc_position(self, stepper_positions):
        return [stepper_positions[self.rail.get_name()], 0.0, 0.0]


def load_config_prefix(config):
    return ManualStepper(config)<|MERGE_RESOLUTION|>--- conflicted
+++ resolved
@@ -139,13 +139,10 @@
         elif gcmd.get_int("SYNC", 0):
             self.sync_print_time()
 
-<<<<<<< HEAD
-=======
     def get_status(self, eventtime):
         return {'position': self.rail.get_commanded_position(),
                 'enabled': self.steppers[0].is_motor_enabled()}
 
->>>>>>> b029d046
     # Toolhead wrappers to support homing
     def flush_step_generation(self):
         self.sync_print_time()
