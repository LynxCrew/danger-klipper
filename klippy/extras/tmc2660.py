--- conflicted
+++ resolved
@@ -133,10 +133,6 @@
                 "sense_resistor",
             )
             self.sense_resistor = 0.051
-<<<<<<< HEAD
-
-=======
->>>>>>> 17c888d3
         vsense, cs = self._calc_current(self.req_run_current)
         self.fields.set_field("cs", cs)
         self.fields.set_field("vsense", vsense)
