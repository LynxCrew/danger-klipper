// Stepper pulse schedule compression
//
// Copyright (C) 2016-2021  Kevin O'Connor <kevin@koconnor.net>
//
// This file may be distributed under the terms of the GNU GPLv3 license.

// The goal of this code is to take a series of scheduled stepper
// pulse times and compress them into a handful of commands that can
// be efficiently transmitted and executed on a microcontroller (mcu).
// The mcu accepts step pulse commands that take interval, count, and
// add parameters such that 'count' pulses occur, with each step event
// calculating the next step event time using:
//  next_wake_time = last_wake_time + interval; interval += add
// This code is written in C (instead of python) for processing
// efficiency - the repetitive integer math is vastly faster in C.

#include <math.h> // sqrt
#include <stddef.h> // offsetof
#include <stdint.h> // uint32_t
#include <stdio.h> // fprintf
#include <stdlib.h> // malloc
#include <string.h> // memset
#include "compiler.h" // DIV_ROUND_UP
#include "pyhelper.h" // errorf
#include "serialqueue.h" // struct queue_message
#include "stepcompress.h" // stepcompress_alloc

#define CHECK_LINES 1
#define QUEUE_START_SIZE 1024

struct step_move {
    uint32_t interval;
    uint16_t count;
    int16_t add;
};

<<<<<<< HEAD
struct history_steps {
    struct list_node node;
    uint64_t first_clock, last_clock;
    int64_t start_position;
    int step_count, interval, add;
};

=======
#define HISTORY_EXPIRE (30.0)
>>>>>>> 73e458a5

/****************************************************************
 * Step compression
 ****************************************************************/

static inline int32_t
idiv_up(int32_t n, int32_t d)
{
    return (n>=0) ? DIV_ROUND_UP(n,d) : (n/d);
}

static inline int32_t
idiv_down(int32_t n, int32_t d)
{
    return (n>=0) ? (n/d) : (n - d + 1) / d;
}

struct points {
    int32_t minp, maxp;
};

// Given a requested step time, return the minimum and maximum
// acceptable times
static inline struct points
minmax_point(struct stepcompress *sc, uint32_t *pos)
{
    uint32_t lsc = sc->last_step_clock, point = *pos - lsc;
    uint32_t prevpoint = pos > sc->queue_pos ? *(pos-1) - lsc : 0;
    uint32_t max_error = (point - prevpoint) / 2;
    if (max_error > sc->max_error)
        max_error = sc->max_error;
    return (struct points){ point - max_error, point };
}

// The maximum add delta between two valid quadratic sequences of the
// form "add*count*(count-1)/2 + interval*count" is "(6 + 4*sqrt(2)) *
// maxerror / (count*count)".  The "6 + 4*sqrt(2)" is 11.65685, but
// using 11 works well in practice.
#define QUADRATIC_DEV 11

// Find a 'step_move' that covers a series of step times
static struct step_move
compress_bisect_add(struct stepcompress *sc)
{
    uint32_t *qlast = sc->queue_next;
    if (qlast > sc->queue_pos + 65535)
        qlast = sc->queue_pos + 65535;
    struct points point = minmax_point(sc, sc->queue_pos);
    int32_t outer_mininterval = point.minp, outer_maxinterval = point.maxp;
    int32_t add = 0, minadd = -0x8000, maxadd = 0x7fff;
    int32_t bestinterval = 0, bestcount = 1, bestadd = 1, bestreach = INT32_MIN;
    int32_t zerointerval = 0, zerocount = 0;

    for (;;) {
        // Find longest valid sequence with the given 'add'
        struct points nextpoint;
        int32_t nextmininterval = outer_mininterval;
        int32_t nextmaxinterval = outer_maxinterval, interval = nextmaxinterval;
        int32_t nextcount = 1;
        for (;;) {
            nextcount++;
            if (&sc->queue_pos[nextcount-1] >= qlast) {
                int32_t count = nextcount - 1;
                return (struct step_move){ interval, count, add };
            }
            nextpoint = minmax_point(sc, sc->queue_pos + nextcount - 1);
            int32_t nextaddfactor = nextcount*(nextcount-1)/2;
            int32_t c = add*nextaddfactor;
            if (nextmininterval*nextcount < nextpoint.minp - c)
                nextmininterval = idiv_up(nextpoint.minp - c, nextcount);
            if (nextmaxinterval*nextcount > nextpoint.maxp - c)
                nextmaxinterval = idiv_down(nextpoint.maxp - c, nextcount);
            if (nextmininterval > nextmaxinterval)
                break;
            interval = nextmaxinterval;
        }

        // Check if this is the best sequence found so far
        int32_t count = nextcount - 1, addfactor = count*(count-1)/2;
        int32_t reach = add*addfactor + interval*count;
        if (reach > bestreach
            || (reach == bestreach && interval > bestinterval)) {
            bestinterval = interval;
            bestcount = count;
            bestadd = add;
            bestreach = reach;
            if (!add) {
                zerointerval = interval;
                zerocount = count;
            }
            if (count > 0x200)
                // No 'add' will improve sequence; avoid integer overflow
                break;
        }

        // Check if a greater or lesser add could extend the sequence
        int32_t nextaddfactor = nextcount*(nextcount-1)/2;
        int32_t nextreach = add*nextaddfactor + interval*nextcount;
        if (nextreach < nextpoint.minp) {
            minadd = add + 1;
            outer_maxinterval = nextmaxinterval;
        } else {
            maxadd = add - 1;
            outer_mininterval = nextmininterval;
        }

        // The maximum valid deviation between two quadratic sequences
        // can be calculated and used to further limit the add range.
        if (count > 1) {
            int32_t errdelta = sc->max_error*QUADRATIC_DEV / (count*count);
            if (minadd < add - errdelta)
                minadd = add - errdelta;
            if (maxadd > add + errdelta)
                maxadd = add + errdelta;
        }

        // See if next point would further limit the add range
        int32_t c = outer_maxinterval * nextcount;
        if (minadd*nextaddfactor < nextpoint.minp - c)
            minadd = idiv_up(nextpoint.minp - c, nextaddfactor);
        c = outer_mininterval * nextcount;
        if (maxadd*nextaddfactor > nextpoint.maxp - c)
            maxadd = idiv_down(nextpoint.maxp - c, nextaddfactor);

        // Bisect valid add range and try again with new 'add'
        if (minadd > maxadd)
            break;
        add = maxadd - (maxadd - minadd) / 4;
    }
    if (zerocount + zerocount/16 >= bestcount)
        // Prefer add=0 if it's similar to the best found sequence
        return (struct step_move){ zerointerval, zerocount, 0 };
    return (struct step_move){ bestinterval, bestcount, bestadd };
}


/****************************************************************
 * Step compress checking
 ****************************************************************/

// Verify that a given 'step_move' matches the actual step times
static int
check_line(struct stepcompress *sc, struct step_move move)
{
    if (!CHECK_LINES)
        return 0;
    if (!move.count || (!move.interval && !move.add && move.count > 1)
        || move.interval >= 0x80000000) {
        errorf("stepcompress o=%d i=%d c=%d a=%d: Invalid sequence"
               , sc->oid, move.interval, move.count, move.add);
        return ERROR_RET;
    }
    uint32_t interval = move.interval, p = 0;
    uint16_t i;
    for (i=0; i<move.count; i++) {
        struct points point = minmax_point(sc, sc->queue_pos + i);
        p += interval;
        if (p < point.minp || p > point.maxp) {
            errorf("stepcompress o=%d i=%d c=%d a=%d: Point %d: %d not in %d:%d"
                   , sc->oid, move.interval, move.count, move.add
                   , i+1, p, point.minp, point.maxp);
            return ERROR_RET;
        }
        if (interval >= 0x80000000) {
            errorf("stepcompress o=%d i=%d c=%d a=%d:"
                   " Point %d: interval overflow %d"
                   , sc->oid, move.interval, move.count, move.add
                   , i+1, interval);
            return ERROR_RET;
        }
        interval += move.add;
    }
    return 0;
}


/****************************************************************
 * Step compress interface
 ****************************************************************/

int queue_flush(struct stepcompress *sc, uint64_t move_clock);
int queue_flush_far(struct stepcompress *sc, uint64_t abs_step_clock);

// Allocate a new 'stepcompress' object
struct stepcompress * __visible
stepcompress_alloc(uint32_t oid)
{
    struct stepcompress *sc = malloc(sizeof(*sc));
    memset(sc, 0, sizeof(*sc));
    list_init(&sc->msg_queue);
    list_init(&sc->history_list);
    sc->oid = oid;
    sc->sdir = -1;
    sc->queue_flush = queue_flush;
    sc->queue_flush_far = queue_flush_far;
    return sc;
}

// Fill message id information
void __visible
stepcompress_fill(struct stepcompress *sc, uint32_t max_error
                  , int32_t queue_step_msgtag, int32_t set_next_step_dir_msgtag)
{
    sc->max_error = max_error;
    sc->queue_step_msgtag = queue_step_msgtag;
    sc->set_next_step_dir_msgtag = set_next_step_dir_msgtag;
}

// Set the inverted stepper direction flag
void __visible
stepcompress_set_invert_sdir(struct stepcompress *sc, uint32_t invert_sdir)
{
    invert_sdir = !!invert_sdir;
    if (invert_sdir != sc->invert_sdir) {
        sc->invert_sdir = invert_sdir;
        if (sc->sdir >= 0)
            sc->sdir ^= 1;
    }
}

// Helper to free items from the history_list
static void
free_history(struct stepcompress *sc, uint64_t end_clock)
{
    while (!list_empty(&sc->history_list)) {
        struct history_steps *hs = list_last_entry(
            &sc->history_list, struct history_steps, node);
        if (hs->last_clock > end_clock)
            break;
        list_del(&hs->node);
        free(hs);
    }
}

// Expire the stepcompress history older than the given clock
static void
stepcompress_history_expire(struct stepcompress *sc, uint64_t end_clock)
{
    free_history(sc, end_clock);
}

// Free memory associated with a 'stepcompress' object
void __visible
stepcompress_free(struct stepcompress *sc)
{
    if (!sc)
        return;
    free(sc->rhs_cache);
    free(sc->errb_cache);
    free(sc->queue);
    message_queue_free(&sc->msg_queue);
    free_history(sc, UINT64_MAX);
    free(sc);
}

uint32_t
stepcompress_get_oid(struct stepcompress *sc)
{
    return sc->oid;
}

int
stepcompress_get_step_dir(struct stepcompress *sc)
{
    return sc->next_step_dir;
}

// Determine the "print time" of the last_step_clock
void
stepcompress_calc_last_step_print_time(struct stepcompress *sc)
{
    double lsc = sc->last_step_clock;
    sc->last_step_print_time = sc->mcu_time_offset + (lsc - .5) / sc->mcu_freq;
}

// Set the conversion rate of 'print_time' to mcu clock
static void
stepcompress_set_time(struct stepcompress *sc
                      , double time_offset, double mcu_freq)
{
    sc->mcu_time_offset = time_offset;
    sc->mcu_freq = mcu_freq;
    stepcompress_calc_last_step_print_time(sc);
}

// Maximium clock delta between messages in the queue
#define CLOCK_DIFF_MAX (3<<28)

// Helper to create a queue_step command from a 'struct step_move'
static void
add_move(struct stepcompress *sc, uint64_t first_clock, struct step_move *move)
{
    int32_t addfactor = move->count*(move->count-1)/2;
    uint32_t ticks = move->add*addfactor + move->interval*(move->count-1);
    uint64_t last_clock = first_clock + ticks;

    // Create and queue a queue_step command
    uint32_t msg[5] = {
        sc->queue_step_msgtag, sc->oid, move->interval, move->count, move->add
    };
    struct queue_message *qm = message_alloc_and_encode(msg, 5);
    qm->min_clock = qm->req_clock = sc->last_step_clock;
    if (move->count == 1 && first_clock >= sc->last_step_clock + CLOCK_DIFF_MAX)
        qm->req_clock = first_clock;
    list_add_tail(&qm->node, &sc->msg_queue);
    sc->last_step_clock = last_clock;

    // Create and store move in history tracking
    struct history_steps *hs = malloc(sizeof(*hs));
    hs->first_clock = first_clock;
    hs->last_clock = last_clock;
    hs->start_position = sc->last_position;
    hs->interval = move->interval;
    hs->add = move->add;
    hs->add2 = hs->shift = 0;
    hs->step_count = sc->sdir ? move->count : -move->count;
    sc->last_position += hs->step_count;
    list_add_head(&hs->node, &sc->history_list);
}

// Convert previously scheduled steps into commands for the mcu
int
queue_flush(struct stepcompress *sc, uint64_t move_clock)
{
    if (sc->queue_pos >= sc->queue_next)
        return 0;
    while (sc->last_step_clock < move_clock) {
        struct step_move move = compress_bisect_add(sc);
        int ret = check_line(sc, move);
        if (ret)
            return ret;

        add_move(sc, sc->last_step_clock + move.interval, &move);

        if (sc->queue_pos + move.count >= sc->queue_next) {
            sc->queue_pos = sc->queue_next = sc->queue;
            break;
        }
        sc->queue_pos += move.count;
    }
    stepcompress_calc_last_step_print_time(sc);
    return 0;
}

// Generate a queue_step for a step far in the future from the last step
int
queue_flush_far(struct stepcompress *sc, uint64_t abs_step_clock)
{
    struct step_move move = { abs_step_clock - sc->last_step_clock, 1, 0 };
    add_move(sc, abs_step_clock, &move);
    stepcompress_calc_last_step_print_time(sc);
    return 0;
}

// Send the set_next_step_dir command
static int
set_next_step_dir(struct stepcompress *sc, int sdir)
{
    if (sc->sdir == sdir)
        return 0;
    int ret = sc->queue_flush(sc, UINT64_MAX);
    if (ret)
        return ret;
    sc->sdir = sdir;
    uint32_t msg[3] = {
        sc->set_next_step_dir_msgtag, sc->oid, sdir ^ sc->invert_sdir
    };
    struct queue_message *qm = message_alloc_and_encode(msg, 3);
    qm->req_clock = sc->last_step_clock;
    list_add_tail(&qm->node, &sc->msg_queue);
    return 0;
}

// Slow path for queue_append() - handle next step far in future
static int
queue_append_far(struct stepcompress *sc)
{
    uint64_t step_clock = sc->next_step_clock;
    sc->next_step_clock = 0;
    int ret = sc->queue_flush(sc, step_clock - CLOCK_DIFF_MAX + 1);
    if (ret)
        return ret;
    if (step_clock >= sc->last_step_clock + CLOCK_DIFF_MAX)
        return sc->queue_flush_far(sc, step_clock);
    *sc->queue_next++ = step_clock;
    return 0;
}

// Slow path for queue_append() - expand the internal queue storage
static int
queue_append_extend(struct stepcompress *sc)
{
    if (sc->queue_next - sc->queue_pos > 65535 + 2000) {
        // No point in keeping more than 64K steps in memory
        uint32_t flush = (*(sc->queue_next-65535)
                          - (uint32_t)sc->last_step_clock);
        int ret = sc->queue_flush(sc, sc->last_step_clock + flush);
        if (ret)
            return ret;
    }

    if (sc->queue_next >= sc->queue_end) {
        // Make room in the queue
        int in_use = sc->queue_next - sc->queue_pos;
        if (sc->queue_pos > sc->queue) {
            // Shuffle the internal queue to avoid having to allocate more ram
            memmove(sc->queue, sc->queue_pos, in_use * sizeof(*sc->queue));
        } else {
            // Expand the internal queue of step times
            int alloc = sc->queue_end - sc->queue;
            if (!alloc)
                alloc = QUEUE_START_SIZE;
            while (in_use >= alloc)
                alloc *= 2;
            sc->queue = realloc(sc->queue, alloc * sizeof(*sc->queue));
            sc->queue_end = sc->queue + alloc;
        }
        sc->queue_pos = sc->queue;
        sc->queue_next = sc->queue + in_use;
    }

    *sc->queue_next++ = sc->next_step_clock;
    sc->next_step_clock = 0;
    return 0;
}

// Add a step time to the queue (flushing the queue if needed)
static int
queue_append(struct stepcompress *sc)
{
    if (unlikely(sc->next_step_dir != sc->sdir)) {
        int ret = set_next_step_dir(sc, sc->next_step_dir);
        if (ret)
            return ret;
    }
    if (unlikely(sc->next_step_clock >= sc->last_step_clock + CLOCK_DIFF_MAX))
        return queue_append_far(sc);
    if (unlikely(sc->queue_next >= sc->queue_end))
        return queue_append_extend(sc);
    *sc->queue_next++ = sc->next_step_clock;
    sc->next_step_clock = 0;
    return 0;
}

#define SDS_FILTER_TIME .000750

// Add next step time
int
stepcompress_append(struct stepcompress *sc, int sdir
                    , double print_time, double step_time)
{
    // Calculate step clock
    double offset = print_time - sc->last_step_print_time;
    double rel_sc = (step_time + offset) * sc->mcu_freq;
    uint64_t step_clock = sc->last_step_clock + (uint64_t)rel_sc;
    // Flush previous pending step (if any)
    if (sc->next_step_clock) {
        if (unlikely(sdir != sc->next_step_dir)) {
            double diff = (int64_t)(step_clock - sc->next_step_clock);
            if (diff < SDS_FILTER_TIME * sc->mcu_freq) {
                // Rollback last step to avoid rapid step+dir+step
                sc->next_step_clock = 0;
                sc->next_step_dir = sdir;
                return 0;
            }
        }
        int ret = queue_append(sc);
        if (ret)
            return ret;
    }
    // Store this step as the next pending step
    sc->next_step_clock = step_clock;
    sc->next_step_dir = sdir;
    return 0;
}

// Commit next pending step (ie, do not allow a rollback)
int
stepcompress_commit(struct stepcompress *sc)
{
    if (sc->next_step_clock)
        return queue_append(sc);
    return 0;
}

// Flush pending steps
static int
stepcompress_flush(struct stepcompress *sc, uint64_t move_clock)
{
    if (sc->next_step_clock && move_clock >= sc->next_step_clock) {
        int ret = queue_append(sc);
        if (ret)
            return ret;
    }
    return sc->queue_flush(sc, move_clock);
}

// Reset the internal state of the stepcompress object
int __visible
stepcompress_reset(struct stepcompress *sc, uint64_t last_step_clock)
{
    int ret = stepcompress_flush(sc, UINT64_MAX);
    if (ret)
        return ret;
    sc->last_step_clock = last_step_clock;
    sc->sdir = -1;
    stepcompress_calc_last_step_print_time(sc);
    return 0;
}

// Set last_position in the stepcompress object
int __visible
stepcompress_set_last_position(struct stepcompress *sc, uint64_t clock
                               , int64_t last_position)
{
    int ret = stepcompress_flush(sc, UINT64_MAX);
    if (ret)
        return ret;
    sc->last_position = last_position;

    // Add a marker to the history list
    struct history_steps *hs = malloc(sizeof(*hs));
    memset(hs, 0, sizeof(*hs));
    hs->first_clock = hs->last_clock = clock;
    hs->start_position = last_position;
    list_add_head(&hs->node, &sc->history_list);
    return 0;
}

// Search history of moves to find a past position at a given clock
int64_t __visible
stepcompress_find_past_position(struct stepcompress *sc, uint64_t clock)
{
    int64_t last_position = sc->last_position;
    struct history_steps *hs;
    list_for_each_entry(hs, &sc->history_list, node) {
        if (clock < hs->first_clock) {
            last_position = hs->start_position;
            continue;
        }
        if (clock >= hs->last_clock)
            return hs->start_position + hs->step_count;
        int64_t ticks = clock - hs->first_clock;
        int64_t interval = hs->interval, add = hs->add, add2 = hs->add2;
        int count = hs->step_count, shift = hs->shift;
        if (count < 0) count = -count;
        if (shift <= 0) {
            int mul = 1 << -shift;
            interval <<= -shift;
            add *= mul;
            add2 *= mul;
        } else {
            ticks *= 1 << shift;
        }
        // When clock == hs->first_clock, offset == 1
        ticks += interval;
        int left = 0, right = count;
        while (right - left > 1) {
            int cnt = (left + right) / 2;
            int64_t step_clock = cnt * interval + cnt * (cnt-1) / 2 * add +
                cnt * (cnt-1) * (cnt-2) / 6 * add2;
            if (step_clock <= ticks) left = cnt;
            else right = cnt;
        }
        int64_t clock_left = left * interval + left * (left-1) / 2 * add +
            left * (left-1) * (left-2) / 6 * add2;
        int64_t clock_right = right * interval + right * (right-1) / 2 * add +
            right * (right-1) * (right-2) / 6 * add2;
        int offset = ticks - clock_left <= clock_right - ticks ? left : right;
        if (hs->step_count < 0)
            return hs->start_position - offset;
        return hs->start_position + offset;
    }
    return last_position;
}

// Queue an mcu command to go out in order with stepper commands
int __visible
stepcompress_queue_msg(struct stepcompress *sc, uint32_t *data, int len)
{
    int ret = stepcompress_flush(sc, UINT64_MAX);
    if (ret)
        return ret;

    struct queue_message *qm = message_alloc_and_encode(data, len);
    qm->req_clock = sc->last_step_clock;
    list_add_tail(&qm->node, &sc->msg_queue);
    return 0;
}

// Queue an mcu command that will consume space in the mcu move queue
int __visible
stepcompress_queue_mq_msg(struct stepcompress *sc, uint64_t req_clock
                          , uint32_t *data, int len)
{
    int ret = stepcompress_flush(sc, UINT64_MAX);
    if (ret)
        return ret;

    struct queue_message *qm = message_alloc_and_encode(data, len);
    qm->min_clock = qm->req_clock = req_clock;
    list_add_tail(&qm->node, &sc->msg_queue);
    return 0;
}

// Return history of queue_step commands
int __visible
stepcompress_extract_old(struct stepcompress *sc, struct pull_history_steps *p
                         , int max, uint64_t start_clock, uint64_t end_clock)
{
    int res = 0;
    struct history_steps *hs;
    list_for_each_entry(hs, &sc->history_list, node) {
        if (start_clock >= hs->last_clock || res >= max)
            break;
        if (end_clock <= hs->first_clock)
            continue;
        p->first_clock = hs->first_clock;
        p->last_clock = hs->last_clock;
        p->start_position = hs->start_position;
        p->step_count = hs->step_count;
        p->interval = hs->interval;
        p->add = hs->add;
        p->add2 = hs->add2;
        p->shift = hs->shift;
        p++;
        res++;
    }
    return res;
}


/****************************************************************
 * Step compress synchronization
 ****************************************************************/

// The steppersync object is used to synchronize the output of mcu
// step commands.  The mcu can only queue a limited number of step
// commands - this code tracks when items on the mcu step queue become
// free so that new commands can be transmitted.  It also ensures the
// mcu step queue is ordered between steppers so that no stepper
// starves the other steppers of space in the mcu step queue.

struct steppersync {
    // Serial port
    struct serialqueue *sq;
    struct command_queue *cq;
    // Storage for associated stepcompress objects
    struct stepcompress **sc_list;
    int sc_num;
    // Storage for list of pending move clocks
    uint64_t *move_clocks;
    int num_move_clocks;
};

// Allocate a new 'steppersync' object
struct steppersync * __visible
steppersync_alloc(struct serialqueue *sq, struct stepcompress **sc_list
                  , int sc_num, int move_num)
{
    struct steppersync *ss = malloc(sizeof(*ss));
    memset(ss, 0, sizeof(*ss));
    ss->sq = sq;
    ss->cq = serialqueue_alloc_commandqueue();

    ss->sc_list = malloc(sizeof(*sc_list)*sc_num);
    memcpy(ss->sc_list, sc_list, sizeof(*sc_list)*sc_num);
    ss->sc_num = sc_num;

    ss->move_clocks = malloc(sizeof(*ss->move_clocks)*move_num);
    memset(ss->move_clocks, 0, sizeof(*ss->move_clocks)*move_num);
    ss->num_move_clocks = move_num;

    return ss;
}

// Free memory associated with a 'steppersync' object
void __visible
steppersync_free(struct steppersync *ss)
{
    if (!ss)
        return;
    free(ss->sc_list);
    free(ss->move_clocks);
    serialqueue_free_commandqueue(ss->cq);
    free(ss);
}

// Set the conversion rate of 'print_time' to mcu clock
void __visible
steppersync_set_time(struct steppersync *ss, double time_offset
                     , double mcu_freq)
{
    int i;
    for (i=0; i<ss->sc_num; i++) {
        struct stepcompress *sc = ss->sc_list[i];
        stepcompress_set_time(sc, time_offset, mcu_freq);
    }
}

// Expire the stepcompress history before the given clock time
static void
steppersync_history_expire(struct steppersync *ss, uint64_t end_clock)
{
    int i;
    for (i = 0; i < ss->sc_num; i++)
    {
        struct stepcompress *sc = ss->sc_list[i];
        stepcompress_history_expire(sc, end_clock);
    }
}

// Implement a binary heap algorithm to track when the next available
// 'struct move' in the mcu will be available
static void
heap_replace(struct steppersync *ss, uint64_t req_clock)
{
    uint64_t *mc = ss->move_clocks;
    int nmc = ss->num_move_clocks, pos = 0;
    for (;;) {
        int child1_pos = 2*pos+1, child2_pos = 2*pos+2;
        uint64_t child2_clock = child2_pos < nmc ? mc[child2_pos] : UINT64_MAX;
        uint64_t child1_clock = child1_pos < nmc ? mc[child1_pos] : UINT64_MAX;
        if (req_clock <= child1_clock && req_clock <= child2_clock) {
            mc[pos] = req_clock;
            break;
        }
        if (child1_clock < child2_clock) {
            mc[pos] = child1_clock;
            pos = child1_pos;
        } else {
            mc[pos] = child2_clock;
            pos = child2_pos;
        }
    }
}

// Find and transmit any scheduled steps prior to the given 'move_clock'
int __visible
steppersync_flush(struct steppersync *ss, uint64_t move_clock
                  , uint64_t clear_history_clock)
{
    // Flush each stepcompress to the specified move_clock
    int i;
    for (i=0; i<ss->sc_num; i++) {
        int ret = stepcompress_flush(ss->sc_list[i], move_clock);
        if (ret)
            return ret;
    }

    // Order commands by the reqclock of each pending command
    struct list_head msgs;
    list_init(&msgs);
    for (;;) {
        // Find message with lowest reqclock
        uint64_t req_clock = MAX_CLOCK;
        struct queue_message *qm = NULL;
        for (i=0; i<ss->sc_num; i++) {
            struct stepcompress *sc = ss->sc_list[i];
            if (!list_empty(&sc->msg_queue)) {
                struct queue_message *m = list_first_entry(
                    &sc->msg_queue, struct queue_message, node);
                if (m->req_clock < req_clock) {
                    qm = m;
                    req_clock = m->req_clock;
                }
            }
        }
        if (!qm || (qm->min_clock && req_clock > move_clock))
            break;

        uint64_t next_avail = ss->move_clocks[0];
        if (qm->min_clock)
            // The qm->min_clock field is overloaded to indicate that
            // the command uses the 'move queue' and to store the time
            // that move queue item becomes available.
            heap_replace(ss, qm->min_clock);
        // Reset the min_clock to its normal meaning (minimum transmit time)
        qm->min_clock = next_avail;

        // Batch this command
        list_del(&qm->node);
        list_add_tail(&qm->node, &msgs);
    }

    // Transmit commands
    if (!list_empty(&msgs))
        serialqueue_send_batch(ss->sq, ss->cq, &msgs);

    steppersync_history_expire(ss, clear_history_clock);
    return 0;
}<|MERGE_RESOLUTION|>--- conflicted
+++ resolved
@@ -34,17 +34,7 @@
     int16_t add;
 };
 
-<<<<<<< HEAD
-struct history_steps {
-    struct list_node node;
-    uint64_t first_clock, last_clock;
-    int64_t start_position;
-    int step_count, interval, add;
-};
-
-=======
 #define HISTORY_EXPIRE (30.0)
->>>>>>> 73e458a5
 
 /****************************************************************
  * Step compression
@@ -279,13 +269,6 @@
     }
 }
 
-// Expire the stepcompress history older than the given clock
-static void
-stepcompress_history_expire(struct stepcompress *sc, uint64_t end_clock)
-{
-    free_history(sc, end_clock);
-}
-
 // Free memory associated with a 'stepcompress' object
 void __visible
 stepcompress_free(struct stepcompress *sc)
@@ -318,6 +301,9 @@
 {
     double lsc = sc->last_step_clock;
     sc->last_step_print_time = sc->mcu_time_offset + (lsc - .5) / sc->mcu_freq;
+
+    if (lsc > sc->mcu_freq * HISTORY_EXPIRE)
+        free_history(sc, lsc - sc->mcu_freq * HISTORY_EXPIRE);
 }
 
 // Set the conversion rate of 'print_time' to mcu clock
@@ -745,18 +731,6 @@
     }
 }
 
-// Expire the stepcompress history before the given clock time
-static void
-steppersync_history_expire(struct steppersync *ss, uint64_t end_clock)
-{
-    int i;
-    for (i = 0; i < ss->sc_num; i++)
-    {
-        struct stepcompress *sc = ss->sc_list[i];
-        stepcompress_history_expire(sc, end_clock);
-    }
-}
-
 // Implement a binary heap algorithm to track when the next available
 // 'struct move' in the mcu will be available
 static void
@@ -784,8 +758,7 @@
 
 // Find and transmit any scheduled steps prior to the given 'move_clock'
 int __visible
-steppersync_flush(struct steppersync *ss, uint64_t move_clock
-                  , uint64_t clear_history_clock)
+steppersync_flush(struct steppersync *ss, uint64_t move_clock)
 {
     // Flush each stepcompress to the specified move_clock
     int i;
@@ -833,7 +806,5 @@
     // Transmit commands
     if (!list_empty(&msgs))
         serialqueue_send_batch(ss->sq, ss->cq, &msgs);
-
-    steppersync_history_expire(ss, clear_history_clock);
     return 0;
 }