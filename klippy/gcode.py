# Parse gcode commands
#
# Copyright (C) 2016-2024  Kevin O'Connor <kevin@koconnor.net>
#
# This file may be distributed under the terms of the GNU GPLv3 license.
import os, re, logging, collections, shlex


class CommandError(Exception):
    pass


Coord = collections.namedtuple("Coord", ("x", "y", "z", "e"))


class GCodeCommand:
    error = CommandError

    def __init__(self, gcode, command, commandline, params, need_ack):
        self._command = command
        self._commandline = commandline
        self._params = params
        self._need_ack = need_ack
        # Method wrappers
        self.respond_info = gcode.respond_info
        self.respond_raw = gcode.respond_raw

    def get_command(self):
        return self._command

    def get_commandline(self):
        return self._commandline

    def get_command_parameters(self):
        return self._params

    def get_raw_command_parameters(self):
        command = self._command
        origline = self._commandline
        param_start = len(command)
        param_end = len(origline)
        if origline[:param_start].upper() != command:
            # Skip any gcode line-number and ignore any trailing checksum
            param_start += origline.upper().find(command)
            end = origline.rfind("*")
            if end >= 0 and origline[end + 1 :].isdigit():
                param_end = end
        if origline[param_start : param_start + 1].isspace():
            param_start += 1
        return origline[param_start:param_end]

    def ack(self, msg=None):
        if not self._need_ack:
            return False
        ok_msg = "ok"
        if msg:
            ok_msg = "ok %s" % (msg,)
        self.respond_raw(ok_msg)
        self._need_ack = False
        return True

    # Parameter parsing helpers
    class sentinel:
        pass

    def get(
        self,
        name,
        default=sentinel,
        parser=str,
        minval=None,
        maxval=None,
        above=None,
        below=None,
    ):
        value = self._params.get(name)
        if value is None:
            if default is self.sentinel:
                raise self.error(
                    "Error on '%s': missing %s" % (self._commandline, name)
                )
            return default
        try:
            value = parser(value)
        except:
            raise self.error(
                "Error on '%s': unable to parse %s" % (self._commandline, value)
            )
        if minval is not None and value < minval:
            raise self.error(
                "Error on '%s': %s must have minimum of %s"
                % (self._commandline, name, minval)
            )
        if maxval is not None and value > maxval:
            raise self.error(
                "Error on '%s': %s must have maximum of %s"
                % (self._commandline, name, maxval)
            )
        if above is not None and value <= above:
            raise self.error(
                "Error on '%s': %s must be above %s"
                % (self._commandline, name, above)
            )
        if below is not None and value >= below:
            raise self.error(
                "Error on '%s': %s must be below %s"
                % (self._commandline, name, below)
            )
        return value

    def get_int(self, name, default=sentinel, minval=None, maxval=None):
        return self.get(name, default, parser=int, minval=minval, maxval=maxval)

    def get_float(
        self,
        name,
        default=sentinel,
        minval=None,
        maxval=None,
        above=None,
        below=None,
    ):
        return self.get(
            name,
            default,
            parser=float,
            minval=minval,
            maxval=maxval,
            above=above,
            below=below,
        )


# Parse and dispatch G-Code commands
class GCodeDispatch:
    error = CommandError
    Coord = Coord

    def __init__(self, printer):
        self.printer = printer
        self.is_fileinput = not not printer.get_start_args().get("debuginput")
        printer.register_event_handler("klippy:ready", self._handle_ready)
        printer.register_event_handler("klippy:shutdown", self._handle_shutdown)
        printer.register_event_handler(
            "klippy:disconnect", self._handle_disconnect
        )
        # Command handling
        self.is_printer_ready = False
        self.mutex = printer.get_reactor().mutex()
        self.output_callbacks = []
        self.base_gcode_handlers = self.gcode_handlers = {}
        self.ready_gcode_handlers = {}
        self.mux_commands = {}
        self.gcode_help = {}
        self.status_commands = {}
        self._interrupt_counter = 0
        # Register commands needed before config file is loaded
        handlers = [
            "M110",
            "M112",
            "M115",
            "RESTART",
            "FIRMWARE_RESTART",
            "ECHO",
            "STATUS",
            "HELP",
            "HEATER_INTERRUPT",
        ]
        for cmd in handlers:
            func = getattr(self, "cmd_" + cmd)
            desc = getattr(self, "cmd_" + cmd + "_help", None)
            self.register_command(cmd, func, True, desc)

    def get_interrupt_counter(self):
        return self._interrupt_counter

    def increment_interrupt_counter(self):
        self._interrupt_counter += 1

    def is_traditional_gcode(self, cmd):
        # A "traditional" g-code command is a letter and followed by a number
        try:
            cmd = cmd.upper().split()[0]
            val = float(cmd[1:])
            return cmd[0].isupper() and cmd[1].isdigit()
        except:
            return False

    def register_command(self, cmd, func, when_not_ready=False, desc=None):
        if func is None:
            old_cmd = self.ready_gcode_handlers.get(cmd)
            if cmd in self.ready_gcode_handlers:
                del self.ready_gcode_handlers[cmd]
            if cmd in self.base_gcode_handlers:
                del self.base_gcode_handlers[cmd]
            self._build_status_commands()
            return old_cmd
        if desc is None and func.__doc__:
            desc = func.__doc__
        if cmd in self.ready_gcode_handlers:
            raise self.printer.config_error(
                "gcode command %s already registered" % (cmd,)
            )
        if not self.is_traditional_gcode(cmd):
            if (
                cmd.upper() != cmd
                or not cmd.replace("_", "A").isalnum()
                or cmd[0].isdigit()
                or cmd[1:2].isdigit()
            ):
                raise self.printer.config_error(
                    "Can't register '%s' as it is an invalid name" % (cmd,)
                )
            origfunc = func

            def func(params):
                return origfunc(self._get_extended_params(params))

        self.ready_gcode_handlers[cmd] = func
        if when_not_ready:
            self.base_gcode_handlers[cmd] = func
        if desc is not None:
            self.gcode_help[cmd] = desc
        self._build_status_commands()

    def register_mux_command(self, cmd, key, value, func, desc=None):
        prev = self.mux_commands.get(cmd)
        if prev is None:

            def handler(gcmd):
                return self._cmd_mux(cmd, gcmd)

            self.register_command(cmd, handler, desc=desc)
            self.mux_commands[cmd] = prev = (key, {})
        prev_key, prev_values = prev
        if prev_key != key:
            raise self.printer.config_error(
                "mux command %s %s %s may have only one key (%s)"
                % (cmd, key, value, prev_key)
            )
        if value in prev_values:
            raise self.printer.config_error(
                "mux command %s %s %s already registered (%s)"
                % (cmd, key, value, prev_values)
            )
        prev_values[value] = func

    def get_command_help(self):
        return dict(self.gcode_help)

    def get_status(self, eventtime):
        return {"commands": self.status_commands}

    def _build_status_commands(self):
        commands = {cmd: {} for cmd in self.gcode_handlers}
        for cmd in self.gcode_help:
            if cmd in commands:
                commands[cmd]["help"] = self.gcode_help[cmd]
        self.status_commands = commands

    def register_output_handler(self, cb):
        self.output_callbacks.append(cb)

    def _handle_shutdown(self):
        if not self.is_printer_ready:
            return
        self.is_printer_ready = False
        self.gcode_handlers = self.base_gcode_handlers
        self._build_status_commands()
        self._respond_state("Shutdown")

    def _handle_disconnect(self):
        self._respond_state("Disconnect")

    def _handle_ready(self):
        self.is_printer_ready = True
        self.gcode_handlers = self.ready_gcode_handlers
        self._build_status_commands()
        self._respond_state("Ready")

    # Parse input into commands
    args_r = re.compile("([A-Z_]+|[A-Z*])")

    def _process_commands(self, commands, need_ack=True):
        for line in commands:
            # Ignore comments and leading/trailing spaces
            line = origline = line.strip()
            cpos = line.find(";")
            if cpos >= 0:
                line = line[:cpos]
            # Break line into parts and determine command
            parts = self.args_r.split(line.upper())
<<<<<<< HEAD
            numparts = len(parts)
            cmd = ""
            if numparts >= 3 and parts[1] != "N":
                while " " in parts[2].strip():
                    parts.insert(3, parts[2].split(" ")[-1])
                    parts[2] = " ".join(parts[2].split(" ")[:-1])
                cmd = parts[1] + parts[2].strip()
            elif numparts >= 5 and parts[1] == "N":
                # Skip line number at start of command
                while " " in parts[4].strip():
                    parts.insert(5, parts[4].split(" ")[-1])
                    parts[4] = " ".join(parts[4].split(" ")[:-1])
                cmd = parts[3] + parts[4].strip()
            numparts = len(parts)
            if numparts % 2 != 1:
                parts.append("")
                numparts += 1
=======
            if "".join(parts[:2]) == "N":
                # Skip line number at start of command
                cmd = "".join(parts[3:5]).strip()
            else:
                cmd = "".join(parts[:3]).strip()
>>>>>>> e0901b2f
            # Build gcode "params" dictionary
            params = {
                parts[i]: parts[i + 1].strip() for i in range(1, len(parts), 2)
            }
            gcmd = GCodeCommand(self, cmd, origline, params, need_ack)
            # Invoke handler for command
            handler = self.gcode_handlers.get(cmd, self.cmd_default)
            try:
                handler(gcmd)
            except self.error as e:
                self._respond_error(str(e))
                self.printer.send_event("gcode:command_error")
                if not need_ack:
                    raise
            except:
                msg = 'Internal error on command:"%s"' % (cmd,)
                logging.exception(msg)
                self.printer.invoke_shutdown(msg)
                self._respond_error(msg)
                if not need_ack:
                    raise
            gcmd.ack()

    def run_script_from_command(self, script):
        self._process_commands(script.split("\n"), need_ack=False)

    def run_script(self, script):
        if "INTERRUPT" in script or "M112" in script:
            self._process_commands(script.split("\n"), need_ack=False)
        else:
            with self.mutex:
                self._process_commands(script.split("\n"), need_ack=False)

    def get_mutex(self):
        return self.mutex

    def create_gcode_command(self, command, commandline, params):
        return GCodeCommand(self, command, commandline, params, False)

    # Response handling
    def respond_raw(self, msg):
        for cb in self.output_callbacks:
            cb(msg)

    def respond_info(self, msg, log=True):
        if log:
            logging.info(msg)
        lines = [l.strip() for l in msg.strip().split("\n")]
        self.respond_raw("// " + "\n// ".join(lines))

    def respond_error(self, msg):
        logging.warning(msg)
        lines = msg.strip().split("\n")
        self.respond_raw("!! %s" % ("\n".join(lines),))
        if self.is_fileinput:
            self.printer.request_exit("error_exit")

    def _respond_error(self, msg):
        logging.warning(msg)
        lines = msg.strip().split("\n")
        if len(lines) > 1:
            self.respond_info("\n".join(lines), log=False)
        self.respond_raw("!! %s" % (lines[0].strip(),))
        if self.is_fileinput:
            self.printer.request_exit("error_exit")

    def _respond_state(self, state):
        self.respond_info("Klipper state: %s" % (state,), log=False)

    # Parameter parsing helpers
    def _get_extended_params(self, gcmd):
        rawparams = gcmd.get_raw_command_parameters()
        # Extract args while allowing shell style quoting
        s = shlex.shlex(rawparams, posix=True)
        s.whitespace_split = True
        s.commenters = "#;"
        try:
            eparams = [earg.split("=", 1) for earg in s]
            eparams = {k.upper(): v for k, v in eparams}
        except ValueError as e:
            raise self.error(
                "Malformed command '%s'" % (gcmd.get_commandline(),)
            )
        # Update gcmd with new parameters
        gcmd._params.clear()
        gcmd._params.update(eparams)
        return gcmd

    # G-Code special command handlers
    def cmd_default(self, gcmd):
        cmd = gcmd.get_command()
        if cmd == "M105":
            # Don't warn about temperature requests when not ready
            gcmd.ack("T:0")
            return
        if cmd == "M21":
            # Don't warn about sd card init when not ready
            return
        if not self.is_printer_ready:
            raise gcmd.error(self.printer.get_state_message()[0])
            return
        if not cmd:
            cmdline = gcmd.get_commandline()
            if cmdline:
                logging.debug(cmdline)
            return
        if " " in cmd:
            # Handle M117/M118 gcode with numeric and special characters
            realcmd = cmd.split()[0]
            if realcmd in ["M117", "M118", "M23"]:
                handler = self.gcode_handlers.get(realcmd, None)
                if handler is not None:
                    gcmd._command = realcmd
                    handler(gcmd)
                    return
        elif cmd in ["M140", "M104"] and not gcmd.get_float("S", 0.0):
            # Don't warn about requests to turn off heaters when not present
            return
        elif cmd == "M107" or (
            cmd == "M106"
            and (not gcmd.get_float("S", 1.0) or self.is_fileinput)
        ):
            # Don't warn about requests to turn off fan when fan not present
            return
        gcmd.respond_info('Unknown command:"%s"' % (cmd,))

    def _cmd_mux(self, command, gcmd):
        key, values = self.mux_commands[command]
        if None in values:
            key_param = gcmd.get(key, None)
        else:
            key_param = gcmd.get(key)
        if key_param not in values:
            raise gcmd.error(
                "The value '%s' is not valid for %s" % (key_param, key)
            )
        values[key_param](gcmd)

    # Low-level G-Code commands that are needed before the config file is loaded
    def cmd_M110(self, gcmd):
        # Set Current Line Number
        pass

    def cmd_M112(self, gcmd):
        # Emergency Stop
        self.printer.invoke_shutdown("Shutdown due to M112 command")

    def cmd_M115(self, gcmd):
        # Get Firmware Version and Capabilities
        software_version = self.printer.get_start_args().get("software_version")
        kw = {"FIRMWARE_NAME": "Klipper", "FIRMWARE_VERSION": software_version}
        msg = " ".join(["%s:%s" % (k, v) for k, v in kw.items()])
        did_ack = gcmd.ack(msg)
        if not did_ack:
            gcmd.respond_info(msg)

    def request_restart(self, result):
        if self.is_printer_ready:
            toolhead = self.printer.lookup_object("toolhead")
            print_time = toolhead.get_last_move_time()
            if result == "exit":
                logging.info("Exiting (print time %.3fs)" % (print_time,))
            self.printer.send_event("gcode:request_restart", print_time)
            toolhead.dwell(0.500)
            toolhead.wait_moves()
        self.printer.request_exit(result)

    cmd_RESTART_help = "Reload config file and restart host software"

    def cmd_RESTART(self, gcmd):
        self.request_restart("restart")

    cmd_FIRMWARE_RESTART_help = "Restart firmware, host, and reload config"

    def cmd_FIRMWARE_RESTART(self, gcmd):
        self.request_restart("firmware_restart")

    def cmd_ECHO(self, gcmd):
        gcmd.respond_info(gcmd.get_commandline(), log=False)

    cmd_STATUS_help = "Report the printer status"

    def cmd_STATUS(self, gcmd):
        if self.is_printer_ready:
            self._respond_state("Ready")
            return
        msg = self.printer.get_state_message()[0]
        msg = msg.rstrip() + "\nKlipper state: Not ready"
        raise gcmd.error(msg)

    cmd_HELP_help = "Report the list of available extended G-Code commands"

    def cmd_HELP(self, gcmd):
        cmdhelp = []
        if not self.is_printer_ready:
            cmdhelp.append("Printer is not ready - not all commands available.")
        cmdhelp.append("Available extended commands:")
        for cmd in sorted(self.gcode_handlers):
            if cmd in self.gcode_help:
                cmdhelp.append("%-10s: %s" % (cmd, self.gcode_help[cmd]))
        gcmd.respond_info("\n".join(cmdhelp), log=False)

    def cmd_HEATER_INTERRUPT(self, gcmd):
        self.increment_interrupt_counter()


# Support reading gcode from a pseudo-tty interface
class GCodeIO:
    def __init__(self, printer):
        self.printer = printer
        printer.register_event_handler("klippy:ready", self._handle_ready)
        printer.register_event_handler("klippy:shutdown", self._handle_shutdown)
        self.gcode = printer.lookup_object("gcode")
        self.gcode_mutex = self.gcode.get_mutex()
        self.fd = printer.get_start_args().get("gcode_fd")
        self.reactor = printer.get_reactor()
        self.is_printer_ready = False
        self.is_processing_data = False
        self.is_fileinput = not not printer.get_start_args().get("debuginput")
        self.pipe_is_active = True
        self.fd_handle = None
        if not self.is_fileinput:
            self.gcode.register_output_handler(self._respond_raw)
            self.fd_handle = self.reactor.register_fd(
                self.fd, self._process_data
            )
        self.partial_input = ""
        self.pending_commands = []
        self.bytes_read = 0
        self.input_log = collections.deque([], 50)

    def _handle_ready(self):
        self.is_printer_ready = True
        if self.is_fileinput and self.fd_handle is None:
            self.fd_handle = self.reactor.register_fd(
                self.fd, self._process_data
            )

    def _dump_debug(self):
        out = []
        out.append("Dumping gcode input %d blocks" % (len(self.input_log),))
        for eventtime, data in self.input_log:
            out.append("Read %f: %s" % (eventtime, repr(data)))
        logging.info("\n".join(out))

    def _handle_shutdown(self):
        if not self.is_printer_ready:
            return
        self.is_printer_ready = False
        self._dump_debug()
        if self.is_fileinput:
            self.printer.request_exit("error_exit")

    m112_r = re.compile(r"^(?:[nN][0-9]+)?\s*[mM]112(?:\s|$)")

    def _process_data(self, eventtime):
        # Read input, separate by newline, and add to pending_commands
        try:
            data = str(os.read(self.fd, 4096).decode())
        except (os.error, UnicodeDecodeError):
            logging.exception("Read g-code")
            return
        self.input_log.append((eventtime, data))
        self.bytes_read += len(data)
        lines = data.split("\n")
        lines[0] = self.partial_input + lines[0]
        self.partial_input = lines.pop()
        pending_commands = self.pending_commands
        pending_commands.extend(lines)
        self.pipe_is_active = True
        # Special handling for debug file input EOF
        if not data and self.is_fileinput:
            if not self.is_processing_data:
                self.reactor.unregister_fd(self.fd_handle)
                self.fd_handle = None
                self.gcode.request_restart("exit")
            pending_commands.append("")
        # Handle case where multiple commands pending
        if self.is_processing_data or len(pending_commands) > 1:
            if len(pending_commands) < 20:
                # Check for M112 out-of-order
                for line in lines:
                    if self.m112_r.match(line) is not None:
                        self.gcode.cmd_M112(None)
            if self.is_processing_data:
                if len(pending_commands) >= 20:
                    # Stop reading input
                    self.reactor.unregister_fd(self.fd_handle)
                    self.fd_handle = None
                return
        # Process commands
        self.is_processing_data = True
        while pending_commands:
            self.pending_commands = []
            with self.gcode_mutex:
                self.gcode._process_commands(pending_commands)
            pending_commands = self.pending_commands
        self.is_processing_data = False
        if self.fd_handle is None:
            self.fd_handle = self.reactor.register_fd(
                self.fd, self._process_data
            )

    def _respond_raw(self, msg):
        if self.pipe_is_active:
            try:
                os.write(self.fd, (msg + "\n").encode())
            except os.error:
                logging.exception("Write g-code response")
                self.pipe_is_active = False

    def stats(self, eventtime):
        return False, "gcodein=%d" % (self.bytes_read,)


def add_early_printer_objects(printer):
    printer.add_object("gcode", GCodeDispatch(printer))
    printer.add_object("gcode_io", GCodeIO(printer))<|MERGE_RESOLUTION|>--- conflicted
+++ resolved
@@ -290,34 +290,22 @@
                 line = line[:cpos]
             # Break line into parts and determine command
             parts = self.args_r.split(line.upper())
-<<<<<<< HEAD
-            numparts = len(parts)
-            cmd = ""
-            if numparts >= 3 and parts[1] != "N":
-                while " " in parts[2].strip():
-                    parts.insert(3, parts[2].split(" ")[-1])
-                    parts[2] = " ".join(parts[2].split(" ")[:-1])
-                cmd = parts[1] + parts[2].strip()
-            elif numparts >= 5 and parts[1] == "N":
+            if "".join(parts[:2]) == "N":
                 # Skip line number at start of command
                 while " " in parts[4].strip():
                     parts.insert(5, parts[4].split(" ")[-1])
                     parts[4] = " ".join(parts[4].split(" ")[:-1])
-                cmd = parts[3] + parts[4].strip()
+                cmd = "".join(parts[3:5]).strip()
+            else:
+                parts.insert(3, parts[2].split(" ")[-1])
+                cmd = "".join(parts[:3]).strip()
             numparts = len(parts)
             if numparts % 2 != 1:
                 parts.append("")
                 numparts += 1
-=======
-            if "".join(parts[:2]) == "N":
-                # Skip line number at start of command
-                cmd = "".join(parts[3:5]).strip()
-            else:
-                cmd = "".join(parts[:3]).strip()
->>>>>>> e0901b2f
             # Build gcode "params" dictionary
             params = {
-                parts[i]: parts[i + 1].strip() for i in range(1, len(parts), 2)
+                parts[i]: parts[i + 1].strip() for i in range(1, numparts, 2)
             }
             gcmd = GCodeCommand(self, cmd, origline, params, need_ack)
             # Invoke handler for command
