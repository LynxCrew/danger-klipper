--- conflicted
+++ resolved
@@ -1,624 +1,9 @@
-<<<<<<< HEAD
-#!/usr/bin/env python2
-# Main code for host side printer firmware
-#
-# Copyright (C) 2016-2020  Kevin O'Connor <kevin@koconnor.net>
-#
-# This file may be distributed under the terms of the GNU GPLv3 license.
-import sys, os, gc, optparse, logging, time, collections, importlib, importlib.util
-import threading
-
-import util, reactor, queuelogger, msgproto, klipper_threads
-import gcode, configfile, pins, mcu, toolhead, webhooks, non_critical_mcus
-from extras.danger_options import get_danger_options
-=======
 #!/usr/bin/env python3
->>>>>>> 136149ba
 
 import sys, pathlib
 
-<<<<<<< HEAD
-message_ready = "Printer is ready"
-
-message_startup = """
-Printer is not ready
-The klippy host software is attempting to connect.  Please
-retry in a few moments.
-"""
-
-message_restart = """
-Once the underlying issue is corrected, use the "RESTART"
-command to reload the config and restart the host software.
-Printer is halted
-"""
-
-message_protocol_error = """MCU Protocol error"""
-
-message_protocol_error1 = """
-This is frequently caused by running an older version of the
-firmware on the MCU(s). Fix by recompiling and flashing the
-firmware.
-"""
-
-message_protocol_error2 = """
-Once the underlying issue is corrected, use the "RESTART"
-command to reload the config and restart the host software.
-"""
-
-message_mcu_connect_error = """
-Once the underlying issue is corrected, use the
-"FIRMWARE_RESTART" command to reset the firmware, reload the
-config, and restart the host software.
-Error configuring printer
-"""
-
-message_shutdown = """
-Once the underlying issue is corrected, use the
-"FIRMWARE_RESTART" command to reset the firmware, reload the
-config, and restart the host software.
-Printer is shutdown
-"""
-
-
-class WaitInterruption(gcode.CommandError):
-    pass
-
-
-class Printer:
-    config_error = configfile.error
-    command_error = gcode.CommandError
-
-    def __init__(self, main_reactor, klipper_threads, bglogger, start_args):
-        if sys.version_info[0] < 3:
-            logging.error("Kalico requires Python 3")
-            sys.exit(1)
-
-        self.bglogger = bglogger
-        self.start_args = start_args
-        self.reactor = main_reactor
-        self.klipper_threads = klipper_threads
-        self.reactor.register_callback(self._connect)
-        self.state_message = message_startup
-        self.in_shutdown_state = False
-        self.run_result = None
-        self.event_handlers = {}
-        self.objects = collections.OrderedDict()
-        # Init printer components that must be setup prior to config
-        for m in [gcode, webhooks]:
-            m.add_early_printer_objects(self)
-
-    def get_start_args(self):
-        return self.start_args
-
-    def get_reactor(self):
-        return self.reactor
-
-    def get_klipper_threads(self):
-        return self.klipper_threads
-
-    def get_state_message(self):
-        if self.state_message == message_ready:
-            category = "ready"
-        elif self.state_message == message_startup:
-            category = "startup"
-        elif self.in_shutdown_state:
-            category = "shutdown"
-        else:
-            category = "error"
-        return self.state_message, category
-
-    def is_shutdown(self):
-        return self.in_shutdown_state
-
-    def _set_state(self, msg):
-        if self.state_message in (message_ready, message_startup):
-            self.state_message = msg
-        if (
-            msg != message_ready
-            and self.start_args.get("debuginput") is not None
-        ):
-            self.request_exit("error_exit")
-
-    def add_object(self, name, obj):
-        if name in self.objects:
-            raise self.config_error(
-                "Printer object '%s' already created" % (name,)
-            )
-        self.objects[name] = obj
-
-    def lookup_object(self, name, default=configfile.sentinel):
-        if name in self.objects:
-            return self.objects[name]
-        if default is configfile.sentinel:
-            raise self.config_error("Unknown config object '%s'" % (name,))
-        return default
-
-    def lookup_objects(self, module=None):
-        if module is None:
-            return list(self.objects.items())
-        prefix = module + " "
-        objs = [
-            (n, self.objects[n]) for n in self.objects if n.startswith(prefix)
-        ]
-        if module in self.objects:
-            return [(module, self.objects[module])] + objs
-        return objs
-
-    def load_object(self, config, section, default=configfile.sentinel):
-        if section in self.objects:
-            return self.objects[section]
-        module_parts = section.split()
-        module_name = module_parts[0]
-        extras_py_name = os.path.join(
-            os.path.dirname(__file__), "extras", module_name + ".py"
-        )
-        extras_py_dirname = os.path.join(
-            os.path.dirname(__file__), "extras", module_name, "__init__.py"
-        )
-
-        plugins_py_dirname = os.path.join(
-            os.path.dirname(__file__), "plugins", module_name, "__init__.py"
-        )
-        plugins_py_name = os.path.join(
-            os.path.dirname(__file__), "plugins", module_name + ".py"
-        )
-
-        found_in_extras = os.path.exists(extras_py_name) or os.path.exists(
-            extras_py_dirname
-        )
-        found_in_plugins = os.path.exists(plugins_py_name)
-        found_in_plugins_dir = os.path.exists(plugins_py_dirname)
-
-        if not any([found_in_extras, found_in_plugins, found_in_plugins_dir]):
-            if default is not configfile.sentinel:
-                return default
-            raise self.config_error("Unable to load module '%s'" % (section,))
-
-        if (
-            found_in_extras
-            and (found_in_plugins or found_in_plugins_dir)
-            and not get_danger_options().allow_plugin_override
-        ):
-            raise self.config_error(
-                "Module '%s' found in both extras and plugins!" % (section,)
-            )
-
-        if found_in_plugins:
-            mod_spec = importlib.util.spec_from_file_location(
-                "extras." + module_name, plugins_py_name
-            )
-            mod = importlib.util.module_from_spec(mod_spec)
-            mod_spec.loader.exec_module(mod)
-        elif found_in_plugins_dir:
-            mod_spec = importlib.util.spec_from_file_location(
-                "plugins." + module_name, plugins_py_dirname
-            )
-            mod = importlib.util.module_from_spec(mod_spec)
-            mod_spec.loader.exec_module(mod)
-        else:
-            mod = importlib.import_module("extras." + module_name)
-
-        init_func = "load_config"
-        if len(module_parts) > 1:
-            init_func = "load_config_prefix"
-        init_func = getattr(mod, init_func, None)
-        if init_func is None:
-            if default is not configfile.sentinel:
-                return default
-            raise self.config_error("Unable to load module '%s'" % (section,))
-        self.objects[section] = init_func(config.getsection(section))
-        return self.objects[section]
-
-    def _read_config(self):
-        self.objects["configfile"] = pconfig = configfile.PrinterConfig(self)
-        config = pconfig.read_main_config()
-        self.load_object(config, "danger_options", None)
-        if (
-            self.bglogger is not None
-            and get_danger_options().log_config_file_at_startup
-        ):
-            pconfig.log_config(config)
-        # Create printer components
-        for m in [pins, non_critical_mcus, mcu]:
-            m.add_printer_objects(config)
-        for section_config in config.get_prefix_sections(""):
-            self.load_object(config, section_config.get_name(), None)
-        # kalico on-by-default extras
-        for section_config in [
-            "force_move",
-            "respond",
-            "exclude_object",
-            "telemetry",
-        ]:
-            self.load_object(config, section_config, None)
-        for m in [toolhead]:
-            m.add_printer_objects(config)
-        # Validate that there are no undefined parameters in the config file
-        error_on_unused = get_danger_options().error_on_unused_config_options
-        pconfig.check_unused_options(config, error_on_unused)
-
-    def _build_protocol_error_message(self, e):
-        host_version = self.start_args["software_version"]
-
-        msg_update = []
-        msg_updated = []
-
-        for mcu_name, mcu_obj in self.lookup_objects("mcu"):
-            try:
-                mcu_version = mcu_obj.get_status()["mcu_version"]
-            except:
-                logging.exception("Unable to retrieve mcu_version from mcu_obj")
-                continue
-
-            if mcu_version != host_version:
-                msg_update.append(
-                    "%s: Current version %s"
-                    % (
-                        mcu_name.split()[-1],
-                        mcu_obj.get_status()["mcu_version"],
-                    )
-                )
-            else:
-                msg_updated.append(
-                    "%s: Current version %s"
-                    % (
-                        mcu_name.split()[-1],
-                        mcu_obj.get_status()["mcu_version"],
-                    )
-                )
-
-        if not len(msg_updated):
-            msg_updated.append("<none>")
-
-        version_msg = [
-            "\nYour Kalico version is: %s\n" % host_version,
-            "MCU(s) which should be updated:",
-            "\n%s\n" % "\n".join(msg_update),
-            "Up-to-date MCU(s):",
-            "\n%s\n" % "\n".join(msg_updated),
-        ]
-
-        msg = [
-            message_protocol_error,
-            "",
-            " ".join(message_protocol_error1.splitlines())[1:],
-            "\n".join(version_msg),
-            " ".join(message_protocol_error2.splitlines())[1:],
-            "",
-            str(e),
-        ]
-
-        return "\n".join(msg)
-
-    def _connect(self, eventtime):
-        try:
-            self._read_config()
-            self.send_event("klippy:mcu_identify")
-            for cb in self.event_handlers.get("klippy:connect", []):
-                if self.state_message is not message_startup:
-                    return
-                cb()
-        except (self.config_error, pins.error) as e:
-            logging.exception("Config error")
-            self._set_state("%s\n%s" % (str(e), message_restart))
-            return
-        except msgproto.error as e:
-            logging.exception("Protocol error")
-            self._set_state(self._build_protocol_error_message(e))
-            util.dump_mcu_build()
-            return
-        except mcu.error as e:
-            logging.exception("MCU error during connect")
-            self._set_state("%s%s" % (str(e), message_mcu_connect_error))
-            util.dump_mcu_build()
-            return
-        except Exception as e:
-            logging.exception("Unhandled exception during connect")
-            self._set_state(
-                "Internal error during connect: %s\n%s"
-                % (
-                    str(e),
-                    message_restart,
-                )
-            )
-            return
-        try:
-            self._set_state(message_ready)
-            for cb in self.event_handlers.get("klippy:ready", []):
-                if self.state_message is not message_ready:
-                    return
-                cb()
-        except Exception as e:
-            logging.exception("Unhandled exception during ready callback")
-            self.invoke_shutdown(
-                "Internal error during ready callback: %s" % (str(e),)
-            )
-
-    def run(self):
-        systime = time.time()
-        monotime = self.reactor.monotonic()
-        logging.info(
-            "Start printer at %s (%.1f %.1f)",
-            time.asctime(time.localtime(systime)),
-            systime,
-            monotime,
-        )
-        # Enter main reactor loop
-        try:
-            self.klipper_threads.run()
-            self.reactor.run()
-        except Exception as e:
-            msg = "Unhandled exception during run:\n"
-            msg += str(e)
-            logging.exception(msg)
-            # Exception from a reactor callback - try to shutdown
-            try:
-                self.reactor.register_callback(
-                    (lambda pt: self.invoke_shutdown(msg))
-                )
-                self.klipper_threads.run()
-                self.reactor.run()
-            except:
-                logging.exception("Repeat unhandled exception during run")
-                # Another exception - try to exit
-                self.run_result = "error_exit"
-        # Check restart flags
-        run_result = self.run_result
-        try:
-            if run_result == "firmware_restart":
-                self.send_event("klippy:firmware_restart")
-            self.send_event("klippy:disconnect")
-        except:
-            logging.exception("Unhandled exception during post run")
-        return run_result
-
-    def set_rollover_info(self, name, info, log=True):
-        if log:
-            logging.info(info)
-        if self.bglogger is not None:
-            self.bglogger.set_rollover_info(name, info)
-
-    def invoke_shutdown(self, msg):
-        if threading.current_thread() is not threading.main_thread():
-            self.invoke_async_shutdown(msg)
-            return
-        if self.in_shutdown_state:
-            return
-        logging.error("Transition to shutdown state: %s", msg)
-        self.in_shutdown_state = True
-        self._set_state("%s%s" % (msg, message_shutdown))
-        for cb in self.event_handlers.get("klippy:shutdown", []):
-            try:
-                cb()
-            except:
-                logging.exception("Exception during shutdown handler")
-        logging.info(
-            "Reactor garbage collection: %s", self.reactor.get_gc_stats()
-        )
-
-    def invoke_async_shutdown(self, msg):
-        self.reactor.register_async_callback(
-            (lambda e: self.invoke_shutdown(msg))
-        )
-
-    def register_event_handler(self, event, callback):
-        self.event_handlers.setdefault(event, []).append(callback)
-
-    def send_event(self, event, *params):
-        return [cb(*params) for cb in self.event_handlers.get(event, [])]
-
-    def request_exit(self, result):
-        if self.run_result is None:
-            self.run_result = result
-        self.reactor.end()
-        self.klipper_threads.end()
-
-    wait_interrupted = WaitInterruption
-
-    def wait_while(self, condition_cb, error_on_cancel=True, interval=1.0):
-        """
-        receives a callback
-        waits until callback returns False
-            (or is interrupted, or printer shuts down)
-        """
-        gcode = self.lookup_object("gcode")
-        counter = gcode.get_interrupt_counter()
-        eventtime = self.reactor.monotonic()
-        while condition_cb(eventtime):
-            if self.is_shutdown() or counter != gcode.get_interrupt_counter():
-                if error_on_cancel:
-                    raise WaitInterruption("Command interrupted")
-                else:
-                    return
-            eventtime = self.reactor.pause(eventtime + interval)
-
-
-######################################################################
-# Startup
-######################################################################
-
-
-def import_test():
-    # Import all optional modules (used as a build test)
-    from extras import danger_options
-    from unittest import mock
-
-    danger_options.DANGER_OPTIONS = mock.Mock()
-    dname = os.path.dirname(__file__)
-    for mname in ["extras", "kinematics"]:
-        for fname in os.listdir(os.path.join(dname, mname)):
-            if fname.endswith(".py") and fname != "__init__.py":
-                module_name = fname[:-3]
-            else:
-                iname = os.path.join(dname, mname, fname, "__init__.py")
-                if not os.path.exists(iname):
-                    continue
-                module_name = fname
-            importlib.import_module(mname + "." + module_name)
-    sys.exit(0)
-
-
-def arg_dictionary(option, opt_str, value, parser):
-    key, fname = "dictionary", value
-    if "=" in value:
-        mcu_name, fname = value.split("=", 1)
-        key = "dictionary_" + mcu_name
-    if parser.values.dictionary is None:
-        parser.values.dictionary = {}
-    parser.values.dictionary[key] = fname
-
-
-def main():
-    usage = "%prog [options] <config file>"
-    opts = optparse.OptionParser(usage)
-    opts.add_option(
-        "-i",
-        "--debuginput",
-        dest="debuginput",
-        help="read commands from file instead of from tty port",
-    )
-    opts.add_option(
-        "-I",
-        "--input-tty",
-        dest="inputtty",
-        default="/tmp/printer",
-        help="input tty name (default is /tmp/printer)",
-    )
-    opts.add_option(
-        "-a",
-        "--api-server",
-        dest="apiserver",
-        help="api server unix domain socket filename",
-    )
-    opts.add_option(
-        "-l",
-        "--logfile",
-        dest="logfile",
-        help="write log to file instead of stderr",
-    )
-    opts.add_option(
-        "--rotate-log-at-restart",
-        action="store_true",
-        help="rotate the log file at every restart",
-    )
-    opts.add_option(
-        "-v", action="store_true", dest="verbose", help="enable debug messages"
-    )
-    opts.add_option(
-        "-o",
-        "--debugoutput",
-        dest="debugoutput",
-        help="write output to file instead of to serial port",
-    )
-    opts.add_option(
-        "-d",
-        "--dictionary",
-        dest="dictionary",
-        type="string",
-        action="callback",
-        callback=arg_dictionary,
-        help="file to read for mcu protocol dictionary",
-    )
-    opts.add_option(
-        "--import-test",
-        action="store_true",
-        help="perform an import module test",
-    )
-    options, args = opts.parse_args()
-    if options.import_test:
-        import_test()
-    if len(args) != 1:
-        opts.error("Incorrect number of arguments")
-    start_args = {
-        "config_file": args[0],
-        "apiserver": options.apiserver,
-        "start_reason": "startup",
-    }
-
-    debuglevel = logging.INFO
-    if options.verbose:
-        debuglevel = logging.DEBUG
-    if options.debuginput:
-        start_args["debuginput"] = options.debuginput
-        debuginput = open(options.debuginput, "rb")
-        start_args["gcode_fd"] = debuginput.fileno()
-    else:
-        start_args["gcode_fd"] = util.create_pty(options.inputtty)
-    if options.debugoutput:
-        start_args["debugoutput"] = options.debugoutput
-        start_args.update(options.dictionary)
-    bglogger = None
-    if options.logfile:
-        start_args["log_file"] = options.logfile
-        bglogger = queuelogger.setup_bg_logging(
-            filename=options.logfile,
-            debuglevel=debuglevel,
-            rotate_log_at_restart=options.rotate_log_at_restart,
-        )
-        if options.rotate_log_at_restart:
-            bglogger.doRollover()
-    else:
-        logging.getLogger().setLevel(debuglevel)
-    logging.info("=======================")
-    logging.info("Starting Klippy...")
-    git_info = util.get_git_version()
-    git_vers = git_info["version"]
-
-    extra_git_desc = ""
-    extra_git_desc += "\nBranch: %s" % (git_info["branch"])
-    extra_git_desc += "\nRemote: %s" % (git_info["remote"])
-    extra_git_desc += "\nTracked URL: %s" % (git_info["url"])
-    start_args["software_version"] = git_vers
-    start_args["git_branch"] = git_info["branch"]
-    start_args["git_remote"] = git_info["remote"]
-    start_args["cpu_info"] = util.get_cpu_info()
-    if bglogger is not None:
-        versions = "\n".join(
-            [
-                f"Args: {sys.argv}",
-                f"App Name: {APP_NAME}",
-                f"Git version: {repr(start_args['software_version'])}{extra_git_desc}",
-                f"CPU: {start_args['cpu_info']}",
-                f"Python: {repr(sys.version)}",
-            ]
-        )
-        logging.info(versions)
-    elif not options.debugoutput:
-        logging.warning(
-            "No log file specified!" " Severe timing issues may result!"
-        )
-    gc.disable()
-
-    # Start Printer() class
-    while True:
-        if bglogger is not None:
-            bglogger.clear_rollover_info()
-            bglogger.set_rollover_info("versions", versions)
-        gc.collect()
-        main_reactor = reactor.Reactor(gc_checking=True)
-        k_threads = klipper_threads.KlipperThreads(main_reactor)
-        printer = Printer(main_reactor, k_threads, bglogger, start_args)
-        res = printer.run()
-        if res in ["exit", "error_exit"]:
-            break
-        time.sleep(1.0)
-        k_threads.finalize()
-        main_reactor.finalize()
-        main_reactor = k_threads = printer = None
-        logging.info("Restarting printer")
-        start_args["start_reason"] = res
-        if options.rotate_log_at_restart and bglogger is not None:
-            bglogger.doRollover()
-
-    if bglogger is not None:
-        bglogger.stop()
-
-    if res == "error_exit":
-        sys.exit(-1)
-=======
 if __name__ == "__main__":
     sys.path.insert(0, str(pathlib.Path(__file__).parent.parent))
->>>>>>> 136149ba
 
     from klippy.printer import main
 
