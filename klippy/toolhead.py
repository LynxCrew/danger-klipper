--- conflicted
+++ resolved
@@ -234,12 +234,8 @@
 MIN_KIN_TIME = 0.100
 MOVE_BATCH_TIME = 0.500
 STEPCOMPRESS_FLUSH_TIME = 0.050
-<<<<<<< HEAD
 SDS_CHECK_TIME = 0.001  # step+dir+step filter in stepcompress.c
-=======
-SDS_CHECK_TIME = 0.001 # step+dir+step filter in stepcompress.c
-MOVE_HISTORY_EXPIRE = 30.
->>>>>>> 600e89ae
+MOVE_HISTORY_EXPIRE = 30.0
 
 DRIP_SEGMENT_TIME = 0.050
 DRIP_TIME = 0.100
@@ -258,15 +254,9 @@
             m for n, m in self.printer.lookup_objects(module="mcu")
         ]
         self.mcu = self.all_mcus[0]
-<<<<<<< HEAD
-        self.move_queue = MoveQueue(self)
-        self.move_queue.set_flush_time(BUFFER_TIME_HIGH)
-        self.commanded_pos = [0.0, 0.0, 0.0, 0.0]
-=======
         self.lookahead = LookAheadQueue(self)
         self.lookahead.set_flush_time(BUFFER_TIME_HIGH)
-        self.commanded_pos = [0., 0., 0., 0.]
->>>>>>> 600e89ae
+        self.commanded_pos = [0.0, 0.0, 0.0, 0.0]
         # Velocity and acceleration control
         self.max_velocity = config.getfloat("max_velocity", above=0.0)
         self.max_accel = config.getfloat("max_accel", above=0.0)
@@ -295,12 +285,10 @@
         # Flush tracking
         self.flush_timer = self.reactor.register_timer(self._flush_handler)
         self.do_kick_flush_timer = True
-<<<<<<< HEAD
-        self.last_flush_time = self.need_flush_time = self.step_gen_time = 0.0
-=======
-        self.last_flush_time = self.min_restart_time = 0.
-        self.need_flush_time = self.step_gen_time = self.clear_history_time = 0.
->>>>>>> 600e89ae
+        self.last_flush_time = self.min_restart_time = 0.0
+        self.need_flush_time = (
+            self.step_gen_time
+        ) = self.clear_history_time = 0.0
         # Kinematic step generation scan window time tracking
         self.kin_flush_delay = SDS_CHECK_TIME
         self.kin_flush_times = []
@@ -365,8 +353,10 @@
     def _advance_flush_time(self, flush_time):
         flush_time = max(flush_time, self.last_flush_time)
         # Generate steps via itersolve
-        sg_flush_want = min(flush_time + STEPCOMPRESS_FLUSH_TIME,
-                            self.print_time - self.kin_flush_delay)
+        sg_flush_want = min(
+            flush_time + STEPCOMPRESS_FLUSH_TIME,
+            self.print_time - self.kin_flush_delay,
+        )
         sg_flush_time = max(sg_flush_want, flush_time)
         for sg in self.step_generators:
             sg(sg_flush_time)
@@ -447,38 +437,24 @@
         # Generate steps for moves
         if self.special_queuing_state:
             self._update_drip_move_time(next_move_time)
-<<<<<<< HEAD
-        self.note_kinematic_activity(
+        self.note_mcu_movequeue_activity(
             next_move_time + self.kin_flush_delay, set_step_gen_time=True
         )
-=======
-        self.note_mcu_movequeue_activity(next_move_time + self.kin_flush_delay,
-                                         set_step_gen_time=True)
->>>>>>> 600e89ae
         self._advance_move_time(next_move_time)
 
     def _flush_lookahead(self):
         # Transit from "NeedPrime"/"Priming"/"Drip"/main state to "NeedPrime"
         self.lookahead.flush()
         self.special_queuing_state = "NeedPrime"
-<<<<<<< HEAD
         self.need_check_pause = -1.0
-        self.move_queue.set_flush_time(BUFFER_TIME_HIGH)
+        self.lookahead.set_flush_time(BUFFER_TIME_HIGH)
         self.check_stall_time = 0.0
 
-    def flush_step_generation(self):
-        self._flush_lookahead()
-        self._advance_flush_time(self.step_gen_time)
-
-=======
-        self.need_check_pause = -1.
-        self.lookahead.set_flush_time(BUFFER_TIME_HIGH)
-        self.check_stall_time = 0.
     def flush_step_generation(self):
         self._flush_lookahead()
         self._advance_flush_time(self.step_gen_time)
         self.min_restart_time = max(self.min_restart_time, self.print_time)
->>>>>>> 600e89ae
+
     def get_last_move_time(self):
         if self.special_queuing_state:
             self._flush_lookahead()
@@ -635,14 +611,9 @@
                 self.drip_completion.wait(curtime + wait_time)
                 continue
             npt = min(self.print_time + DRIP_SEGMENT_TIME, next_print_time)
-<<<<<<< HEAD
-            self.note_kinematic_activity(
+            self.note_mcu_movequeue_activity(
                 npt + self.kin_flush_delay, set_step_gen_time=True
             )
-=======
-            self.note_mcu_movequeue_activity(npt + self.kin_flush_delay,
-                                             set_step_gen_time=True)
->>>>>>> 600e89ae
             self._advance_move_time(npt)
 
     def drip_move(self, newpos, speed, drip_completion):
@@ -653,13 +624,8 @@
         self.need_check_pause = self.reactor.NEVER
         self.reactor.update_timer(self.flush_timer, self.reactor.NEVER)
         self.do_kick_flush_timer = False
-<<<<<<< HEAD
-        self.move_queue.set_flush_time(BUFFER_TIME_HIGH)
+        self.lookahead.set_flush_time(BUFFER_TIME_HIGH)
         self.check_stall_time = 0.0
-=======
-        self.lookahead.set_flush_time(BUFFER_TIME_HIGH)
-        self.check_stall_time = 0.
->>>>>>> 600e89ae
         self.drip_completion = drip_completion
         # Submit move
         try:
@@ -683,15 +649,10 @@
         max_queue_time = max(self.print_time, self.last_flush_time)
         for m in self.all_mcus:
             m.check_active(max_queue_time, eventtime)
-<<<<<<< HEAD
-        buffer_time = self.print_time - self.mcu.estimated_print_time(eventtime)
-        is_active = buffer_time > -60.0 or not self.special_queuing_state
-=======
         est_print_time = self.mcu.estimated_print_time(eventtime)
         self.clear_history_time = est_print_time - MOVE_HISTORY_EXPIRE
         buffer_time = self.print_time - est_print_time
-        is_active = buffer_time > -60. or not self.special_queuing_state
->>>>>>> 600e89ae
+        is_active = buffer_time > -60.0 or not self.special_queuing_state
         if self.special_queuing_state == "Drip":
             buffer_time = 0.0
         return is_active, "print_time=%.3f buffer_time=%.3f print_stall=%d" % (
@@ -726,12 +687,8 @@
 
     def _handle_shutdown(self):
         self.can_pause = False
-<<<<<<< HEAD
-        self.move_queue.reset()
-
-=======
         self.lookahead.reset()
->>>>>>> 600e89ae
+
     def get_kinematics(self):
         return self.kin
 
@@ -757,14 +714,9 @@
             callback(self.get_last_move_time())
             return
         last_move.timing_callbacks.append(callback)
-<<<<<<< HEAD
-
-    def note_kinematic_activity(self, kin_time, set_step_gen_time=False):
-        self.need_flush_time = max(self.need_flush_time, kin_time)
-=======
+
     def note_mcu_movequeue_activity(self, mq_time, set_step_gen_time=False):
         self.need_flush_time = max(self.need_flush_time, mq_time)
->>>>>>> 600e89ae
         if set_step_gen_time:
             self.step_gen_time = max(self.step_gen_time, mq_time)
         if self.do_kick_flush_timer:
