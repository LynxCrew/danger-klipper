# Printer stepper support
#
# Copyright (C) 2016-2021  Kevin O'Connor <kevin@koconnor.net>
#
# This file may be distributed under the terms of the GNU GPLv3 license.
import collections
import math
from . import chelper, msgproto


class error(Exception):
    pass


######################################################################
# Steppers
######################################################################

MIN_BOTH_EDGE_DURATION = 0.000000200


# Interface to low-level mcu and chelper code
class MCU_stepper:
    def __init__(
        self,
        name,
        high_precision_stepcompr,
        step_pin_params,
        dir_pin_params,
        rotation_dist,
        steps_per_rotation,
        step_pulse_duration=None,
        units_in_radians=False,
    ):
        self._name = name
        self._high_precision_stepcompr = high_precision_stepcompr
        self._rotation_dist = rotation_dist
        self._steps_per_rotation = steps_per_rotation
        self._step_pulse_duration = step_pulse_duration
        self._units_in_radians = units_in_radians
        self._step_dist = rotation_dist / steps_per_rotation
        self._mcu = step_pin_params["chip"]
        self._oid = oid = self._mcu.create_oid()
        self._mcu.register_config_callback(self._build_config)
        self._step_pin = step_pin_params["pin"]
        self._invert_step = step_pin_params["invert"]
        if dir_pin_params["chip"] is not self._mcu:
            raise self._mcu.get_printer().config_error(
                "Stepper dir pin must be on same mcu as step pin"
            )
        self._dir_pin = dir_pin_params["pin"]
        self._invert_dir = self._orig_invert_dir = dir_pin_params["invert"]
        self._step_both_edge = self._req_step_both_edge = False
        self._mcu_position_offset = 0.0
        self._reset_cmd_tag = self._get_position_cmd = None
        self._active_callbacks = []
        ffi_main, ffi_lib = chelper.get_ffi()
        if high_precision_stepcompr:
            self._stepqueue = ffi_main.gc(
                ffi_lib.stepcompress_hp_alloc(oid), ffi_lib.stepcompress_free
            )
        else:
            self._stepqueue = ffi_main.gc(
                ffi_lib.stepcompress_alloc(oid), ffi_lib.stepcompress_free
            )
        ffi_lib.stepcompress_set_invert_sdir(self._stepqueue, self._invert_dir)
        self._mcu.register_stepqueue(self._stepqueue)
        self._stepper_kinematics = None
        self._itersolve_generate_steps = ffi_lib.itersolve_generate_steps
        self._itersolve_check_active = ffi_lib.itersolve_check_active
        self._trapq = ffi_main.NULL
        self._mcu.get_printer().register_event_handler(
            "klippy:connect", self._query_mcu_position
        )
        self._tmc_current_helper = None

    def get_tmc_current_helper(self):
        return self._tmc_current_helper

    def set_tmc_current_helper(self, tmc_current_helper):
        self._tmc_current_helper = tmc_current_helper

    def get_mcu(self):
        return self._mcu

    def get_name(self, short=False):
        if short and self._name.startswith("stepper_"):
            return self._name[8:]
        return self._name

    def units_in_radians(self):
        # Returns true if distances are in radians instead of millimeters
        return self._units_in_radians

    def get_pulse_duration(self):
        return self._step_pulse_duration, self._step_both_edge

    def setup_default_pulse_duration(self, pulse_duration, step_both_edge):
        if self._step_pulse_duration is None:
            self._step_pulse_duration = pulse_duration
        self._req_step_both_edge = step_both_edge

    def setup_itersolve(self, alloc_func, *params):
        ffi_main, ffi_lib = chelper.get_ffi()
        sk = ffi_main.gc(getattr(ffi_lib, alloc_func)(*params), ffi_lib.free)
        self.set_stepper_kinematics(sk)

    def _build_config(self):
        if self._step_pulse_duration is None:
            self._step_pulse_duration = 0.000002
        invert_step = self._invert_step
        sbe = int(self._mcu.get_constants().get("STEPPER_BOTH_EDGE", "0"))
        if (
            self._req_step_both_edge
            and sbe
            and self._step_pulse_duration <= MIN_BOTH_EDGE_DURATION
        ):
            # Enable stepper optimized step on both edges
            self._step_both_edge = True
            self._step_pulse_duration = 0.0
            invert_step = -1
        step_pulse_ticks = self._mcu.seconds_to_clock(self._step_pulse_duration)
        self._mcu.add_config_cmd(
            "config_stepper oid=%d step_pin=%s dir_pin=%s invert_step=%d"
            " step_pulse_ticks=%u"
            % (
                self._oid,
                self._step_pin,
                self._dir_pin,
                invert_step,
                step_pulse_ticks,
            )
        )
        self._mcu.add_config_cmd(
            "reset_step_clock oid=%d clock=0" % (self._oid,), on_restart=True
        )
        if self._high_precision_stepcompr:
            try:
                step_cmd_tag = self._mcu.lookup_command(
                    "queue_step_hp oid=%c interval=%u count=%hu "
                    "add=%hi add2=%hi shift=%hi"
                ).get_command_tag()
            except msgproto.MessageParser.error as e:
                cerror = self._mcu.get_printer().config_error
                raise cerror(
                    str(e)
                    + ", maybe MCU firmware was compiled "
                    + "without high precision stepping support?"
                )
        else:
            step_cmd_tag = self._mcu.lookup_command(
                "queue_step oid=%c interval=%u count=%hu add=%hi"
            ).get_command_tag()
        dir_cmd_tag = self._mcu.lookup_command(
            "set_next_step_dir oid=%c dir=%c"
        ).get_command_tag()
        self._reset_cmd_tag = self._mcu.lookup_command(
            "reset_step_clock oid=%c clock=%u"
        ).get_command_tag()
        self._get_position_cmd = self._mcu.lookup_query_command(
            "stepper_get_position oid=%c",
            "stepper_position oid=%c pos=%i",
            oid=self._oid,
        )
        max_error = self._mcu.get_max_stepper_error()
        max_error_ticks = self._mcu.seconds_to_clock(max_error)
        ffi_main, ffi_lib = chelper.get_ffi()
        ffi_lib.stepcompress_fill(
            self._stepqueue, max_error_ticks, step_cmd_tag, dir_cmd_tag
        )

    def get_oid(self):
        return self._oid

    def get_step_dist(self):
        return self._step_dist

    def get_rotation_distance(self):
        return self._rotation_dist, self._steps_per_rotation

    def set_rotation_distance(self, rotation_dist):
        mcu_pos = self.get_mcu_position()
        self._rotation_dist = rotation_dist
        self._step_dist = rotation_dist / self._steps_per_rotation
        self.set_stepper_kinematics(self._stepper_kinematics)
        self._set_mcu_position(mcu_pos)

    def get_dir_inverted(self):
        return self._invert_dir, self._orig_invert_dir

    def set_dir_inverted(self, invert_dir):
        invert_dir = not not invert_dir
        if invert_dir == self._invert_dir:
            return
        self._invert_dir = invert_dir
        ffi_main, ffi_lib = chelper.get_ffi()
        ffi_lib.stepcompress_set_invert_sdir(self._stepqueue, invert_dir)
        self._mcu.get_printer().send_event("stepper:set_dir_inverted", self)

    def calc_position_from_coord(self, coord):
        ffi_main, ffi_lib = chelper.get_ffi()
        return ffi_lib.itersolve_calc_position_from_coord(
            self._stepper_kinematics, coord[0], coord[1], coord[2]
        )

    def set_position(self, coord):
        mcu_pos = self.get_mcu_position()
        sk = self._stepper_kinematics
        ffi_main, ffi_lib = chelper.get_ffi()
        ffi_lib.itersolve_set_position(sk, coord[0], coord[1], coord[2])
        self._set_mcu_position(mcu_pos)

    def get_commanded_position(self):
        ffi_main, ffi_lib = chelper.get_ffi()
        return ffi_lib.itersolve_get_commanded_pos(self._stepper_kinematics)

    def get_mcu_position(self, cmd_pos=None):
        if cmd_pos is None:
            cmd_pos = self.get_commanded_position()
        mcu_pos_dist = cmd_pos + self._mcu_position_offset
        mcu_pos = mcu_pos_dist / self._step_dist
        if mcu_pos >= 0.0:
            return int(mcu_pos + 0.5)
        return int(mcu_pos - 0.5)

    def _set_mcu_position(self, mcu_pos):
        mcu_pos_dist = mcu_pos * self._step_dist
        self._mcu_position_offset = mcu_pos_dist - self.get_commanded_position()

    def get_past_mcu_position(self, print_time):
        clock = self._mcu.print_time_to_clock(print_time)
        ffi_main, ffi_lib = chelper.get_ffi()
        pos = ffi_lib.stepcompress_find_past_position(self._stepqueue, clock)
        return int(pos)

    def mcu_to_commanded_position(self, mcu_pos):
        return mcu_pos * self._step_dist - self._mcu_position_offset

    def dump_steps(self, count, start_clock, end_clock):
        ffi_main, ffi_lib = chelper.get_ffi()
        data = ffi_main.new("struct pull_history_steps[]", count)
        count = ffi_lib.stepcompress_extract_old(
            self._stepqueue, data, count, start_clock, end_clock
        )
        return (data, count)

    def get_stepper_kinematics(self):
        return self._stepper_kinematics

    def set_stepper_kinematics(self, sk):
        old_sk = self._stepper_kinematics
        mcu_pos = 0
        if old_sk is not None:
            mcu_pos = self.get_mcu_position()
        self._stepper_kinematics = sk
        ffi_main, ffi_lib = chelper.get_ffi()
        ffi_lib.itersolve_set_stepcompress(sk, self._stepqueue, self._step_dist)
        self.set_trapq(self._trapq)
        self._set_mcu_position(mcu_pos)
        return old_sk

    def note_homing_end(self):
        ffi_main, ffi_lib = chelper.get_ffi()
        ret = ffi_lib.stepcompress_reset(self._stepqueue, 0)
        if ret:
            raise error("Internal error in stepcompress")
        data = (self._reset_cmd_tag, self._oid, 0)
        ret = ffi_lib.stepcompress_queue_msg(self._stepqueue, data, len(data))
        if ret:
            raise error("Internal error in stepcompress")
        self._query_mcu_position()

    def _query_mcu_position(self):
        if self._mcu.is_fileoutput() or self._mcu.non_critical_disconnected:
            return
        params = self._get_position_cmd.send([self._oid])
        last_pos = params["pos"]
        if self._invert_dir:
            last_pos = -last_pos
        print_time = self._mcu.estimated_print_time(params["#receive_time"])
        clock = self._mcu.print_time_to_clock(print_time)
        ffi_main, ffi_lib = chelper.get_ffi()
        ret = ffi_lib.stepcompress_set_last_position(
            self._stepqueue, clock, last_pos
        )
        if ret:
            raise error("Internal error in stepcompress")
        self._set_mcu_position(last_pos)
        self._mcu.get_printer().send_event("stepper:sync_mcu_position", self)

    def get_trapq(self):
        return self._trapq

    def set_trapq(self, tq):
        ffi_main, ffi_lib = chelper.get_ffi()
        if tq is None:
            tq = ffi_main.NULL
        ffi_lib.itersolve_set_trapq(self._stepper_kinematics, tq)
        old_tq = self._trapq
        self._trapq = tq
        return old_tq

    def add_active_callback(self, cb):
        self._active_callbacks.append(cb)

    def generate_steps(self, flush_time):
        # Check for activity if necessary
        if self._active_callbacks:
            sk = self._stepper_kinematics
            ret = self._itersolve_check_active(sk, flush_time)
            if ret:
                cbs = self._active_callbacks
                self._active_callbacks = []
                for cb in cbs:
                    cb(ret)
        # Generate steps
        sk = self._stepper_kinematics
        ret = self._itersolve_generate_steps(sk, flush_time)
        if ret:
            raise error("Internal error in stepcompress")

    def is_active_axis(self, axis):
        ffi_main, ffi_lib = chelper.get_ffi()
        a = axis.encode()
        return ffi_lib.itersolve_is_active_axis(self._stepper_kinematics, a)

    def get_status(self, eventtime):
        return {
            "mcu_position": self.get_mcu_position(),
        }


# Helper code to build a stepper object from a config section
def PrinterStepper(config, units_in_radians=False):
    printer = config.get_printer()
    name = config.get_name()
    # Stepper definition
    ppins = printer.lookup_object("pins")
    step_pin = config.get("step_pin")
    step_pin_params = ppins.lookup_pin(step_pin, can_invert=True)
    dir_pin = config.get("dir_pin")
    dir_pin_params = ppins.lookup_pin(dir_pin, can_invert=True)
    rotation_dist, steps_per_rotation = parse_step_distance(
        config, units_in_radians, True
    )
    step_pulse_duration = config.getfloat(
        "step_pulse_duration", None, minval=0.0, maxval=0.001
    )
    high_precision_stepcompr = config.getboolean(
        "high_precision_step_compress", False
    )
    mcu_stepper = MCU_stepper(
        name,
        high_precision_stepcompr,
        step_pin_params,
        dir_pin_params,
        rotation_dist,
        steps_per_rotation,
        step_pulse_duration,
        units_in_radians,
    )
    if name.startswith("stepper_"):
        printer.add_object(name, mcu_stepper)
    # Register with helper modules
    for mname in ["stepper_enable", "force_move", "motion_report"]:
        m = printer.load_object(config, mname)
        m.register_stepper(config, mcu_stepper)
    return mcu_stepper


# Parse stepper gear_ratio config parameter
def parse_gear_ratio(config, note_valid):
    gear_ratio = config.getlists(
        "gear_ratio",
        (),
        seps=(":", ","),
        count=2,
        parser=float,
        note_valid=note_valid,
    )
    result = 1.0
    for g1, g2 in gear_ratio:
        result *= g1 / g2
    return result


# Obtain "step distance" information from a config section
def parse_step_distance(config, units_in_radians=None, note_valid=False):
    # Check rotation_distance and gear_ratio
    if units_in_radians is None:
        # Caller doesn't know if units are in radians - infer it
        rd = config.get("rotation_distance", None, note_valid=False)
        gr = config.get("gear_ratio", None, note_valid=False)
        units_in_radians = rd is None and gr is not None
    if units_in_radians:
        rotation_dist = 2.0 * math.pi
        config.get("gear_ratio", note_valid=note_valid)
    else:
        rotation_dist = config.getfloat(
            "rotation_distance", above=0.0, note_valid=note_valid
        )
    # Check microsteps and full_steps_per_rotation
    microsteps = config.getint("microsteps", minval=1, note_valid=note_valid)
    full_steps = config.getint(
        "full_steps_per_rotation", 200, minval=1, note_valid=note_valid
    )
    if full_steps % 4:
        raise config.error(
            "full_steps_per_rotation invalid in section '%s'"
            % (config.get_name(),)
        )
    gearing = parse_gear_ratio(config, note_valid)
    return rotation_dist, full_steps * microsteps * gearing


######################################################################
# Stepper controlled rails
######################################################################


# A motor control carriage with one (or more) steppers and one (or more)
# endstops.
class GenericPrinterCarriage:
    def __init__(
        self,
        config,
        need_position_minmax=True,
        default_position_endstop=None,
    ):
        self.config = config
        self.name = config.get_name().split()[-1]
        self.steppers = []
        self.endstops = []
        self.endstop_map = {}
        self._tmc_current_helpers = None
        self.endstop_pin = config.get("endstop_pin")
        # Primary endstop position
        mcu_endstop = self.lookup_endstop(self.endstop_pin, self.name)
        if hasattr(mcu_endstop, "get_position_endstop"):
            self.position_endstop = mcu_endstop.get_position_endstop()
        elif default_position_endstop is None:
            self.position_endstop = config.getfloat("position_endstop")
        else:
            self.position_endstop = config.getfloat(
                "position_endstop", default_position_endstop
            )
        endstop_pin = config.get("endstop_pin", None)
        # check for ":virtual_endstop" to make sure we don't detect ":z_virtual_endstop"
        endstop_is_virtual = endstop_pin is not None and (
            ":virtual_endstop" in endstop_pin
        )
        endstop_is_beacon = endstop_pin is not None and (
            endstop_pin == "probe:z_virtual_endstop"
            and config.get_printer().load_object(config, "beacon", None)
            is not None
        )

        default_homing_retract_dist = 5.0 if endstop_is_beacon else 5.0

        # Axis range
        if need_position_minmax:
            self.position_min = config.getfloat("position_min", 0.0)
            self.position_max = config.getfloat(
                "position_max", above=self.position_min
            )
        else:
            self.position_min = 0.0
            self.position_max = self.position_endstop
        if (
            self.position_endstop < self.position_min
            or self.position_endstop > self.position_max
        ):
            raise config.error(
                "position_endstop in section '%s' must be between"
                " position_min and position_max" % config.get_name()
            )
        self.use_sensorless_homing = config.getboolean(
            "use_sensorless_homing", endstop_is_virtual
        )
        # Homing mechanics
        self.use_sensorless_homing = config.getboolean(
            "use_sensorless_homing", endstop_is_virtual
        )

        self.homing_speed = config.getfloat("homing_speed", 5.0, above=0.0)

        default_second_homing_speed = self.homing_speed / 2.0
        if self.use_sensorless_homing:
            default_second_homing_speed = self.homing_speed

        self.second_homing_speed = config.getfloat(
            "second_homing_speed", default_second_homing_speed, above=0.0
        )
        self.homing_retract_speed = config.getfloat(
            "homing_retract_speed", self.homing_speed, above=0.0
        )
        self.homing_retract_dist = config.getfloat(
            "homing_retract_dist", default_homing_retract_dist, minval=0.0
        )
        self.post_homing_retract_speed = config.getfloat(
            "post_homing_retract_speed", self.homing_retract_speed, above=0.0
        )
        self.post_homing_retract_dist = config.getfloat(
            "post_homing_retract_dist", self.homing_retract_dist, minval=0.0
        )
        self.homing_positive_dir = config.getboolean(
            "homing_positive_dir", None
        )
        self.min_home_dist = config.getfloat(
            "min_home_dist", self.homing_retract_dist, minval=0.0
        )

        self.homing_accel = config.getfloat("homing_accel", None, above=0.0)

        if self.homing_positive_dir is None:
            axis_len = self.position_max - self.position_min
            if self.position_endstop <= self.position_min + axis_len / 4.0:
                self.homing_positive_dir = False
            elif self.position_endstop >= self.position_max - axis_len / 4.0:
                self.homing_positive_dir = True
            else:
                raise config.error(
                    "Unable to infer homing_positive_dir in section '%s'"
                    % (config.get_name(),)
                )
            config.getboolean("homing_positive_dir", self.homing_positive_dir)
        elif (
            self.homing_positive_dir
            and self.position_endstop == self.position_min
        ) or (
            not self.homing_positive_dir
            and self.position_endstop == self.position_max
        ):
            raise config.error(
                "Invalid homing_positive_dir / position_endstop in '%s'"
                % (config.get_name(),)
            )

    def get_tmc_current_helpers(self):
        if self._tmc_current_helpers is None:
            self._tmc_current_helpers = [
                s.get_tmc_current_helper() for s in self.steppers
            ]
        return self._tmc_current_helpers

    def get_name(self):
        return self.name

    def get_range(self):
        return self.position_min, self.position_max

    def get_homing_info(self):
        homing_info = collections.namedtuple(
            "homing_info",
            [
                "speed",
                "position_endstop",
                "retract_speed",
                "retract_dist",
                "post_retract_speed",
                "post_retract_dist",
                "positive_dir",
                "second_homing_speed",
                "use_sensorless_homing",
                "min_home_dist",
                "accel",
            ],
        )(
            self.homing_speed,
            self.position_endstop,
            self.homing_retract_speed,
            self.homing_retract_dist,
            self.post_homing_retract_speed,
            self.post_homing_retract_dist,
            self.homing_positive_dir,
            self.second_homing_speed,
            self.use_sensorless_homing,
            self.min_home_dist,
            self.homing_accel,
        )
        return homing_info

    def get_steppers(self):
        return list(self.steppers)

    def get_endstops(self):
        return list(self.endstops)

    def lookup_endstop(self, endstop_pin, name):
        printer = self.config.get_printer()
        ppins = printer.lookup_object("pins")
        pin_params = ppins.parse_pin(endstop_pin, True, True)
        # Normalize pin name
        pin_name = "%s:%s" % (pin_params["chip_name"], pin_params["pin"])
        # Look for already-registered endstop
        endstop = self.endstop_map.get(pin_name, None)
        if endstop is None:
            # New endstop, register it
            mcu_endstop = ppins.setup_pin("endstop", endstop_pin)
            self.endstop_map[pin_name] = {
                "endstop": mcu_endstop,
                "invert": pin_params["invert"],
                "pullup": pin_params["pullup"],
            }
            self.endstops.append((mcu_endstop, name))
            query_endstops = printer.load_object(self.config, "query_endstops")
            query_endstops.register_endstop(mcu_endstop, name)
        else:
            mcu_endstop = endstop["endstop"]
            changed_invert = pin_params["invert"] != endstop["invert"]
            changed_pullup = pin_params["pullup"] != endstop["pullup"]
            if changed_invert or changed_pullup:
<<<<<<< HEAD
                raise self.config.error(
=======
                raise error(
>>>>>>> ef9b5391
                    "Printer rail %s shared endstop pin %s "
                    "must specify the same pullup/invert settings"
                    % (self.get_name(), pin_name)
                )
        return mcu_endstop

    def add_stepper(self, stepper, endstop_pin=None, endstop_name=None):
        self.steppers.append(stepper)
        if endstop_pin is not None:
            mcu_endstop = self.lookup_endstop(
                endstop_pin, endstop_name or stepper.get_name(short=True)
            )
        else:
            mcu_endstop = self.lookup_endstop(self.endstop_pin, self.name)
        mcu_endstop.add_stepper(stepper)

    def del_stepper(self, stepper):
        if stepper not in self.steppers:
            return
        for mcu_endstop, _ in self.endstops:
            mcu_endstop.del_stepper(stepper)


class PrinterRail(GenericPrinterCarriage):
    def __init__(
        self,
        config,
        need_position_minmax=True,
        default_position_endstop=None,
        units_in_radians=False,
    ):
        GenericPrinterCarriage.__init__(
            self, config, need_position_minmax, default_position_endstop
        )
        self.stepper_units_in_radians = units_in_radians
        self.add_extra_stepper(config)
        self.mcu_stepper = self.steppers[0]
        self.get_name = self.mcu_stepper.get_name
        self.get_commanded_position = self.mcu_stepper.get_commanded_position
        self.calc_position_from_coord = (
            self.mcu_stepper.calc_position_from_coord
        )

    def add_extra_stepper(self, config):
        stepper = PrinterStepper(config, self.stepper_units_in_radians)
        self.add_stepper(stepper, config.get("endstop_pin", None))

    def setup_itersolve(self, alloc_func, *params):
        for stepper in self.steppers:
            stepper.setup_itersolve(alloc_func, *params)

    def generate_steps(self, flush_time):
        for stepper in self.steppers:
            stepper.generate_steps(flush_time)

    def set_trapq(self, trapq):
        for stepper in self.steppers:
            stepper.set_trapq(trapq)

    def set_position(self, coord):
        for stepper in self.steppers:
            stepper.set_position(coord)


# Wrapper for dual stepper motor support
def LookupMultiRail(
    config,
    need_position_minmax=True,
    default_position_endstop=None,
    units_in_radians=False,
):
    rail = PrinterRail(
        config,
        need_position_minmax,
        default_position_endstop,
        units_in_radians,
    )
    for i in range(1, 99):
        if not config.has_section(config.get_name() + str(i)):
            break
        rail.add_extra_stepper(
            config.getsection(config.get_name() + str(i)),
        )
    return rail<|MERGE_RESOLUTION|>--- conflicted
+++ resolved
@@ -610,11 +610,7 @@
             changed_invert = pin_params["invert"] != endstop["invert"]
             changed_pullup = pin_params["pullup"] != endstop["pullup"]
             if changed_invert or changed_pullup:
-<<<<<<< HEAD
-                raise self.config.error(
-=======
                 raise error(
->>>>>>> ef9b5391
                     "Printer rail %s shared endstop pin %s "
                     "must specify the same pullup/invert settings"
                     % (self.get_name(), pin_name)
