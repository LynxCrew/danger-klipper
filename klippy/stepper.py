--- conflicted
+++ resolved
@@ -489,15 +489,7 @@
             default_second_homing_speed = self.homing_speed
 
         self.second_homing_speed = config.getfloat(
-<<<<<<< HEAD
-            "second_homing_speed",
-            self.homing_speed
-            if self.use_sensorless_homing
-            else (self.homing_speed / 2.0),
-            above=0.0,
-=======
             "second_homing_speed", default_second_homing_speed, above=0.0
->>>>>>> cd18e6f9
         )
         self.homing_retract_speed = config.getfloat(
             "homing_retract_speed", self.homing_speed, above=0.0
@@ -514,10 +506,6 @@
         self.homing_positive_dir = config.getboolean(
             "homing_positive_dir", None
         )
-<<<<<<< HEAD
-=======
-
->>>>>>> cd18e6f9
         self.min_home_dist = config.getfloat(
             "min_home_dist", self.homing_retract_dist, minval=0.0
         )
