--- conflicted
+++ resolved
@@ -5,11 +5,7 @@
 # This file may be distributed under the terms of the GNU GPLv3 license.
 import collections
 import math
-<<<<<<< HEAD
-import chelper, msgproto
-=======
-from . import chelper
->>>>>>> 136149ba
+from . import chelper, msgproto
 
 
 class error(Exception):
