--- conflicted
+++ resolved
@@ -549,24 +549,10 @@
         if mdur_ticks >= 1 << 31:
             raise pins.error("PWM pin max duration too large")
         if self._hardware_pwm:
-<<<<<<< HEAD
             try:
                 self._pwm_max = self._mcu.get_constant_float("PWM_MAX")
             except:
                 self._pwm_max = DEFAULT_PWM_MAX
-            if self._is_static:
-                self._mcu.add_config_cmd(
-                    "set_pwm_out pin=%s cycle_ticks=%d value=%d"
-                    % (
-                        self._pin,
-                        cycle_ticks,
-                        self._start_value * self._pwm_max,
-                    )
-                )
-                return
-=======
-            self._pwm_max = self._mcu.get_constant_float("PWM_MAX")
->>>>>>> 289bef5f
             self._mcu.request_move_queue_slot()
             self._oid = self._mcu.create_oid()
             self._mcu.add_config_cmd(
