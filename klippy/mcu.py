--- conflicted
+++ resolved
@@ -892,16 +892,9 @@
             prefix = "Previous MCU '%s' shutdown: " % (self._name,)
 
         append_msgs = []
-<<<<<<< HEAD
         if msg.startswith("ADC out of range") or msg.startswith(
             "Thermocouple reader fault"
         ):
-=======
-        if (
-            msg.startswith("ADC out of range")
-            or msg.startswith("Thermocouple reader fault")
-        ) and not get_danger_options().temp_ignore_limits:
->>>>>>> f949975d
             pheaters = self._printer.lookup_object("heaters")
             heaters = [
                 pheaters.lookup_heater(n) for n in pheaters.available_heaters
